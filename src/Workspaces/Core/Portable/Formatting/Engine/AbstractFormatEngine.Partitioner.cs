﻿// Copyright (c) Microsoft.  All Rights Reserved.  Licensed under the Apache License, Version 2.0.  See License.txt in the project root for license information.

using System;
using System.Collections.Generic;
using System.Threading;
<<<<<<< HEAD
using Microsoft.CodeAnalysis.Internal.Log;
=======
using Microsoft.CodeAnalysis.Text;
>>>>>>> 3634956d
using Roslyn.Utilities;

namespace Microsoft.CodeAnalysis.Formatting
{
    internal abstract partial class AbstractFormatEngine
    {
        private class Partitioner
        {
            private const int MinimumItemsPerPartition = 30000;

            private readonly FormattingContext _context;
            private readonly TokenStream _tokenStream;
            private readonly TokenPairWithOperations[] _operationPairs;

            public Partitioner(FormattingContext context, TokenStream tokenStream, TokenPairWithOperations[] operationPairs)
            {
                Contract.ThrowIfNull(context);
                Contract.ThrowIfNull(tokenStream);
                Contract.ThrowIfNull(operationPairs);

                _context = context;
                _tokenStream = tokenStream;
                _operationPairs = operationPairs;
            }

            public List<IEnumerable<TokenPairWithOperations>> GetPartitions(int partitionCount, CancellationToken cancellationToken)
            {
                using (Logger.LogBlock(FunctionId.Formatting_Partitions, cancellationToken))
                {
                    Contract.ThrowIfFalse(partitionCount > 0);

                    var list = new List<IEnumerable<TokenPairWithOperations>>();

                    // too small items in the list. give out one list
                    int perPartition = _operationPairs.Length / partitionCount;
                    if (perPartition < 10 || partitionCount <= 1 || _operationPairs.Length < MinimumItemsPerPartition)
                    {
                        list.Add(GetOperationPairsFromTo(0, _operationPairs.Length));
                        return list;
                    }

<<<<<<< HEAD
                    // split items up to the partition count with about same number of items if possible
                    // this algorithm has one problem. if there is an operation that marked whole tree
                    // as inseparable region, then it wouldn't go into the inseparable regions to find
                    // local parts that could run concurrently; which means everything will run
                    // synchronously.
                    var currentOperationIndex = 0;
                    while (currentOperationIndex < _operationPairs.Length)
=======
                    var nextToken = _context.GetEndTokenForRelativeIndentationSpan(_operationPairs[nextPartitionStartOperationIndex].Token1, cancellationToken);
                    if (nextToken.RawKind == 0)
>>>>>>> 3634956d
                    {
                        int nextPartitionStartOperationIndex;
                        if (!TryGetNextPartitionIndex(currentOperationIndex, perPartition, out nextPartitionStartOperationIndex))
                        {
                            // reached end of operation pairs
                            list.Add(GetOperationPairsFromTo(currentOperationIndex, _operationPairs.Length));
                            break;
                        }

                        var nextToken = GetNextPartitionToken(nextPartitionStartOperationIndex, perPartition, cancellationToken);
                        if (nextToken.RawKind == 0)
                        {
                            // reached the last token in the tree
                            list.Add(GetOperationPairsFromTo(currentOperationIndex, _operationPairs.Length));
                            break;
                        }

                        var nextTokenWithIndex = _tokenStream.GetTokenData(nextToken);
                        if (nextTokenWithIndex.IndexInStream < 0)
                        {
                            // first token for next partition is out side of valid token stream
                            list.Add(GetOperationPairsFromTo(currentOperationIndex, _operationPairs.Length));
                            break;
                        }

                        Contract.ThrowIfFalse(currentOperationIndex < nextTokenWithIndex.IndexInStream);
                        Contract.ThrowIfFalse(nextTokenWithIndex.IndexInStream <= _operationPairs.Length);

                        list.Add(GetOperationPairsFromTo(currentOperationIndex, nextTokenWithIndex.IndexInStream));
                        currentOperationIndex = nextTokenWithIndex.IndexInStream;
                    }

                    return list;
                }
            }

            private SyntaxToken GetNextPartitionToken(int index, int perPartition, CancellationToken cancellationToken)
            {
                while (true)
                {
                    SyntaxToken nextToken;
                    if (_context.TryGetEndTokenForRelativeIndentationSpan(_operationPairs[index].Token1, 10, out nextToken, cancellationToken))
                    {
                        return nextToken;
                    }

<<<<<<< HEAD
                    // we couldn't determine how to split chunks in short time period. make partition bigger
                    if (!TryGetNextPartitionIndex(index, perPartition, out index))
                    {
                        // reached end of operation pairs
                        return default(SyntaxToken);
                    }
=======
                    Contract.ThrowIfFalse(currentOperationIndex < nextTokenWithIndex.IndexInStream);
                    Contract.ThrowIfFalse(nextTokenWithIndex.IndexInStream <= _operationPairs.Length);

                    list.Add(GetOperationPairsFromTo(currentOperationIndex, nextTokenWithIndex.IndexInStream));
                    currentOperationIndex = nextTokenWithIndex.IndexInStream;

                    cancellationToken.ThrowIfCancellationRequested();
>>>>>>> 3634956d
                }
            }

            private bool TryGetNextPartitionIndex(int index, int perPartition, out int nextIndex)
            {
                nextIndex = Math.Min(index + perPartition, _operationPairs.Length);
                return nextIndex < _operationPairs.Length;
            }

            private IEnumerable<TokenPairWithOperations> GetOperationPairsFromTo(int from, int to)
            {
                for (int i = from; i < to; i++)
                {
                    yield return _operationPairs[i];
                }
            }
        }
    }
}<|MERGE_RESOLUTION|>--- conflicted
+++ resolved
@@ -3,11 +3,8 @@
 using System;
 using System.Collections.Generic;
 using System.Threading;
-<<<<<<< HEAD
 using Microsoft.CodeAnalysis.Internal.Log;
-=======
 using Microsoft.CodeAnalysis.Text;
->>>>>>> 3634956d
 using Roslyn.Utilities;
 
 namespace Microsoft.CodeAnalysis.Formatting
@@ -49,7 +46,6 @@
                         return list;
                     }
 
-<<<<<<< HEAD
                     // split items up to the partition count with about same number of items if possible
                     // this algorithm has one problem. if there is an operation that marked whole tree
                     // as inseparable region, then it wouldn't go into the inseparable regions to find
@@ -57,10 +53,6 @@
                     // synchronously.
                     var currentOperationIndex = 0;
                     while (currentOperationIndex < _operationPairs.Length)
-=======
-                    var nextToken = _context.GetEndTokenForRelativeIndentationSpan(_operationPairs[nextPartitionStartOperationIndex].Token1, cancellationToken);
-                    if (nextToken.RawKind == 0)
->>>>>>> 3634956d
                     {
                         int nextPartitionStartOperationIndex;
                         if (!TryGetNextPartitionIndex(currentOperationIndex, perPartition, out nextPartitionStartOperationIndex))
@@ -107,22 +99,12 @@
                         return nextToken;
                     }
 
-<<<<<<< HEAD
                     // we couldn't determine how to split chunks in short time period. make partition bigger
                     if (!TryGetNextPartitionIndex(index, perPartition, out index))
                     {
                         // reached end of operation pairs
                         return default(SyntaxToken);
                     }
-=======
-                    Contract.ThrowIfFalse(currentOperationIndex < nextTokenWithIndex.IndexInStream);
-                    Contract.ThrowIfFalse(nextTokenWithIndex.IndexInStream <= _operationPairs.Length);
-
-                    list.Add(GetOperationPairsFromTo(currentOperationIndex, nextTokenWithIndex.IndexInStream));
-                    currentOperationIndex = nextTokenWithIndex.IndexInStream;
-
-                    cancellationToken.ThrowIfCancellationRequested();
->>>>>>> 3634956d
                 }
             }
 
