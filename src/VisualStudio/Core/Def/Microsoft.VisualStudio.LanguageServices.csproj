--- conflicted
+++ resolved
@@ -45,20 +45,8 @@
       <Link>InternalUtilities\ShadowCopyAnalyzerAssemblyLoader.cs</Link>
     </Compile>
     <Compile Include="..\..\..\ExpressionEvaluator\Core\Source\ExpressionCompiler\DkmExceptionUtilities.cs" Link="Implementation\EditAndContinue\Interop\DkmExceptionUtilities.cs" />
-<<<<<<< HEAD
     <EmbeddedResource Include="ColorSchemes\Enhanced.xml" />
     <EmbeddedResource Include="ColorSchemes\VisualStudio2017.xml" />
-    <Compile Update="Implementation\MoveToNamespace\MoveToNamespaceDialog.xaml.cs">
-      <DependentUpon>MoveToNamespaceDialog.xaml</DependentUpon>
-    </Compile>
-    <Compile Update="Implementation\PickMembers\PickMembersDialog.xaml.cs">
-      <DependentUpon>PickMembersDialog.xaml</DependentUpon>
-    </Compile>
-    <Compile Update="Implementation\Workspace\DetailedErrorInfoDialog.xaml.cs">
-      <DependentUpon>DetailedErrorInfoDialog.xaml</DependentUpon>
-    </Compile>
-=======
->>>>>>> aaed1133
     <Compile Update="ServicesVSResources.Designer.cs">
       <AutoGen>True</AutoGen>
       <DesignTime>True</DesignTime>
