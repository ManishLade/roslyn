--- conflicted
+++ resolved
@@ -3,16 +3,18 @@
 using System;
 using System.Collections.Immutable;
 using System.Composition;
+using System.Linq;
 using System.Threading;
 using System.Threading.Tasks;
 using Microsoft.CodeAnalysis.CodeFixes;
 using Microsoft.CodeAnalysis.CodeFixes.Async;
+using Microsoft.CodeAnalysis.CSharp.Extensions;
 using Microsoft.CodeAnalysis.CSharp.Syntax;
 using Microsoft.CodeAnalysis.Formatting;
+using Microsoft.CodeAnalysis.LanguageServices;
+using Microsoft.CodeAnalysis.Simplification;
 using Roslyn.Utilities;
 using Resources = Microsoft.CodeAnalysis.CSharp.CSharpFeaturesResources;
-using Microsoft.CodeAnalysis.LanguageServices;
-using System.Linq;
 
 namespace Microsoft.CodeAnalysis.CSharp.CodeFixes.Async
 {
@@ -57,7 +59,6 @@
             {
                 case CS4014:
                     return Task.FromResult(root.ReplaceNode(oldNode, ConvertToAwaitExpression(expression)));
-<<<<<<< HEAD
 
                 case CS4016:
                     if (!DoesExpressionReturnTask(expression, semanticModel))
@@ -69,11 +70,6 @@
 
                 case CS0029:
                     if (!DoesExpressionReturnGenericTaskWhoseArgumentsMatchLeftSide(expression, semanticModel, document.Project, cancellationToken))
-=======
-
-                case CS4016:
-                    if (!IsCorrectReturnType(expression, semanticModel))
->>>>>>> 7210a88e
                     {
                         return SpecializedTasks.Default<SyntaxNode>();
                     }
@@ -95,8 +91,13 @@
             }
 
             INamedTypeSymbol taskType = null;
+            if (!TryGetTaskType(semanticModel, out taskType))
+            {
+                return false;
+            }
+
             INamedTypeSymbol returnType = null;
-            return TryGetTaskAndExpressionTypes(expression, semanticModel, out taskType, out returnType) &&
+            return TryGetExpressionType(expression, semanticModel, out returnType) &&
             semanticModel.Compilation.ClassifyConversion(taskType, returnType).Exists;
         }
 
@@ -114,7 +115,8 @@
 
             INamedTypeSymbol taskType = null;
             INamedTypeSymbol rightSideType = null;
-            if (!TryGetTaskAndExpressionTypes(expression, semanticModel, out taskType, out rightSideType))
+            if (!TryGetTaskType(semanticModel, out taskType) ||
+                !TryGetExpressionType(expression, semanticModel, out rightSideType))
             {
                 return false;
             }
@@ -125,7 +127,7 @@
                 return false;
             }
 
-            if(!rightSideType.IsGenericType)
+            if (!rightSideType.IsGenericType)
             {
                 return false;
             }
@@ -156,27 +158,33 @@
             return false;
         }
 
-        private static ExpressionSyntax ConvertToAwaitExpression(ExpressionSyntax expression)
+        private static SyntaxNode ConvertToAwaitExpression(ExpressionSyntax expression)
         {
-<<<<<<< HEAD
-            return SyntaxFactory.AwaitExpression(expression)
-                                .WithTriviaFrom(expression)
-                                .WithAdditionalAnnotations(Formatter.Annotation);
-=======
-            AwaitExpressionSyntax result;
-
-            if (expression.HasLeadingTrivia)
+            var root = expression.Ancestors().Last();
+            if (RequiresParenthesis(expression, root))
             {
-                result = SyntaxFactory.AwaitExpression(expression.WithoutLeadingTrivia())
-                                      .WithLeadingTrivia(expression.GetLeadingTrivia());
-            }
-            else
-            {
-                result = SyntaxFactory.AwaitExpression(expression);
+                expression = expression.Parenthesize();
             }
 
-            return result.WithAdditionalAnnotations(Formatter.Annotation);
->>>>>>> 7210a88e
+            return SyntaxFactory.AwaitExpression(expression.WithoutTrivia())
+                .WithTriviaFrom(expression)
+                .WithAdditionalAnnotations(Formatter.Annotation)
+                .WithAdditionalAnnotations(Simplifier.Annotation);
+        }
+
+        private static bool RequiresParenthesis(ExpressionSyntax expression, SyntaxNode root)
+        {
+            var parenthesizedExpression = SyntaxFactory.AwaitExpression(SyntaxFactory.ParenthesizedExpression(expression));
+            var newRoot = root.ReplaceNode(expression, parenthesizedExpression);
+            var newNode = newRoot.FindNode(expression.Span)
+                .DescendantNodesAndSelf(n => n.Kind() != SyntaxKind.ParenthesizedExpression)
+                .OfType<ParenthesizedExpressionSyntax>().FirstOrDefault();
+            if (newNode != null)
+            {
+                return !newNode.CanRemoveParentheses();
+            }
+
+            return false;
         }
     }
 }