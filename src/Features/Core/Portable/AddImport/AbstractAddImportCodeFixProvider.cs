--- conflicted
+++ resolved
@@ -29,29 +29,6 @@
             _symbolSearchService = symbolSearchService;
         }
 
-<<<<<<< HEAD
-        protected abstract bool CanAddImport(SyntaxNode node, CancellationToken cancellationToken);
-        protected abstract bool CanAddImportForMethod(Diagnostic diagnostic, ISyntaxFactsService syntaxFacts, SyntaxNode node, out TSimpleNameSyntax nameNode);
-        protected abstract bool CanAddImportForNamespace(Diagnostic diagnostic, SyntaxNode node, out TSimpleNameSyntax nameNode);
-        protected abstract bool CanAddImportForDeconstruct(Diagnostic diagnostic, SyntaxNode node);
-        protected abstract bool CanAddImportForQuery(Diagnostic diagnostic, SyntaxNode node);
-        protected abstract bool CanAddImportForType(Diagnostic diagnostic, SyntaxNode node, out TSimpleNameSyntax nameNode);
-
-        protected abstract ISet<INamespaceSymbol> GetImportNamespacesInScope(SemanticModel semanticModel, SyntaxNode node, CancellationToken cancellationToken);
-        protected abstract ITypeSymbol GetDeconstructInfo(SemanticModel semanticModel, SyntaxNode node, CancellationToken cancellationToken);
-        protected abstract ITypeSymbol GetQueryClauseInfo(SemanticModel semanticModel, SyntaxNode node, CancellationToken cancellationToken);
-        protected abstract bool IsViableExtensionMethod(IMethodSymbol method, SyntaxNode expression, SemanticModel semanticModel, ISyntaxFactsService syntaxFacts, CancellationToken cancellationToken);
-
-        protected abstract Task<Document> AddImportAsync(SyntaxNode contextNode, INamespaceOrTypeSymbol symbol, Document document, bool specialCaseSystem, CancellationToken cancellationToken);
-        protected abstract Task<Document> AddImportAsync(SyntaxNode contextNode, IReadOnlyList<string> nameSpaceParts, Document document, bool specialCaseSystem, CancellationToken cancellationToken);
-
-        protected abstract bool IsAddMethodContext(SyntaxNode node, SemanticModel semanticModel);
-
-        protected abstract string GetDescription(IReadOnlyList<string> nameParts);
-        protected abstract (string description, bool hasExistingImport) GetDescription(Document document, INamespaceOrTypeSymbol symbol, SemanticModel semanticModel, SyntaxNode root, CancellationToken cancellationToken);
-
-=======
->>>>>>> 0029af01
         public sealed override async Task RegisterCodeFixesAsync(CodeFixContext context)
         {
             var document = context.Document;
@@ -123,13 +100,6 @@
                 case AddImportFixKind.MetadataSymbol:
                     return new MetadataSymbolReferenceCodeAction(document, fixData);
 
-<<<<<<< HEAD
-        private static bool NotGlobalNamespace(SymbolReference reference)
-        {
-            var symbol = reference.SymbolResult.Symbol;
-            return symbol.IsNamespace ? !((INamespaceSymbol)symbol).IsGlobalNamespace : true;
-        }
-=======
                 case AddImportFixKind.ReferenceAssemblySymbol:
                     return new AssemblyReferenceCodeAction(document, fixData);
 
@@ -139,7 +109,6 @@
                         ? new ParentInstallPackageCodeAction(document, fixData, GetPackageInstallerService(document))
                         : null;
             }
->>>>>>> 0029af01
 
             throw ExceptionUtilities.Unreachable;
         }
