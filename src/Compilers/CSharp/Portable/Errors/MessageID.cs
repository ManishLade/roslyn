﻿// Copyright (c) Microsoft.  All Rights Reserved.  Licensed under the Apache License, Version 2.0.  See License.txt in the project root for license information.

using System;
using System.Diagnostics;
using Roslyn.Utilities;

namespace Microsoft.CodeAnalysis.CSharp
{
    internal enum MessageID
    {
        None = 0,
        MessageBase = 1200,

        IDS_SK_METHOD = MessageBase + 2000,
        IDS_SK_TYPE = MessageBase + 2001,
        IDS_SK_NAMESPACE = MessageBase + 2002,
        IDS_SK_FIELD = MessageBase + 2003,
        IDS_SK_PROPERTY = MessageBase + 2004,
        IDS_SK_UNKNOWN = MessageBase + 2005,
        IDS_SK_VARIABLE = MessageBase + 2006,
        IDS_SK_EVENT = MessageBase + 2007,
        IDS_SK_TYVAR = MessageBase + 2008,
        //IDS_SK_GCLASS = MessageBase + 2009,
        IDS_SK_ALIAS = MessageBase + 2010,
        //IDS_SK_EXTERNALIAS = MessageBase + 2011,
        IDS_SK_LABEL = MessageBase + 2012,
        IDS_SK_CONSTRUCTOR = MessageBase + 2013,

        IDS_NULL = MessageBase + 10001,
        //IDS_RELATEDERROR = MessageBase + 10002,
        //IDS_RELATEDWARNING = MessageBase + 10003,
        IDS_XMLIGNORED = MessageBase + 10004,
        IDS_XMLIGNORED2 = MessageBase + 10005,
        IDS_XMLFAILEDINCLUDE = MessageBase + 10006,
        IDS_XMLBADINCLUDE = MessageBase + 10007,
        IDS_XMLNOINCLUDE = MessageBase + 10008,
        IDS_XMLMISSINGINCLUDEFILE = MessageBase + 10009,
        IDS_XMLMISSINGINCLUDEPATH = MessageBase + 10010,
        IDS_GlobalNamespace = MessageBase + 10011,
        IDS_FeatureGenerics = MessageBase + 12500,
        IDS_FeatureAnonDelegates = MessageBase + 12501,
        IDS_FeatureModuleAttrLoc = MessageBase + 12502,
        IDS_FeatureGlobalNamespace = MessageBase + 12503,
        IDS_FeatureFixedBuffer = MessageBase + 12504,
        IDS_FeaturePragma = MessageBase + 12505,
        IDS_FOREACHLOCAL = MessageBase + 12506,
        IDS_USINGLOCAL = MessageBase + 12507,
        IDS_FIXEDLOCAL = MessageBase + 12508,
        IDS_FeatureStaticClasses = MessageBase + 12511,
        IDS_FeaturePartialTypes = MessageBase + 12512,
        IDS_MethodGroup = MessageBase + 12513,
        IDS_AnonMethod = MessageBase + 12514,
        IDS_FeatureSwitchOnBool = MessageBase + 12517,
        //IDS_WarnAsError = MessageBase + 12518,
        IDS_Collection = MessageBase + 12520,
        IDS_FeaturePropertyAccessorMods = MessageBase + 12522,
        IDS_FeatureExternAlias = MessageBase + 12523,
        IDS_FeatureIterators = MessageBase + 12524,
        IDS_FeatureDefault = MessageBase + 12525,
        IDS_FeatureNullable = MessageBase + 12528,
        IDS_Lambda = MessageBase + 12531,
        IDS_FeaturePatternMatching = MessageBase + 12532,
        IDS_FeatureThrowExpression = MessageBase + 12533,

        IDS_FeatureImplicitArray = MessageBase + 12557,
        IDS_FeatureImplicitLocal = MessageBase + 12558,
        IDS_FeatureAnonymousTypes = MessageBase + 12559,
        IDS_FeatureAutoImplementedProperties = MessageBase + 12560,
        IDS_FeatureObjectInitializer = MessageBase + 12561,
        IDS_FeatureCollectionInitializer = MessageBase + 12562,
        IDS_FeatureLambda = MessageBase + 12563,
        IDS_FeatureQueryExpression = MessageBase + 12564,
        IDS_FeatureExtensionMethod = MessageBase + 12565,
        IDS_FeaturePartialMethod = MessageBase + 12566,
        IDS_FeatureDynamic = MessageBase + 12644,
        IDS_FeatureTypeVariance = MessageBase + 12645,
        IDS_FeatureNamedArgument = MessageBase + 12646,
        IDS_FeatureOptionalParameter = MessageBase + 12647,
        IDS_FeatureExceptionFilter = MessageBase + 12648,
        IDS_FeatureAutoPropertyInitializer = MessageBase + 12649,

        IDS_SK_TYPE_OR_NAMESPACE = MessageBase + 12652,
        IDS_Contravariant = MessageBase + 12659,
        IDS_Contravariantly = MessageBase + 12660,
        IDS_Covariant = MessageBase + 12661,
        IDS_Covariantly = MessageBase + 12662,
        IDS_Invariantly = MessageBase + 12663,

        IDS_FeatureAsync = MessageBase + 12668,

        IDS_LIB_ENV = MessageBase + 12680,
        IDS_LIB_OPTION = MessageBase + 12681,
        IDS_REFERENCEPATH_OPTION = MessageBase + 12682,
        IDS_DirectoryDoesNotExist = MessageBase + 12683,
        IDS_DirectoryHasInvalidPath = MessageBase + 12684,

        IDS_Namespace1 = MessageBase + 12685,
        IDS_PathList = MessageBase + 12686,
        IDS_Text = MessageBase + 12687,

        // available

        IDS_FeatureNullPropagatingOperator = MessageBase + 12690,
        IDS_FeatureExpressionBodiedMethod = MessageBase + 12691,
        IDS_FeatureExpressionBodiedProperty = MessageBase + 12692,
        IDS_FeatureExpressionBodiedIndexer = MessageBase + 12693,
        // IDS_VersionExperimental = MessageBase + 12694,
        IDS_FeatureNameof = MessageBase + 12695,
        IDS_FeatureDictionaryInitializer = MessageBase + 12696,

        IDS_ToolName = MessageBase + 12697,
        IDS_LogoLine1 = MessageBase + 12698,
        IDS_LogoLine2 = MessageBase + 12699,
        IDS_CSCHelp = MessageBase + 12700,

        IDS_FeatureUsingStatic = MessageBase + 12701,
        IDS_FeatureInterpolatedStrings = MessageBase + 12702,
        IDS_OperationCausedStackOverflow = MessageBase + 12703,
        IDS_AwaitInCatchAndFinally = MessageBase + 12704,
        IDS_FeatureReadonlyAutoImplementedProperties = MessageBase + 12705,
        IDS_FeatureBinaryLiteral = MessageBase + 12706,
        IDS_FeatureDigitSeparator = MessageBase + 12707,
        IDS_FeatureLocalFunctions = MessageBase + 12708,
        IDS_FeatureNullableReferenceTypes = MessageBase + 12709,

        IDS_FeatureRefLocalsReturns = MessageBase + 12710,
        IDS_FeatureTuples = MessageBase + 12711,
        IDS_FeatureOutVar = MessageBase + 12713,

        // IDS_FeatureIOperation = MessageBase + 12714,
        IDS_FeatureExpressionBodiedAccessor = MessageBase + 12715,
        IDS_FeatureExpressionBodiedDeOrConstructor = MessageBase + 12716,
        IDS_ThrowExpression = MessageBase + 12717,
        IDS_FeatureDefaultLiteral = MessageBase + 12718,
        IDS_FeatureInferredTupleNames = MessageBase + 12719,
        IDS_FeatureGenericPatternMatching = MessageBase + 12720,
        IDS_FeatureAsyncMain = MessageBase + 12721,
        IDS_LangVersions = MessageBase +  12722,

        IDS_FeatureLeadingDigitSeparator = MessageBase + 12723,
        IDS_FeatureNonTrailingNamedArguments = MessageBase + 12724,

        IDS_FeatureReadOnlyReferences = MessageBase + 12725,
        IDS_FeatureRefStructs = MessageBase + 12726,
        IDS_FeatureReadOnlyStructs = MessageBase + 12727,
        IDS_FeatureRefExtensionMethods = MessageBase + 12728,
        // IDS_StackAllocExpression = MessageBase + 12729,
        IDS_FeaturePrivateProtected = MessageBase + 12730,

        IDS_FeatureRefConditional = MessageBase + 12731,
        IDS_FeatureAttributesOnBackingFields = MessageBase + 12732,
        IDS_FeatureImprovedOverloadCandidates = MessageBase + 12733,
        IDS_FeatureRefReassignment = MessageBase + 12734,
        IDS_FeatureRefFor = MessageBase + 12735,
        IDS_FeatureRefForEach = MessageBase + 12736,
        IDS_FeatureEnumGenericTypeConstraint = MessageBase + 12737,
        IDS_FeatureDelegateGenericTypeConstraint = MessageBase + 12738,
        IDS_FeatureUnmanagedGenericTypeConstraint = MessageBase + 12739,
        IDS_FeatureStackAllocInitializer = MessageBase + 12740,
        IDS_FeatureTupleEquality = MessageBase + 12741,
        IDS_FeatureExpressionVariablesInQueriesAndInitializers = MessageBase + 12742,
        IDS_FeatureExtensibleFixedStatement = MessageBase + 12743,
        IDS_FeatureIndexingMovableFixedBuffers = MessageBase + 12744,
<<<<<<< HEAD
        IDS_Disposable = MessageBase + 12745,
=======

        IDS_FeatureAltInterpolatedVerbatimStrings = MessageBase + 12745,
        IDS_FeatureCoalesceAssignmentExpression = MessageBase + 12746,
        IDS_FeatureUnconstrainedTypeParameterInNullCoalescingOperator = MessageBase + 12747,
        IDS_InjectedDeclaration = MessageBase + 12748,
        IDS_FeatureObjectGenericTypeConstraint = MessageBase + 12749,
        IDS_FeatureIndexOperator = MessageBase + 12750,
        IDS_FeatureRangeOperator = MessageBase + 12751,
        IDS_FeatureAsyncStreams = MessageBase + 12752,
>>>>>>> 4904a145
    }

    // Message IDs may refer to strings that need to be localized.
    // This struct makes an IFormattable wrapper around a MessageID
    internal struct LocalizableErrorArgument : IFormattable
    {
        private readonly MessageID _id;

        internal LocalizableErrorArgument(MessageID id)
        {
            _id = id;
        }

        public override string ToString()
        {
            return ToString(null, null);
        }

        public string ToString(string format, IFormatProvider formatProvider)
        {
            return ErrorFacts.GetMessage(_id, formatProvider as System.Globalization.CultureInfo);
        }
    }

    // And this extension method makes it easy to localize MessageIDs:

    internal static partial class MessageIDExtensions
    {
        public static LocalizableErrorArgument Localize(this MessageID id)
        {
            return new LocalizableErrorArgument(id);
        }

        // Returns the string to be used in the /features flag switch to enable the MessageID feature.
        // Always call this before RequiredVersion:
        //   If this method returns null, call RequiredVersion and use that.
        //   If this method returns non-null, use that.
        // Features should be mutually exclusive between RequiredFeature and RequiredVersion.
        //   (hence the above rule - RequiredVersion throws when RequiredFeature returns non-null)
        internal static string RequiredFeature(this MessageID feature)
        {
            // Check for current experimental features, if any, in the current branch.
            switch (feature)
            {
                default:
                    return null;
            }
        }

        internal static void CheckFeatureAvailability(this MessageID feature, LanguageVersion availableVersion, DiagnosticBag diagnostics, Location errorLocation)
        {
            LanguageVersion requiredVersion = feature.RequiredVersion();
            if (requiredVersion > availableVersion)
            {
                diagnostics.Add(availableVersion.GetErrorCode(), errorLocation, feature.Localize(), new CSharpRequiredLanguageVersion(requiredVersion));
            }
        }

        internal static LanguageVersion RequiredVersion(this MessageID feature)
        {
            // Based on CSourceParser::GetFeatureUsage from SourceParser.cpp.
            // Checks are in the LanguageParser unless otherwise noted.
            switch (feature)
            {
                // C# 8.0 features.
                case MessageID.IDS_FeatureAltInterpolatedVerbatimStrings:
                case MessageID.IDS_FeatureCoalesceAssignmentExpression:
                case MessageID.IDS_FeatureUnconstrainedTypeParameterInNullCoalescingOperator:
                case MessageID.IDS_FeatureNullableReferenceTypes: // syntax and semantic check
                case MessageID.IDS_FeatureObjectGenericTypeConstraint:   // semantic check
                case MessageID.IDS_FeatureIndexOperator: // semantic check
                case MessageID.IDS_FeatureRangeOperator: // semantic check
                case MessageID.IDS_FeatureAsyncStreams:
                    return LanguageVersion.CSharp8;

                // C# 7.3 features.
                case MessageID.IDS_FeatureAttributesOnBackingFields: // semantic check
                case MessageID.IDS_FeatureImprovedOverloadCandidates: // semantic check
                case MessageID.IDS_FeatureTupleEquality: // semantic check
                case MessageID.IDS_FeatureRefReassignment:
                case MessageID.IDS_FeatureRefFor:
                case MessageID.IDS_FeatureRefForEach:
                case MessageID.IDS_FeatureEnumGenericTypeConstraint: // semantic check
                case MessageID.IDS_FeatureDelegateGenericTypeConstraint: // semantic check
                case MessageID.IDS_FeatureUnmanagedGenericTypeConstraint: // semantic check
                case MessageID.IDS_FeatureStackAllocInitializer:
                case MessageID.IDS_FeatureExpressionVariablesInQueriesAndInitializers: // semantic check
                case MessageID.IDS_FeatureExtensibleFixedStatement:  // semantic check
                case MessageID.IDS_FeatureIndexingMovableFixedBuffers: //semantic check
                    return LanguageVersion.CSharp7_3;

                // C# 7.2 features.
                case MessageID.IDS_FeatureNonTrailingNamedArguments: // semantic check
                case MessageID.IDS_FeatureLeadingDigitSeparator:
                case MessageID.IDS_FeaturePrivateProtected:
                case MessageID.IDS_FeatureReadOnlyReferences:
                case MessageID.IDS_FeatureRefStructs:
                case MessageID.IDS_FeatureReadOnlyStructs:
                case MessageID.IDS_FeatureRefExtensionMethods:
                case MessageID.IDS_FeatureRefConditional:
                    return LanguageVersion.CSharp7_2;

                // C# 7.1 features.
                case MessageID.IDS_FeatureAsyncMain:
                case MessageID.IDS_FeatureDefaultLiteral:
                case MessageID.IDS_FeatureInferredTupleNames:
                case MessageID.IDS_FeatureGenericPatternMatching:
                    return LanguageVersion.CSharp7_1;

                // C# 7 features.
                case MessageID.IDS_FeatureBinaryLiteral:
                case MessageID.IDS_FeatureDigitSeparator:
                case MessageID.IDS_FeatureLocalFunctions:
                case MessageID.IDS_FeatureRefLocalsReturns:
                case MessageID.IDS_FeaturePatternMatching:
                case MessageID.IDS_FeatureThrowExpression:
                case MessageID.IDS_FeatureTuples:
                case MessageID.IDS_FeatureOutVar:
                case MessageID.IDS_FeatureExpressionBodiedAccessor:
                case MessageID.IDS_FeatureExpressionBodiedDeOrConstructor:
                    return LanguageVersion.CSharp7;

                // C# 6 features.
                case MessageID.IDS_FeatureExceptionFilter:
                case MessageID.IDS_FeatureAutoPropertyInitializer:
                case MessageID.IDS_FeatureNullPropagatingOperator:
                case MessageID.IDS_FeatureExpressionBodiedMethod:
                case MessageID.IDS_FeatureExpressionBodiedProperty:
                case MessageID.IDS_FeatureExpressionBodiedIndexer:
                case MessageID.IDS_FeatureNameof:
                case MessageID.IDS_FeatureDictionaryInitializer:
                case MessageID.IDS_FeatureUsingStatic:
                case MessageID.IDS_FeatureInterpolatedStrings:
                case MessageID.IDS_AwaitInCatchAndFinally:
                case MessageID.IDS_FeatureReadonlyAutoImplementedProperties:
                    return LanguageVersion.CSharp6;

                // C# 5 features.
                case MessageID.IDS_FeatureAsync:
                    return LanguageVersion.CSharp5;

                // C# 4 features.
                case MessageID.IDS_FeatureDynamic: // Checked in the binder.
                case MessageID.IDS_FeatureTypeVariance:
                case MessageID.IDS_FeatureNamedArgument:
                case MessageID.IDS_FeatureOptionalParameter:
                    return LanguageVersion.CSharp4;

                // C# 3 features.
                case MessageID.IDS_FeatureImplicitArray:
                case MessageID.IDS_FeatureAnonymousTypes:
                case MessageID.IDS_FeatureObjectInitializer:
                case MessageID.IDS_FeatureCollectionInitializer:
                case MessageID.IDS_FeatureLambda:
                case MessageID.IDS_FeatureQueryExpression:
                case MessageID.IDS_FeatureExtensionMethod:
                case MessageID.IDS_FeaturePartialMethod:
                case MessageID.IDS_FeatureImplicitLocal: // Checked in the binder.
                case MessageID.IDS_FeatureAutoImplementedProperties:
                    return LanguageVersion.CSharp3;

                // C# 2 features.
                case MessageID.IDS_FeatureGenerics: // Also affects crefs.
                case MessageID.IDS_FeatureAnonDelegates:
                case MessageID.IDS_FeatureGlobalNamespace: // Also affects crefs.
                case MessageID.IDS_FeatureFixedBuffer:
                case MessageID.IDS_FeatureStaticClasses:
                case MessageID.IDS_FeaturePartialTypes:
                case MessageID.IDS_FeaturePropertyAccessorMods:
                case MessageID.IDS_FeatureExternAlias:
                case MessageID.IDS_FeatureIterators:
                case MessageID.IDS_FeatureDefault:
                case MessageID.IDS_FeatureNullable:
                case MessageID.IDS_FeaturePragma: // Checked in the directive parser.
                case MessageID.IDS_FeatureSwitchOnBool: // Checked in the binder.
                    return LanguageVersion.CSharp2;

                // Special C# 2 feature: only a warning in C# 1.
                case MessageID.IDS_FeatureModuleAttrLoc:
                    return LanguageVersion.CSharp1;

                default:
                    throw ExceptionUtilities.UnexpectedValue(feature);
            }
        }
    }
}<|MERGE_RESOLUTION|>--- conflicted
+++ resolved
@@ -161,9 +161,6 @@
         IDS_FeatureExpressionVariablesInQueriesAndInitializers = MessageBase + 12742,
         IDS_FeatureExtensibleFixedStatement = MessageBase + 12743,
         IDS_FeatureIndexingMovableFixedBuffers = MessageBase + 12744,
-<<<<<<< HEAD
-        IDS_Disposable = MessageBase + 12745,
-=======
 
         IDS_FeatureAltInterpolatedVerbatimStrings = MessageBase + 12745,
         IDS_FeatureCoalesceAssignmentExpression = MessageBase + 12746,
@@ -173,7 +170,7 @@
         IDS_FeatureIndexOperator = MessageBase + 12750,
         IDS_FeatureRangeOperator = MessageBase + 12751,
         IDS_FeatureAsyncStreams = MessageBase + 12752,
->>>>>>> 4904a145
+        IDS_Disposable = MessageBase + 12753,
     }
 
     // Message IDs may refer to strings that need to be localized.
