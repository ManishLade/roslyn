﻿<?xml version="1.0" encoding="utf-8"?>
<root>
  <!-- 
    Microsoft ResX Schema 
    
    Version 2.0
    
    The primary goals of this format is to allow a simple XML format 
    that is mostly human readable. The generation and parsing of the 
    various data types are done through the TypeConverter classes 
    associated with the data types.
    
    Example:
    
    ... ado.net/XML headers & schema ...
    <resheader name="resmimetype">text/microsoft-resx</resheader>
    <resheader name="version">2.0</resheader>
    <resheader name="reader">System.Resources.ResXResourceReader, System.Windows.Forms, ...</resheader>
    <resheader name="writer">System.Resources.ResXResourceWriter, System.Windows.Forms, ...</resheader>
    <data name="Name1"><value>this is my long string</value><comment>this is a comment</comment></data>
    <data name="Color1" type="System.Drawing.Color, System.Drawing">Blue</data>
    <data name="Bitmap1" mimetype="application/x-microsoft.net.object.binary.base64">
        <value>[base64 mime encoded serialized .NET Framework object]</value>
    </data>
    <data name="Icon1" type="System.Drawing.Icon, System.Drawing" mimetype="application/x-microsoft.net.object.bytearray.base64">
        <value>[base64 mime encoded string representing a byte array form of the .NET Framework object]</value>
        <comment>This is a comment</comment>
    </data>
                
    There are any number of "resheader" rows that contain simple 
    name/value pairs.
    
    Each data row contains a name, and value. The row also contains a 
    type or mimetype. Type corresponds to a .NET class that support 
    text/value conversion through the TypeConverter architecture. 
    Classes that don't support this are serialized and stored with the 
    mimetype set.
    
    The mimetype is used for serialized objects, and tells the 
    ResXResourceReader how to depersist the object. This is currently not 
    extensible. For a given mimetype the value must be set accordingly:
    
    Note - application/x-microsoft.net.object.binary.base64 is the format 
    that the ResXResourceWriter will generate, however the reader can 
    read any of the formats listed below.
    
    mimetype: application/x-microsoft.net.object.binary.base64
    value   : The object must be serialized with 
            : System.Runtime.Serialization.Formatters.Binary.BinaryFormatter
            : and then encoded with base64 encoding.
    
    mimetype: application/x-microsoft.net.object.soap.base64
    value   : The object must be serialized with 
            : System.Runtime.Serialization.Formatters.Soap.SoapFormatter
            : and then encoded with base64 encoding.

    mimetype: application/x-microsoft.net.object.bytearray.base64
    value   : The object must be serialized into a byte array 
            : using a System.ComponentModel.TypeConverter
            : and then encoded with base64 encoding.
    -->
  <xsd:schema id="root" xmlns="" xmlns:xsd="http://www.w3.org/2001/XMLSchema" xmlns:msdata="urn:schemas-microsoft-com:xml-msdata">
    <xsd:import namespace="http://www.w3.org/XML/1998/namespace" />
    <xsd:element name="root" msdata:IsDataSet="true">
      <xsd:complexType>
        <xsd:choice maxOccurs="unbounded">
          <xsd:element name="metadata">
            <xsd:complexType>
              <xsd:sequence>
                <xsd:element name="value" type="xsd:string" minOccurs="0" />
              </xsd:sequence>
              <xsd:attribute name="name" use="required" type="xsd:string" />
              <xsd:attribute name="type" type="xsd:string" />
              <xsd:attribute name="mimetype" type="xsd:string" />
              <xsd:attribute ref="xml:space" />
            </xsd:complexType>
          </xsd:element>
          <xsd:element name="assembly">
            <xsd:complexType>
              <xsd:attribute name="alias" type="xsd:string" />
              <xsd:attribute name="name" type="xsd:string" />
            </xsd:complexType>
          </xsd:element>
          <xsd:element name="data">
            <xsd:complexType>
              <xsd:sequence>
                <xsd:element name="value" type="xsd:string" minOccurs="0" msdata:Ordinal="1" />
                <xsd:element name="comment" type="xsd:string" minOccurs="0" msdata:Ordinal="2" />
              </xsd:sequence>
              <xsd:attribute name="name" type="xsd:string" use="required" msdata:Ordinal="1" />
              <xsd:attribute name="type" type="xsd:string" msdata:Ordinal="3" />
              <xsd:attribute name="mimetype" type="xsd:string" msdata:Ordinal="4" />
              <xsd:attribute ref="xml:space" />
            </xsd:complexType>
          </xsd:element>
          <xsd:element name="resheader">
            <xsd:complexType>
              <xsd:sequence>
                <xsd:element name="value" type="xsd:string" minOccurs="0" msdata:Ordinal="1" />
              </xsd:sequence>
              <xsd:attribute name="name" type="xsd:string" use="required" />
            </xsd:complexType>
          </xsd:element>
        </xsd:choice>
      </xsd:complexType>
    </xsd:element>
  </xsd:schema>
  <resheader name="resmimetype">
    <value>text/microsoft-resx</value>
  </resheader>
  <resheader name="version">
    <value>2.0</value>
  </resheader>
  <resheader name="reader">
    <value>System.Resources.ResXResourceReader, System.Windows.Forms, Version=4.0.0.0, Culture=neutral, PublicKeyToken=b77a5c561934e089</value>
  </resheader>
  <resheader name="writer">
    <value>System.Resources.ResXResourceWriter, System.Windows.Forms, Version=4.0.0.0, Culture=neutral, PublicKeyToken=b77a5c561934e089</value>
  </resheader>
  <data name="Add_project_reference_to_0" xml:space="preserve">
    <value>Add project reference to '{0}'.</value>
  </data>
  <data name="Add_reference_to_0" xml:space="preserve">
    <value>Add reference to '{0}'.</value>
  </data>
  <data name="Actions_can_not_be_empty" xml:space="preserve">
    <value>Actions can not be empty.</value>
  </data>
  <data name="generic_overload" xml:space="preserve">
    <value>generic overload</value>
  </data>
  <data name="generic_overloads" xml:space="preserve">
    <value>generic overloads</value>
  </data>
  <data name="overload" xml:space="preserve">
    <value>overload</value>
  </data>
  <data name="overloads_" xml:space="preserve">
    <value>overloads</value>
  </data>
  <data name="_0_Keyword" xml:space="preserve">
    <value>{0} Keyword</value>
  </data>
  <data name="Encapsulate_field_colon_0_and_use_property" xml:space="preserve">
    <value>Encapsulate field: '{0}' (and use property)</value>
  </data>
  <data name="Encapsulate_field_colon_0_but_still_use_field" xml:space="preserve">
    <value>Encapsulate field: '{0}' (but still use field)</value>
  </data>
  <data name="Encapsulate_fields_and_use_property" xml:space="preserve">
    <value>Encapsulate fields (and use property)</value>
  </data>
  <data name="Encapsulate_fields_but_still_use_field" xml:space="preserve">
    <value>Encapsulate fields (but still use field)</value>
  </data>
  <data name="Could_not_extract_interface_colon_The_selection_is_not_inside_a_class_interface_struct" xml:space="preserve">
    <value>Could not extract interface: The selection is not inside a class/interface/struct.</value>
  </data>
  <data name="Could_not_extract_interface_colon_The_type_does_not_contain_any_member_that_can_be_extracted_to_an_interface" xml:space="preserve">
    <value>Could not extract interface: The type does not contain any member that can be extracted to an interface.</value>
  </data>
  <data name="can_t_not_construct_final_tree" xml:space="preserve">
    <value>can't not construct final tree</value>
  </data>
  <data name="Parameters_type_or_return_type_cannot_be_an_anonymous_type_colon_bracket_0_bracket" xml:space="preserve">
    <value>Parameters' type or return type cannot be an anonymous type : [{0}]</value>
  </data>
  <data name="The_selection_contains_no_active_statement" xml:space="preserve">
    <value>The selection contains no active statement.</value>
  </data>
  <data name="The_selection_contains_an_error_or_unknown_type" xml:space="preserve">
    <value>The selection contains an error or unknown type.</value>
  </data>
  <data name="Type_parameter_0_is_hidden_by_another_type_parameter_1" xml:space="preserve">
    <value>Type parameter '{0}' is hidden by another type parameter '{1}'.</value>
  </data>
  <data name="The_address_of_a_variable_is_used_inside_the_selected_code" xml:space="preserve">
    <value>The address of a variable is used inside the selected code.</value>
  </data>
  <data name="Assigning_to_readonly_fields_must_be_done_in_a_constructor_colon_bracket_0_bracket" xml:space="preserve">
    <value>Assigning to readonly fields must be done in a constructor : [{0}].</value>
  </data>
  <data name="generated_code_is_overlapping_with_hidden_portion_of_the_code" xml:space="preserve">
    <value>generated code is overlapping with hidden portion of the code</value>
  </data>
  <data name="Add_optional_parameters_to_0_1" xml:space="preserve">
    <value>Add optional parameters to '{0}({1})'</value>
  </data>
  <data name="Add_parameters_to_0_1" xml:space="preserve">
    <value>Add parameters to '{0}({1})'</value>
  </data>
  <data name="Generate_delegating_constructor_0_1" xml:space="preserve">
    <value>Generate delegating constructor '{0}({1})'</value>
  </data>
  <data name="Generate_constructor_0_1" xml:space="preserve">
    <value>Generate constructor '{0}({1})'</value>
  </data>
  <data name="Generate_field_assigning_constructor_0_1" xml:space="preserve">
    <value>Generate field assigning constructor '{0}({1})'</value>
  </data>
  <data name="Generate_Both" xml:space="preserve">
    <value>Generate Both</value>
  </data>
  <data name="Generate_Equals_object" xml:space="preserve">
    <value>Generate 'Equals(object)'</value>
  </data>
  <data name="Generate_GetHashCode" xml:space="preserve">
    <value>Generate 'GetHashCode()'</value>
  </data>
  <data name="Generate_constructor_in_0" xml:space="preserve">
    <value>Generate constructor in '{0}'</value>
  </data>
  <data name="Generate_all" xml:space="preserve">
    <value>Generate all</value>
  </data>
  <data name="Generate_enum_member_0_in_1" xml:space="preserve">
    <value>Generate enum member '{0}' in '{1}'</value>
  </data>
  <data name="Generate_constant_0_in_1" xml:space="preserve">
    <value>Generate constant '{0}' in '{1}'</value>
  </data>
  <data name="Generate_read_only_property_1_0" xml:space="preserve">
    <value>Generate read-only property '{1}.{0}'</value>
  </data>
  <data name="Generate_property_1_0" xml:space="preserve">
    <value>Generate property '{1}.{0}'</value>
  </data>
  <data name="Generate_read_only_field_1_0" xml:space="preserve">
    <value>Generate read-only field '{1}.{0}'</value>
  </data>
  <data name="Generate_field_0_in_1" xml:space="preserve">
    <value>Generate field '{0}' in '{1}'</value>
  </data>
  <data name="Generate_local_0" xml:space="preserve">
    <value>Generate local '{0}'</value>
  </data>
  <data name="Generate_0_1_in_new_file" xml:space="preserve">
    <value>Generate {0} '{1}' in new file</value>
  </data>
  <data name="Generate_nested_0_1" xml:space="preserve">
    <value>Generate nested {0} '{1}'</value>
  </data>
  <data name="Global_Namespace" xml:space="preserve">
    <value>Global Namespace</value>
  </data>
  <data name="Implement_interface_explicitly" xml:space="preserve">
    <value>Implement interface explicitly</value>
  </data>
  <data name="Implement_interface_abstractly" xml:space="preserve">
    <value>Implement interface abstractly</value>
  </data>
  <data name="Implement_interface_through_0" xml:space="preserve">
    <value>Implement interface through '{0}'</value>
  </data>
  <data name="Implement_interface" xml:space="preserve">
    <value>Implement interface</value>
  </data>
  <data name="Loading_context_from_0" xml:space="preserve">
    <value>Loading context from '{0}'.</value>
  </data>
  <data name="Type_Sharphelp_for_more_information" xml:space="preserve">
    <value>Type "#help" for more information.</value>
  </data>
  <data name="Specified_file_not_found_colon_0" xml:space="preserve">
    <value>Specified file not found: {0}</value>
  </data>
  <data name="Specified_file_not_found" xml:space="preserve">
    <value>Specified file not found.</value>
  </data>
  <data name="Searched_in_directory_colon" xml:space="preserve">
    <value>Searched in directory:</value>
  </data>
  <data name="Searched_in_directories_colon" xml:space="preserve">
    <value>Searched in directories:</value>
  </data>
  <data name="Introduce_field_for_0" xml:space="preserve">
    <value>Introduce field for '{0}'</value>
  </data>
  <data name="Introduce_local_for_0" xml:space="preserve">
    <value>Introduce local for '{0}'</value>
  </data>
  <data name="Introduce_constant_for_0" xml:space="preserve">
    <value>Introduce constant for '{0}'</value>
  </data>
  <data name="Introduce_local_constant_for_0" xml:space="preserve">
    <value>Introduce local constant for '{0}'</value>
  </data>
  <data name="Introduce_field_for_all_occurrences_of_0" xml:space="preserve">
    <value>Introduce field for all occurrences of '{0}'</value>
  </data>
  <data name="Introduce_local_for_all_occurrences_of_0" xml:space="preserve">
    <value>Introduce local for all occurrences of '{0}'</value>
  </data>
  <data name="Introduce_constant_for_all_occurrences_of_0" xml:space="preserve">
    <value>Introduce constant for all occurrences of '{0}'</value>
  </data>
  <data name="Introduce_local_constant_for_all_occurrences_of_0" xml:space="preserve">
    <value>Introduce local constant for all occurrences of '{0}'</value>
  </data>
  <data name="Introduce_query_variable_for_all_occurrences_of_0" xml:space="preserve">
    <value>Introduce query variable for all occurrences of '{0}'</value>
  </data>
  <data name="Introduce_query_variable_for_0" xml:space="preserve">
    <value>Introduce query variable for '{0}'</value>
  </data>
  <data name="Anonymous_Types_colon" xml:space="preserve">
    <value>Anonymous Types:</value>
  </data>
  <data name="is_" xml:space="preserve">
    <value>is</value>
  </data>
  <data name="Represents_an_object_whose_operations_will_be_resolved_at_runtime" xml:space="preserve">
    <value>Represents an object whose operations will be resolved at runtime.</value>
  </data>
  <data name="constant" xml:space="preserve">
    <value>constant</value>
  </data>
  <data name="field" xml:space="preserve">
    <value>field</value>
  </data>
  <data name="local_constant" xml:space="preserve">
    <value>local constant</value>
  </data>
  <data name="local_variable" xml:space="preserve">
    <value>local variable</value>
  </data>
  <data name="label" xml:space="preserve">
    <value>label</value>
  </data>
  <data name="range_variable" xml:space="preserve">
    <value>range variable</value>
  </data>
  <data name="parameter" xml:space="preserve">
    <value>parameter</value>
  </data>
  <data name="in_" xml:space="preserve">
    <value>in</value>
  </data>
  <data name="Summary_colon" xml:space="preserve">
    <value>Summary:</value>
  </data>
  <data name="Locals_and_parameters" xml:space="preserve">
    <value>Locals and parameters</value>
  </data>
  <data name="Type_parameters_colon" xml:space="preserve">
    <value>Type parameters:</value>
  </data>
  <data name="Returns_colon" xml:space="preserve">
    <value>Returns:</value>
  </data>
  <data name="Exceptions_colon" xml:space="preserve">
    <value>Exceptions:</value>
  </data>
  <data name="Remarks_colon" xml:space="preserve">
    <value>Remarks:</value>
  </data>
  <data name="generating_source_for_symbols_of_this_type_is_not_supported" xml:space="preserve">
    <value>generating source for symbols of this type is not supported</value>
  </data>
  <data name="Assembly" xml:space="preserve">
    <value>Assembly</value>
  </data>
  <data name="location_unknown" xml:space="preserve">
    <value>location unknown</value>
  </data>
  <data name="Extract_Interface" xml:space="preserve">
    <value>Extract Interface...</value>
  </data>
  <data name="Updating_0_will_prevent_the_debug_session_from_continuing" xml:space="preserve">
    <value>Updating '{0}' will prevent the debug session from continuing.</value>
  </data>
  <data name="Updating_a_complex_statement_containing_an_await_expression_will_prevent_the_debug_session_from_continuing" xml:space="preserve">
    <value>Updating a complex statement containing an await expression will prevent the debug session from continuing.</value>
  </data>
  <data name="Changing_visibility_of_a_constructor_will_prevent_the_debug_session_from_continuing" xml:space="preserve">
    <value>Changing visibility of a constructor will prevent the debug session from continuing.</value>
  </data>
  <data name="Capturing_variable_0_that_hasn_t_been_captured_before_will_prevent_the_debug_session_from_continuing" xml:space="preserve">
    <value>Capturing variable '{0}' that hasn't been captured before will prevent the debug session from continuing.</value>
  </data>
  <data name="Ceasing_to_capture_variable_0_will_prevent_the_debug_session_from_continuing" xml:space="preserve">
    <value>Ceasing to capture variable '{0}' will prevent the debug session from continuing.</value>
  </data>
  <data name="Deleting_captured_variable_0_will_prevent_the_debug_session_from_continuing" xml:space="preserve">
    <value>Deleting captured variable '{0}' will prevent the debug session from continuing.</value>
  </data>
  <data name="Changing_the_type_of_a_captured_variable_0_previously_of_type_1_will_prevent_the_debug_session_from_continuing" xml:space="preserve">
    <value>Changing the type of a captured variable '{0}' previously of type '{1}' will prevent the debug session from continuing.</value>
  </data>
  <data name="Changing_the_parameters_of_0_will_prevent_the_debug_session_from_continuing" xml:space="preserve">
    <value>Changing the parameters of '{0}' will prevent the debug session from continuing.</value>
  </data>
  <data name="Changing_the_return_type_of_0_will_prevent_the_debug_session_from_continuing" xml:space="preserve">
    <value>Changing the return type of '{0}' will prevent the debug session from continuing.</value>
  </data>
  <data name="Changing_the_type_of_0_will_prevent_the_debug_session_from_continuing" xml:space="preserve">
    <value>Changing the type of '{0}' will prevent the debug session from continuing.</value>
  </data>
  <data name="Changing_the_declaration_scope_of_a_captured_variable_0_will_prevent_the_debug_session_from_continuing" xml:space="preserve">
    <value>Changing the declaration scope of a captured variable '{0}' will prevent the debug session from continuing.</value>
  </data>
  <data name="Accessing_captured_variable_0_that_hasn_t_been_accessed_before_in_1_will_prevent_the_debug_session_from_continuing" xml:space="preserve">
    <value>Accessing captured variable '{0}' that hasn't been accessed before in {1} will prevent the debug session from continuing.</value>
  </data>
  <data name="Ceasing_to_access_captured_variable_0_in_1_will_prevent_the_debug_session_from_continuing" xml:space="preserve">
    <value>Ceasing to access captured variable '{0}' in {1} will prevent the debug session from continuing.</value>
  </data>
  <data name="Adding_0_that_accesses_captured_variables_1_and_2_declared_in_different_scopes_will_prevent_the_debug_session_from_continuing" xml:space="preserve">
    <value>Adding '{0}' that accesses captured variables '{1}' and '{2}' declared in different scopes will prevent the debug session from continuing.</value>
  </data>
  <data name="Removing_0_that_accessed_captured_variables_1_and_2_declared_in_different_scopes_will_prevent_the_debug_session_from_continuing" xml:space="preserve">
    <value>Removing '{0}' that accessed captured variables '{1}' and '{2}' declared in different scopes will prevent the debug session from continuing.</value>
  </data>
  <data name="Adding_0_into_a_1_will_prevent_the_debug_session_from_continuing" xml:space="preserve">
    <value>Adding '{0}' into a '{1}' will prevent the debug session from continuing.</value>
  </data>
  <data name="Adding_0_into_a_class_with_explicit_or_sequential_layout_will_prevent_the_debug_session_from_continuing" xml:space="preserve">
    <value>Adding '{0}' into a class with explicit or sequential layout will prevent the debug session from continuing.</value>
  </data>
  <data name="Updating_the_modifiers_of_0_will_prevent_the_debug_session_from_continuing" xml:space="preserve">
    <value>Updating the modifiers of '{0}' will prevent the debug session from continuing.</value>
  </data>
  <data name="Updating_the_Handles_clause_of_0_will_prevent_the_debug_session_from_continuing" xml:space="preserve">
    <value>Updating the Handles clause of '{0}' will prevent the debug session from continuing.</value>
  </data>
  <data name="Adding_0_with_the_Handles_clause_will_prevent_the_debug_session_from_continuing" xml:space="preserve">
    <value>Adding '{0}' with the Handles clause will prevent the debug session from continuing.</value>
  </data>
  <data name="Updating_the_Implements_clause_of_a_0_will_prevent_the_debug_session_from_continuing" xml:space="preserve">
    <value>Updating the Implements clause of a '{0}' will prevent the debug session from continuing.</value>
  </data>
  <data name="Changing_the_constraint_from_0_to_1_will_prevent_the_debug_session_from_continuing" xml:space="preserve">
    <value>Changing the constraint from '{0}' to '{1}' will prevent the debug session from continuing.</value>
  </data>
  <data name="Updating_the_variance_of_0_will_prevent_the_debug_session_from_continuing" xml:space="preserve">
    <value>Updating the variance of '{0}' will prevent the debug session from continuing.</value>
  </data>
  <data name="Updating_the_type_of_0_will_prevent_the_debug_session_from_continuing" xml:space="preserve">
    <value>Updating the type of '{0}' will prevent the debug session from continuing.</value>
  </data>
  <data name="Updating_the_initializer_of_0_will_prevent_the_debug_session_from_continuing" xml:space="preserve">
    <value>Updating the initializer of '{0}' will prevent the debug session from continuing.</value>
  </data>
  <data name="Updating_the_size_of_a_0_will_prevent_the_debug_session_from_continuing" xml:space="preserve">
    <value>Updating the size of a '{0}' will prevent the debug session from continuing.</value>
  </data>
  <data name="Updating_the_underlying_type_of_0_will_prevent_the_debug_session_from_continuing" xml:space="preserve">
    <value>Updating the underlying type of '{0}' will prevent the debug session from continuing.</value>
  </data>
  <data name="Updating_the_base_class_and_or_base_interface_s_of_0_will_prevent_the_debug_session_from_continuing" xml:space="preserve">
    <value>Updating the base class and/or base interface(s) of '{0}' will prevent the debug session from continuing.</value>
  </data>
  <data name="Updating_a_field_to_an_event_or_vice_versa_will_prevent_the_debug_session_from_continuing" xml:space="preserve">
    <value>Updating a field to an event or vice versa will prevent the debug session from continuing.</value>
  </data>
  <data name="Updating_the_kind_of_a_type_will_prevent_the_debug_session_from_continuing" xml:space="preserve">
    <value>Updating the kind of a type will prevent the debug session from continuing.</value>
  </data>
  <data name="Updating_the_kind_of_an_property_event_accessor_will_prevent_the_debug_session_from_continuing" xml:space="preserve">
    <value>Updating the kind of an property/event accessor will prevent the debug session from continuing.</value>
  </data>
  <data name="Updating_the_kind_of_a_method_Sub_Function_will_prevent_the_debug_session_from_continuing" xml:space="preserve">
    <value>Updating the kind of a method (Sub/Function) will prevent the debug session from continuing.</value>
  </data>
  <data name="Updating_the_library_name_of_Declare_Statement_will_prevent_the_debug_session_from_continuing" xml:space="preserve">
    <value>Updating the library name of Declare Statement will prevent the debug session from continuing.</value>
  </data>
  <data name="Updating_the_alias_of_Declare_Statement_will_prevent_the_debug_session_from_continuing" xml:space="preserve">
    <value>Updating the alias of Declare Statement will prevent the debug session from continuing.</value>
  </data>
  <data name="Renaming_0_will_prevent_the_debug_session_from_continuing" xml:space="preserve">
    <value>Renaming '{0}' will prevent the debug session from continuing.</value>
  </data>
  <data name="Adding_0_will_prevent_the_debug_session_from_continuing" xml:space="preserve">
    <value>Adding '{0}' will prevent the debug session from continuing.</value>
  </data>
  <data name="Adding_an_abstract_0_or_overriding_an_inherited_0_will_prevent_the_debug_session_from_continuing" xml:space="preserve">
    <value>Adding an abstract '{0}' or overriding an inherited '{0}' will prevent the debug session from continuing.</value>
  </data>
  <data name="Adding_a_MustOverride_0_or_overriding_an_inherited_0_will_prevent_the_debug_session_from_continuing" xml:space="preserve">
    <value>Adding a MustOverride '{0}' or overriding an inherited '{0}' will prevent the debug session from continuing.</value>
  </data>
  <data name="Adding_an_extern_0_will_prevent_the_debug_session_from_continuing" xml:space="preserve">
    <value>Adding an extern '{0}' will prevent the debug session from continuing.</value>
  </data>
  <data name="Adding_an_imported_method_will_prevent_the_debug_session_from_continuing" xml:space="preserve">
    <value>Adding an imported method will prevent the debug session from continuing.</value>
  </data>
  <data name="Adding_a_user_defined_0_will_prevent_the_debug_session_from_continuing" xml:space="preserve">
    <value>Adding a user defined '{0}' will prevent the debug session from continuing.</value>
  </data>
  <data name="Adding_a_generic_0_will_prevent_the_debug_session_from_continuing" xml:space="preserve">
    <value>Adding a generic '{0}' will prevent the debug session from continuing.</value>
  </data>
  <data name="Adding_0_around_an_active_statement_will_prevent_the_debug_session_from_continuing" xml:space="preserve">
    <value>Adding '{0}' around an active statement will prevent the debug session from continuing.</value>
  </data>
  <data name="Moving_0_will_prevent_the_debug_session_from_continuing" xml:space="preserve">
    <value>Moving '{0}' will prevent the debug session from continuing.</value>
  </data>
  <data name="Deleting_0_will_prevent_the_debug_session_from_continuing" xml:space="preserve">
    <value>Deleting '{0}' will prevent the debug session from continuing.</value>
  </data>
  <data name="Deleting_0_around_an_active_statement_will_prevent_the_debug_session_from_continuing" xml:space="preserve">
    <value>Deleting '{0}' around an active statement will prevent the debug session from continuing.</value>
  </data>
  <data name="Adding_a_method_body_will_prevent_the_debug_session_from_continuing" xml:space="preserve">
    <value>Adding a method body will prevent the debug session from continuing.</value>
  </data>
  <data name="Deleting_a_method_body_will_prevent_the_debug_session_from_continuing" xml:space="preserve">
    <value>Deleting a method body will prevent the debug session from continuing.</value>
  </data>
  <data name="An_active_statement_has_been_removed_from_its_original_method_You_must_revert_your_changes_to_continue_or_restart_the_debugging_session" xml:space="preserve">
    <value>An active statement has been removed from its original method. You must revert your changes to continue or restart the debugging session.</value>
  </data>
  <data name="Updating_a_0_statement_around_an_active_statement_will_prevent_the_debug_session_from_continuing" xml:space="preserve">
    <value>Updating a '{0}' statement around an active statement will prevent the debug session from continuing.</value>
  </data>
  <data name="Updating_async_or_iterator_modifier_around_an_active_statement_will_prevent_the_debug_session_from_continuing" xml:space="preserve">
    <value>Updating async or iterator modifier around an active statement will prevent the debug session from continuing.</value>
    <comment>{Locked="async"}{Locked="iterator"} "async" and "iterator" are C#/VB keywords and should not be localized.</comment>
  </data>
  <data name="Modifying_a_generic_method_will_prevent_the_debug_session_from_continuing" xml:space="preserve">
    <value>Modifying a generic method will prevent the debug session from continuing.</value>
  </data>
  <data name="Modifying_whitespace_or_comments_in_a_generic_0_will_prevent_the_debug_session_from_continuing" xml:space="preserve">
    <value>Modifying whitespace or comments in a generic '{0}' will prevent the debug session from continuing.</value>
  </data>
  <data name="Modifying_a_method_inside_the_context_of_a_generic_type_will_prevent_the_debug_session_from_continuing" xml:space="preserve">
    <value>Modifying a method inside the context of a generic type will prevent the debug session from continuing.</value>
  </data>
  <data name="Modifying_whitespace_or_comments_in_0_inside_the_context_of_a_generic_type_will_prevent_the_debug_session_from_continuing" xml:space="preserve">
    <value>Modifying whitespace or comments in '{0}' inside the context of a generic type will prevent the debug session from continuing.</value>
  </data>
  <data name="Modifying_the_initializer_of_0_in_a_generic_type_will_prevent_the_debug_session_from_continuing" xml:space="preserve">
    <value>Modifying the initializer of '{0}' in a generic type will prevent the debug session from continuing.</value>
  </data>
  <data name="Modifying_the_initializer_of_0_in_a_partial_type_will_prevent_the_debug_session_from_continuing" xml:space="preserve">
    <value>Modifying the initializer of '{0}' in a partial type will prevent the debug session from continuing.</value>
  </data>
  <data name="Adding_a_constructor_to_a_type_with_a_field_or_property_initializer_that_contains_an_anonymous_function_will_prevent_the_debug_session_from_continuing" xml:space="preserve">
    <value>Adding a constructor to a type with a field or property initializer that contains an anonymous function will prevent the debug session from continuing.</value>
  </data>
  <data name="Renaming_a_captured_variable_from_0_to_1_will_prevent_the_debug_session_from_continuing" xml:space="preserve">
    <value>Renaming a captured variable, from '{0}' to '{1}' will prevent the debug session from continuing.</value>
  </data>
  <data name="Modifying_a_catch_finally_handler_with_an_active_statement_in_the_try_block_will_prevent_the_debug_session_from_continuing" xml:space="preserve">
    <value>Modifying a catch/finally handler with an active statement in the try block will prevent the debug session from continuing.</value>
  </data>
  <data name="Modifying_a_try_catch_finally_statement_when_the_finally_block_is_active_will_prevent_the_debug_session_from_continuing" xml:space="preserve">
    <value>Modifying a try/catch/finally statement when the finally block is active will prevent the debug session from continuing.</value>
  </data>
  <data name="Modifying_a_catch_handler_around_an_active_statement_will_prevent_the_debug_session_from_continuing" xml:space="preserve">
    <value>Modifying a catch handler around an active statement will prevent the debug session from continuing.</value>
  </data>
  <data name="Modifying_0_which_contains_the_stackalloc_operator_will_prevent_the_debug_session_from_continuing" xml:space="preserve">
    <value>Modifying '{0}' which contains the 'stackalloc' operator will prevent the debug session from continuing.</value>
  </data>
  <data name="Modifying_an_active_0_which_contains_On_Error_or_Resume_statements_will_prevent_the_debug_session_from_continuing" xml:space="preserve">
    <value>Modifying an active '{0}' which contains 'On Error' or 'Resume' statements will prevent the debug session from continuing.</value>
  </data>
  <data name="Modifying_0_which_contains_an_Aggregate_Group_By_or_Join_query_clauses_will_prevent_the_debug_session_from_continuing" xml:space="preserve">
    <value>Modifying '{0}' which contains an Aggregate, Group By, or Join query clauses will prevent the debug session from continuing.</value>
  </data>
  <data name="Modifying_source_with_experimental_language_features_enabled_will_prevent_the_debug_session_from_continuing" xml:space="preserve">
    <value>Modifying source with experimental language features enabled will prevent the debug session from continuing.</value>
  </data>
  <data name="Updating_an_active_statement_will_prevent_the_debug_session_from_continuing" xml:space="preserve">
    <value>Updating an active statement will prevent the debug session from continuing.</value>
  </data>
  <data name="Removing_0_that_contains_an_active_statement_will_prevent_the_debug_session_from_continuing" xml:space="preserve">
    <value>Removing '{0}' that contains an active statement will prevent the debug session from continuing.</value>
  </data>
  <data name="Adding_a_new_file_will_prevent_the_debug_session_from_continuing" xml:space="preserve">
    <value>Adding a new file will prevent the debug session from continuing.</value>
  </data>
  <data name="Attribute_0_is_missing_Updating_an_async_method_or_an_iterator_will_prevent_the_debug_session_from_continuing" xml:space="preserve">
    <value>Attribute '{0}' is missing. Updating an async method or an iterator will prevent the debug session from continuing.</value>
  </data>
  <data name="Unexpected_interface_member_kind_colon_0" xml:space="preserve">
    <value>Unexpected interface member kind: {0}</value>
  </data>
  <data name="Unknown_symbol_kind" xml:space="preserve">
    <value>Unknown symbol kind</value>
  </data>
  <data name="Generate_abstract_property_0_in_1" xml:space="preserve">
    <value>Generate abstract property '{0}' in '{1}'</value>
  </data>
  <data name="Generate_abstract_method_0_in_1" xml:space="preserve">
    <value>Generate abstract method '{0}' in '{1}'</value>
  </data>
  <data name="Generate_method_1_0" xml:space="preserve">
    <value>Generate method '{1}.{0}'</value>
  </data>
  <data name="Failed_to_create_a_remote_process_for_interactive_code_execution" xml:space="preserve">
    <value>Failed to create a remote process for interactive code execution.</value>
  </data>
  <data name="Failed_to_initialize_remote_interactive_process" xml:space="preserve">
    <value>Failed to initialize remote interactive process.</value>
  </data>
  <data name="Attempt_to_connect_to_process_Sharp_0_failed_retrying" xml:space="preserve">
    <value>Attempt to connect to process #{0} failed, retrying ...</value>
  </data>
  <data name="Failed_to_launch_0_process_exit_code_colon_1_with_output_colon" xml:space="preserve">
    <value>Failed to launch '{0}' process (exit code: {1}) with output: </value>
  </data>
  <data name="Hosting_process_exited_with_exit_code_0" xml:space="preserve">
    <value>Hosting process exited with exit code {0}.</value>
  </data>
  <data name="Interactive_Host_not_initialized" xml:space="preserve">
    <value>Interactive Host not initialized.</value>
  </data>
  <data name="Cannot_resolve_reference_0" xml:space="preserve">
    <value>Cannot resolve reference '{0}'.</value>
  </data>
  <data name="Requested_assembly_already_loaded_from_0" xml:space="preserve">
    <value>Requested assembly already loaded from '{0}'.</value>
  </data>
  <data name="plus_additional_0_1" xml:space="preserve">
    <value> + additional {0} {1}</value>
  </data>
  <data name="Unable_to_create_hosting_process" xml:space="preserve">
    <value>Unable to create hosting process.</value>
  </data>
  <data name="The_symbol_does_not_have_an_icon" xml:space="preserve">
    <value>The symbol does not have an icon.</value>
  </data>
  <data name="Unknown" xml:space="preserve">
    <value>Unknown</value>
  </data>
  <data name="Extract_Method" xml:space="preserve">
    <value>Extract Method</value>
  </data>
  <data name="Extract_Method_plus_Local" xml:space="preserve">
    <value>Extract Method + Local</value>
  </data>
  <data name="Asynchronous_method_cannot_have_ref_out_parameters_colon_bracket_0_bracket" xml:space="preserve">
    <value>Asynchronous method cannot have ref/out parameters : [{0}]</value>
  </data>
  <data name="The_member_is_defined_in_metadata" xml:space="preserve">
    <value>The member is defined in metadata.</value>
  </data>
  <data name="You_can_only_change_the_signature_of_a_constructor_indexer_method_or_delegate" xml:space="preserve">
    <value>You can only change the signature of a constructor, indexer, method or delegate.</value>
  </data>
  <data name="This_symbol_has_related_definitions_or_references_in_metadata_Changing_its_signature_may_result_in_build_errors_Do_you_want_to_continue" xml:space="preserve">
    <value>This symbol has related definitions or references in metadata. Changing its signature may result in build errors.

Do you want to continue?</value>
  </data>
  <data name="Change_signature" xml:space="preserve">
    <value>Change signature...</value>
  </data>
  <data name="Generate_new_type" xml:space="preserve">
    <value>Generate new type...</value>
  </data>
  <data name="User_Diagnostic_Analyzer_Failure" xml:space="preserve">
    <value>User Diagnostic Analyzer Failure.</value>
  </data>
  <data name="Analyzer_0_threw_an_exception_of_type_1_with_message_2" xml:space="preserve">
    <value>Analyzer '{0}' threw an exception of type '{1}' with message '{2}'.</value>
  </data>
  <data name="Analyzer_0_threw_the_following_exception_colon_1" xml:space="preserve">
    <value>Analyzer '{0}' threw the following exception:
'{1}'.</value>
  </data>
  <data name="Remove_Unnecessary_Cast" xml:space="preserve">
    <value>Remove Unnecessary Cast</value>
  </data>
  <data name="Simplify_Names" xml:space="preserve">
    <value>Simplify Names</value>
  </data>
  <data name="Simplify_Member_Access" xml:space="preserve">
    <value>Simplify Member Access</value>
  </data>
  <data name="Remove_qualification" xml:space="preserve">
    <value>Remove qualification</value>
  </data>
  <data name="Edit_and_Continue1" xml:space="preserve">
    <value>Edit and Continue</value>
  </data>
  <data name="This_signature_does_not_contain_parameters_that_can_be_changed" xml:space="preserve">
    <value>This signature does not contain parameters that can be changed.</value>
  </data>
  <data name="Unknown_error_occurred" xml:space="preserve">
    <value>Unknown error occurred</value>
  </data>
  <data name="Available" xml:space="preserve">
    <value>Available</value>
  </data>
  <data name="Not_Available" xml:space="preserve">
    <value>Not Available</value>
  </data>
  <data name="_0_1" xml:space="preserve">
    <value>    {0} - {1}</value>
  </data>
  <data name="You_can_use_the_navigation_bar_to_switch_context" xml:space="preserve">
    <value>You can use the navigation bar to switch context.</value>
  </data>
  <data name="in_Source" xml:space="preserve">
    <value>in Source</value>
  </data>
  <data name="in_Suppression_File" xml:space="preserve">
    <value>in Suppression File</value>
  </data>
  <data name="Remove_Suppression_0" xml:space="preserve">
    <value>Remove Suppression {0}</value>
  </data>
  <data name="Remove_Suppression" xml:space="preserve">
    <value>Remove Suppression</value>
  </data>
  <data name="Pending" xml:space="preserve">
    <value>&lt;Pending&gt;</value>
  </data>
  <data name="Awaited_task_returns" xml:space="preserve">
    <value>Awaited task returns</value>
  </data>
  <data name="no_value" xml:space="preserve">
    <value>no value.</value>
  </data>
  <data name="Note_colon_Tab_twice_to_insert_the_0_snippet" xml:space="preserve">
    <value>Note: Tab twice to insert the '{0}' snippet.</value>
  </data>
  <data name="Implement_interface_explicitly_with_Dispose_pattern" xml:space="preserve">
    <value>Implement interface explicitly with Dispose pattern</value>
  </data>
  <data name="Implement_interface_with_Dispose_pattern" xml:space="preserve">
    <value>Implement interface with Dispose pattern</value>
  </data>
  <data name="Compiler1" xml:space="preserve">
    <value>Compiler</value>
  </data>
  <data name="Edit_and_Continue2" xml:space="preserve">
    <value>Edit and Continue</value>
  </data>
  <data name="Style" xml:space="preserve">
    <value>Style</value>
  </data>
  <data name="Suppress_0" xml:space="preserve">
    <value>Suppress {0}</value>
  </data>
  <data name="Re_triage_0_currently_1" xml:space="preserve">
    <value>Re-triage {0}(currently '{1}')</value>
  </data>
  <data name="Argument_cannot_have_a_null_element" xml:space="preserve">
    <value>Argument cannot have a null element.</value>
  </data>
  <data name="Argument_cannot_be_empty" xml:space="preserve">
    <value>Argument cannot be empty.</value>
  </data>
  <data name="Reported_diagnostic_with_ID_0_is_not_supported_by_the_analyzer" xml:space="preserve">
    <value>Reported diagnostic with ID '{0}' is not supported by the analyzer.</value>
  </data>
  <data name="Computing_fix_all_occurrences_code_fix" xml:space="preserve">
    <value>Computing fix all occurrences code fix...</value>
  </data>
  <data name="Fix_all_occurrences" xml:space="preserve">
    <value>Fix all occurrences</value>
  </data>
  <data name="Document" xml:space="preserve">
    <value>Document</value>
  </data>
  <data name="Project" xml:space="preserve">
    <value>Project</value>
  </data>
  <data name="Solution" xml:space="preserve">
    <value>Solution</value>
  </data>
  <data name="TODO_colon_dispose_managed_state_managed_objects" xml:space="preserve">
    <value>TODO: dispose managed state (managed objects).</value>
  </data>
  <data name="TODO_colon_set_large_fields_to_null" xml:space="preserve">
    <value>TODO: set large fields to null.</value>
  </data>
  <data name="To_detect_redundant_calls" xml:space="preserve">
    <value>To detect redundant calls</value>
  </data>
  <data name="Modifying_0_which_contains_a_static_variable_will_prevent_the_debug_session_from_continuing" xml:space="preserve">
    <value>Modifying '{0}' which contains a static variable will prevent the debug session from continuing.</value>
  </data>
  <data name="Compiler2" xml:space="preserve">
    <value>Compiler</value>
  </data>
  <data name="Edit_And_Continue" xml:space="preserve">
    <value>Edit And Continue</value>
  </data>
  <data name="Live" xml:space="preserve">
    <value>Live</value>
  </data>
  <data name="namespace_" xml:space="preserve">
    <value>namespace</value>
    <comment>{Locked}</comment>
  </data>
  <data name="class_" xml:space="preserve">
    <value>class</value>
    <comment>{Locked}</comment>
  </data>
  <data name="interface_" xml:space="preserve">
    <value>interface</value>
    <comment>{Locked}</comment>
  </data>
  <data name="enum_" xml:space="preserve">
    <value>enum</value>
    <comment>{Locked}</comment>
  </data>
  <data name="enum_value" xml:space="preserve">
    <value>enum value</value>
    <comment>{Locked="enum"} "enum" is a C#/VB keyword and should not be localized.</comment>
  </data>
  <data name="delegate_" xml:space="preserve">
    <value>delegate</value>
    <comment>{Locked}</comment>
  </data>
  <data name="const_field" xml:space="preserve">
    <value>const field</value>
    <comment>{Locked="const"} "const" is a C#/VB keyword and should not be localized.</comment>
  </data>
  <data name="method" xml:space="preserve">
    <value>method</value>
  </data>
  <data name="operator_" xml:space="preserve">
    <value>operator</value>
  </data>
  <data name="constructor" xml:space="preserve">
    <value>constructor</value>
  </data>
  <data name="auto_property" xml:space="preserve">
    <value>auto-property</value>
  </data>
  <data name="property_" xml:space="preserve">
    <value>property</value>
  </data>
  <data name="event_" xml:space="preserve">
    <value>event</value>
    <comment>{Locked}</comment>
  </data>
  <data name="event_accessor" xml:space="preserve">
    <value>event accessor</value>
  </data>
  <data name="type_constraint" xml:space="preserve">
    <value>type constraint</value>
  </data>
  <data name="type_parameter" xml:space="preserve">
    <value>type parameter</value>
  </data>
  <data name="attribute" xml:space="preserve">
    <value>attribute</value>
  </data>
  <data name="Use_auto_property" xml:space="preserve">
    <value>Use auto property</value>
  </data>
  <data name="Replace_0_and_1_with_property" xml:space="preserve">
    <value>Replace '{0}' and '{1}' with property</value>
  </data>
  <data name="Replace_0_with_property" xml:space="preserve">
    <value>Replace '{0}' with property</value>
  </data>
  <data name="Method_referenced_implicitly" xml:space="preserve">
    <value>Method referenced implicitly</value>
  </data>
  <data name="Generate_type" xml:space="preserve">
    <value>Generate type</value>
  </data>
  <data name="Generate_0_1" xml:space="preserve">
    <value>Generate {0} '{1}'</value>
  </data>
  <data name="Change_0_to_1" xml:space="preserve">
    <value>Change '{0}' to '{1}'.</value>
  </data>
  <data name="Non_invoked_method_cannot_be_replaced_with_property" xml:space="preserve">
    <value>Non-invoked method cannot be replaced with property.</value>
  </data>
  <data name="Only_methods_with_a_single_argument_which_is_not_an_out_variable_declaration_can_be_replaced_with_a_property" xml:space="preserve">
    <value>Only methods with a single argument, which is not an out variable declaration, can be replaced with a property.</value>
  </data>
  <data name="Roslyn_HostError" xml:space="preserve">
    <value>Roslyn.HostError</value>
  </data>
  <data name="An_instance_of_analyzer_0_cannot_be_created_from_1_colon_2" xml:space="preserve">
    <value>An instance of analyzer {0} cannot be created from {1}: {2}.</value>
  </data>
  <data name="The_assembly_0_does_not_contain_any_analyzers" xml:space="preserve">
    <value>The assembly {0} does not contain any analyzers.</value>
  </data>
  <data name="Unable_to_load_Analyzer_assembly_0_colon_1" xml:space="preserve">
    <value>Unable to load Analyzer assembly {0}: {1}</value>
  </data>
  <data name="Make_method_synchronous" xml:space="preserve">
    <value>Make method synchronous.</value>
  </data>
  <data name="Add_this_or_Me_qualification" xml:space="preserve">
    <value>Add 'this' or 'Me' qualification.</value>
  </data>
  <data name="Add_qualification" xml:space="preserve">
    <value>Add qualification.</value>
  </data>
  <data name="Fix_Name_Violation_colon_0" xml:space="preserve">
    <value>Fix Name Violation: {0}</value>
  </data>
  <data name="_0_naming_violation_1" xml:space="preserve">
    <value>'{0}' naming violation - {1}</value>
    <comment>{0} is the rule title, {1} is the way in which the rule was violated</comment>
  </data>
  <data name="The_first_word_0_must_begin_with_a_lower_case_character" xml:space="preserve">
    <value>The first word, '{0}', must begin with a lower case character</value>
  </data>
  <data name="The_first_word_0_must_begin_with_an_upper_case_character" xml:space="preserve">
    <value>The first word, '{0}', must begin with an upper case character</value>
  </data>
  <data name="Missing_prefix_colon_0" xml:space="preserve">
    <value>Missing prefix: '{0}'</value>
  </data>
  <data name="Missing_suffix_colon_0" xml:space="preserve">
    <value>Missing suffix: '{0}'</value>
  </data>
  <data name="These_non_leading_words_must_begin_with_a_lowercase_letter_colon_0" xml:space="preserve">
    <value>These non-leading words must begin with a lowercase letter: {0}</value>
  </data>
  <data name="These_non_leading_words_must_begin_with_an_upper_case_letter_colon_0" xml:space="preserve">
    <value>These non-leading words must begin with an upper case letter: {0}</value>
  </data>
  <data name="These_words_cannot_contain_lower_case_characters_colon_0" xml:space="preserve">
    <value>These words cannot contain lower case characters: {0}</value>
  </data>
  <data name="These_words_cannot_contain_upper_case_characters_colon_0" xml:space="preserve">
    <value>These words cannot contain upper case characters: {0}</value>
  </data>
  <data name="These_words_must_begin_with_upper_case_characters_colon_0" xml:space="preserve">
    <value>These words must begin with upper case characters: {0}</value>
  </data>
  <data name="Naming_Styles" xml:space="preserve">
    <value>Naming Styles</value>
  </data>
  <data name="from_0" xml:space="preserve">
    <value>from {0}</value>
  </data>
  <data name="Find_and_install_latest_version" xml:space="preserve">
    <value>Find and install latest version</value>
  </data>
  <data name="Use_local_version_0" xml:space="preserve">
    <value>Use local version '{0}'</value>
  </data>
  <data name="Use_locally_installed_0_version_1_This_version_used_in_colon_2" xml:space="preserve">
    <value>Use locally installed '{0}' version '{1}'
This version used in: {2}</value>
  </data>
  <data name="Find_and_install_latest_version_of_0" xml:space="preserve">
    <value>Find and install latest version of '{0}'</value>
  </data>
  <data name="Install_with_package_manager" xml:space="preserve">
    <value>Install with package manager...</value>
  </data>
  <data name="Install_0_1" xml:space="preserve">
    <value>Install '{0} {1}'</value>
  </data>
  <data name="Install_version_0" xml:space="preserve">
    <value>Install version '{0}'</value>
  </data>
  <data name="Generate_variable" xml:space="preserve">
    <value>Generate variable</value>
  </data>
  <data name="Classes" xml:space="preserve">
    <value>Classes</value>
  </data>
  <data name="Constants" xml:space="preserve">
    <value>Constants</value>
  </data>
  <data name="Delegates" xml:space="preserve">
    <value>Delegates</value>
  </data>
  <data name="Enums" xml:space="preserve">
    <value>Enums</value>
  </data>
  <data name="Events" xml:space="preserve">
    <value>Events</value>
  </data>
  <data name="Extension_methods" xml:space="preserve">
    <value>Extension methods</value>
  </data>
  <data name="Fields" xml:space="preserve">
    <value>Fields</value>
  </data>
  <data name="Interfaces" xml:space="preserve">
    <value>Interfaces</value>
  </data>
  <data name="Locals" xml:space="preserve">
    <value>Locals</value>
  </data>
  <data name="Methods" xml:space="preserve">
    <value>Methods</value>
  </data>
  <data name="Modules" xml:space="preserve">
    <value>Modules</value>
  </data>
  <data name="Namespaces" xml:space="preserve">
    <value>Namespaces</value>
  </data>
  <data name="Properties" xml:space="preserve">
    <value>Properties</value>
  </data>
  <data name="Structures" xml:space="preserve">
    <value>Structures</value>
  </data>
  <data name="Parameters_colon" xml:space="preserve">
    <value>Parameters:</value>
  </data>
  <data name="Add_missing_cases" xml:space="preserve">
    <value>Add missing cases</value>
  </data>
  <data name="Add_both" xml:space="preserve">
    <value>Add both</value>
  </data>
  <data name="Add_default_case" xml:space="preserve">
    <value>Add default case</value>
  </data>
  <data name="Variadic_SignatureHelpItem_must_have_at_least_one_parameter" xml:space="preserve">
    <value>Variadic SignatureHelpItem must have at least one parameter.</value>
  </data>
  <data name="Add_braces" xml:space="preserve">
    <value>Add braces</value>
  </data>
  <data name="Replace_0_with_method" xml:space="preserve">
    <value>Replace '{0}' with method</value>
  </data>
  <data name="Replace_0_with_methods" xml:space="preserve">
    <value>Replace '{0}' with methods</value>
  </data>
  <data name="Property_referenced_implicitly" xml:space="preserve">
    <value>Property referenced implicitly</value>
  </data>
  <data name="Property_cannot_safely_be_replaced_with_a_method_call" xml:space="preserve">
    <value>Property cannot safely be replaced with a method call</value>
  </data>
  <data name="Convert_to_interpolated_string" xml:space="preserve">
    <value>Convert to interpolated string</value>
  </data>
  <data name="Move_type_to_0" xml:space="preserve">
    <value>Move type to {0}</value>
  </data>
  <data name="Rename_file_to_0" xml:space="preserve">
    <value>Rename file to {0}</value>
  </data>
  <data name="Rename_type_to_0" xml:space="preserve">
    <value>Rename type to {0}</value>
  </data>
  <data name="Remove_tag" xml:space="preserve">
    <value>Remove tag</value>
  </data>
<<<<<<< HEAD
  <data name="Make_containing_scope_async" xml:space="preserve">
    <value>Make containing scope async</value>
  </data>
  <data name="Make_containing_scope_async_return_Task" xml:space="preserve">
    <value>Make containing scope async (return Task)</value>
  </data>
  <data name="Make_method_async" xml:space="preserve">
    <value>Make method async</value>
  </data>
  <data name="Make_method_async_return_Task" xml:space="preserve">
    <value>Make method async (return Task)</value>
=======
  <data name="paren_Unknown_paren" xml:space="preserve">
    <value>(Unknown)</value>
>>>>>>> e4adebbe
  </data>
</root><|MERGE_RESOLUTION|>--- conflicted
+++ resolved
@@ -1046,7 +1046,6 @@
   <data name="Remove_tag" xml:space="preserve">
     <value>Remove tag</value>
   </data>
-<<<<<<< HEAD
   <data name="Make_containing_scope_async" xml:space="preserve">
     <value>Make containing scope async</value>
   </data>
@@ -1058,9 +1057,8 @@
   </data>
   <data name="Make_method_async_return_Task" xml:space="preserve">
     <value>Make method async (return Task)</value>
-=======
+  </data>
   <data name="paren_Unknown_paren" xml:space="preserve">
     <value>(Unknown)</value>
->>>>>>> e4adebbe
   </data>
 </root>