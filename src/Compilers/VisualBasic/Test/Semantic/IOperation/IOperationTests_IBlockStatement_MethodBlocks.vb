' Copyright (c) Microsoft.  All Rights Reserved.  Licensed under the Apache License, Version 2.0.  See License.txt in the project root for license information.

Imports Microsoft.CodeAnalysis.VisualBasic.Syntax
Imports Microsoft.CodeAnalysis.Test.Utilities
Imports Roslyn.Test.Utilities

Namespace Microsoft.CodeAnalysis.VisualBasic.UnitTests.Semantics

    Partial Public Class IOperationTests
        Inherits SemanticModelTestBase

        <CompilerTrait(CompilerFeature.IOperation)>
        <Fact>
        Public Sub IBlockStatement_SubMethodBlock()
            Dim source = <![CDATA[
Class Program
    Sub Method()'BIND:"Sub Method()"
        If 1 > 2 Then
        End If
    End Sub
End Class]]>.Value

            Dim expectedOperationTree = <![CDATA[
IBlockStatement (3 statements) (OperationKind.BlockStatement) (Syntax: 'Sub Method( ... End Sub')
  IIfStatement (OperationKind.IfStatement) (Syntax: 'If 1 > 2 Th ... End If')
    Condition: IBinaryOperatorExpression (BinaryOperationKind.IntegerGreaterThan) (OperationKind.BinaryOperatorExpression, Type: System.Boolean, Constant: False) (Syntax: '1 > 2')
        Left: ILiteralExpression (OperationKind.LiteralExpression, Type: System.Int32, Constant: 1) (Syntax: '1')
        Right: ILiteralExpression (OperationKind.LiteralExpression, Type: System.Int32, Constant: 2) (Syntax: '2')
    IfTrue: IBlockStatement (0 statements) (OperationKind.BlockStatement) (Syntax: 'If 1 > 2 Th ... End If')
    IfFalse: null
  ILabelStatement (Label: exit) (OperationKind.LabelStatement) (Syntax: 'End Sub')
    LabeledStatement: null
  IReturnStatement (OperationKind.ReturnStatement) (Syntax: 'End Sub')
    ReturnedValue: null]]>.Value

            Dim expectedDiagnostics = String.Empty

            VerifyOperationTreeAndDiagnosticsForTest(Of MethodBlockSyntax)(source, expectedOperationTree, expectedDiagnostics)
        End Sub

        <CompilerTrait(CompilerFeature.IOperation)>
        <Fact>
        Public Sub IBlockStatement_SubNewBlock()
            Dim source = <![CDATA[
Class Program
    Sub New()'BIND:"Sub New()"
        If 1 > 2 Then
        End If
    End Sub
End Class]]>.Value

            Dim expectedOperationTree = <![CDATA[
IBlockStatement (3 statements) (OperationKind.BlockStatement) (Syntax: 'Sub New()'B ... End Sub')
  IIfStatement (OperationKind.IfStatement) (Syntax: 'If 1 > 2 Th ... End If')
    Condition: IBinaryOperatorExpression (BinaryOperationKind.IntegerGreaterThan) (OperationKind.BinaryOperatorExpression, Type: System.Boolean, Constant: False) (Syntax: '1 > 2')
        Left: ILiteralExpression (OperationKind.LiteralExpression, Type: System.Int32, Constant: 1) (Syntax: '1')
        Right: ILiteralExpression (OperationKind.LiteralExpression, Type: System.Int32, Constant: 2) (Syntax: '2')
    IfTrue: IBlockStatement (0 statements) (OperationKind.BlockStatement) (Syntax: 'If 1 > 2 Th ... End If')
    IfFalse: null
  ILabelStatement (Label: exit) (OperationKind.LabelStatement) (Syntax: 'End Sub')
    LabeledStatement: null
  IReturnStatement (OperationKind.ReturnStatement) (Syntax: 'End Sub')
    ReturnedValue: null]]>.Value

            Dim expectedDiagnostics = String.Empty

            VerifyOperationTreeAndDiagnosticsForTest(Of ConstructorBlockSyntax)(source, expectedOperationTree, expectedDiagnostics)
        End Sub

        <CompilerTrait(CompilerFeature.IOperation)>
        <Fact>
        Public Sub IBlockStatement_FunctionMethodBlock()
            Dim source = <![CDATA[
Class Program
    Function Method() As Boolean'BIND:"Function Method() As Boolean"
        If 1 > 2 Then
        End If

        Return True
    End Function
End Class]]>.Value

            Dim expectedOperationTree = <![CDATA[
IBlockStatement (4 statements, 1 locals) (OperationKind.BlockStatement) (Syntax: 'Function Me ... nd Function')
  Locals: Local_1: Method As System.Boolean
  IIfStatement (OperationKind.IfStatement) (Syntax: 'If 1 > 2 Th ... End If')
    Condition: IBinaryOperatorExpression (BinaryOperationKind.IntegerGreaterThan) (OperationKind.BinaryOperatorExpression, Type: System.Boolean, Constant: False) (Syntax: '1 > 2')
        Left: ILiteralExpression (OperationKind.LiteralExpression, Type: System.Int32, Constant: 1) (Syntax: '1')
        Right: ILiteralExpression (OperationKind.LiteralExpression, Type: System.Int32, Constant: 2) (Syntax: '2')
    IfTrue: IBlockStatement (0 statements) (OperationKind.BlockStatement) (Syntax: 'If 1 > 2 Th ... End If')
    IfFalse: null
  IReturnStatement (OperationKind.ReturnStatement) (Syntax: 'Return True')
    ReturnedValue: ILiteralExpression (OperationKind.LiteralExpression, Type: System.Boolean, Constant: True) (Syntax: 'True')
  ILabelStatement (Label: exit) (OperationKind.LabelStatement) (Syntax: 'End Function')
    LabeledStatement: null
  IReturnStatement (OperationKind.ReturnStatement) (Syntax: 'End Function')
<<<<<<< HEAD
    ReturnedValue: ILocalReferenceExpression: Method (IsDeclaration: False) (OperationKind.LocalReferenceExpression, Type: System.Boolean) (Syntax: 'End Function')
]]>.Value
=======
    ReturnedValue: ILocalReferenceExpression: Method (OperationKind.LocalReferenceExpression, Type: System.Boolean) (Syntax: 'End Function')]]>.Value
>>>>>>> 5d2d334b

            Dim expectedDiagnostics = String.Empty

            VerifyOperationTreeAndDiagnosticsForTest(Of MethodBlockSyntax)(source, expectedOperationTree, expectedDiagnostics)
        End Sub

        <CompilerTrait(CompilerFeature.IOperation)>
        <Fact>
        Public Sub IBlockStatement_PropertyGetBlock()
            Dim source = <![CDATA[
Class Program
    ReadOnly Property Prop As Integer
        Get'BIND:"Get"
            If 1 > 2 Then
            End If
        End Get
    End Property
End Class]]>.Value

            Dim expectedOperationTree = <![CDATA[
IBlockStatement (3 statements, 1 locals) (OperationKind.BlockStatement) (Syntax: 'Get'BIND:"G ... End Get')
  Locals: Local_1: Prop As System.Int32
  IIfStatement (OperationKind.IfStatement) (Syntax: 'If 1 > 2 Th ... End If')
    Condition: IBinaryOperatorExpression (BinaryOperationKind.IntegerGreaterThan) (OperationKind.BinaryOperatorExpression, Type: System.Boolean, Constant: False) (Syntax: '1 > 2')
        Left: ILiteralExpression (OperationKind.LiteralExpression, Type: System.Int32, Constant: 1) (Syntax: '1')
        Right: ILiteralExpression (OperationKind.LiteralExpression, Type: System.Int32, Constant: 2) (Syntax: '2')
    IfTrue: IBlockStatement (0 statements) (OperationKind.BlockStatement) (Syntax: 'If 1 > 2 Th ... End If')
    IfFalse: null
  ILabelStatement (Label: exit) (OperationKind.LabelStatement) (Syntax: 'End Get')
    LabeledStatement: null
  IReturnStatement (OperationKind.ReturnStatement) (Syntax: 'End Get')
<<<<<<< HEAD
    ReturnedValue: ILocalReferenceExpression: Prop (IsDeclaration: False) (OperationKind.LocalReferenceExpression, Type: System.Int32) (Syntax: 'End Get')
]]>.Value
=======
    ReturnedValue: ILocalReferenceExpression: Prop (OperationKind.LocalReferenceExpression, Type: System.Int32) (Syntax: 'End Get')]]>.Value
>>>>>>> 5d2d334b

            Dim expectedDiagnostics = <![CDATA[
BC42355: Property 'Prop' doesn't return a value on all code paths. Are you missing a 'Return' statement?
        End Get
        ~~~~~~~
]]>.Value

            VerifyOperationTreeAndDiagnosticsForTest(Of AccessorBlockSyntax)(source, expectedOperationTree, expectedDiagnostics)
        End Sub

        <CompilerTrait(CompilerFeature.IOperation)>
        <Fact>
        Public Sub IBlockStatement_PropertySetBlock()
            Dim source = <![CDATA[
Class Program
    WriteOnly Property Prop As Integer
        Set(Value As Integer)'BIND:"Set(Value As Integer)"
            If 1 > 2 Then
            End If
        End Set
    End Property
End Class]]>.Value

            Dim expectedOperationTree = <![CDATA[
IBlockStatement (3 statements) (OperationKind.BlockStatement) (Syntax: 'Set(Value A ... End Set')
  IIfStatement (OperationKind.IfStatement) (Syntax: 'If 1 > 2 Th ... End If')
    Condition: IBinaryOperatorExpression (BinaryOperationKind.IntegerGreaterThan) (OperationKind.BinaryOperatorExpression, Type: System.Boolean, Constant: False) (Syntax: '1 > 2')
        Left: ILiteralExpression (OperationKind.LiteralExpression, Type: System.Int32, Constant: 1) (Syntax: '1')
        Right: ILiteralExpression (OperationKind.LiteralExpression, Type: System.Int32, Constant: 2) (Syntax: '2')
    IfTrue: IBlockStatement (0 statements) (OperationKind.BlockStatement) (Syntax: 'If 1 > 2 Th ... End If')
    IfFalse: null
  ILabelStatement (Label: exit) (OperationKind.LabelStatement) (Syntax: 'End Set')
    LabeledStatement: null
  IReturnStatement (OperationKind.ReturnStatement) (Syntax: 'End Set')
    ReturnedValue: null]]>.Value

            Dim expectedDiagnostics = String.Empty

            VerifyOperationTreeAndDiagnosticsForTest(Of AccessorBlockSyntax)(source, expectedOperationTree, expectedDiagnostics)
        End Sub

        <CompilerTrait(CompilerFeature.IOperation)>
        <Fact>
        Public Sub IBlockStatement_CustomEventAddBlock()
            Dim source = <![CDATA[
Imports System

Class C
    Public Custom Event A As Action
        AddHandler(value As Action)'BIND:"AddHandler(value As Action)"
            If 1 > 2 Then
            End If
        End AddHandler

        RemoveHandler(value As Action)
        End RemoveHandler

        RaiseEvent()
        End RaiseEvent
    End Event
End Class]]>.Value

            Dim expectedOperationTree = <![CDATA[
IBlockStatement (3 statements) (OperationKind.BlockStatement) (Syntax: 'AddHandler( ...  AddHandler')
  IIfStatement (OperationKind.IfStatement) (Syntax: 'If 1 > 2 Th ... End If')
    Condition: IBinaryOperatorExpression (BinaryOperationKind.IntegerGreaterThan) (OperationKind.BinaryOperatorExpression, Type: System.Boolean, Constant: False) (Syntax: '1 > 2')
        Left: ILiteralExpression (OperationKind.LiteralExpression, Type: System.Int32, Constant: 1) (Syntax: '1')
        Right: ILiteralExpression (OperationKind.LiteralExpression, Type: System.Int32, Constant: 2) (Syntax: '2')
    IfTrue: IBlockStatement (0 statements) (OperationKind.BlockStatement) (Syntax: 'If 1 > 2 Th ... End If')
    IfFalse: null
  ILabelStatement (Label: exit) (OperationKind.LabelStatement) (Syntax: 'End AddHandler')
    LabeledStatement: null
  IReturnStatement (OperationKind.ReturnStatement) (Syntax: 'End AddHandler')
    ReturnedValue: null]]>.Value

            Dim expectedDiagnostics = String.Empty

            VerifyOperationTreeAndDiagnosticsForTest(Of AccessorBlockSyntax)(source, expectedOperationTree, expectedDiagnostics)
        End Sub

        <CompilerTrait(CompilerFeature.IOperation)>
        <Fact>
        Public Sub IBlockStatement_CustomEventRemoveBlock()
            Dim source = <![CDATA[
Imports System

Class C
    Public Custom Event A As Action
        AddHandler(value As Action)
        End AddHandler

        RemoveHandler(value As Action)'BIND:"RemoveHandler(value As Action)"
            If 1 > 2 Then
            End If
        End RemoveHandler

        RaiseEvent()
        End RaiseEvent
    End Event
End Class]]>.Value

            Dim expectedOperationTree = <![CDATA[
IBlockStatement (3 statements) (OperationKind.BlockStatement) (Syntax: 'RemoveHandl ... moveHandler')
  IIfStatement (OperationKind.IfStatement) (Syntax: 'If 1 > 2 Th ... End If')
    Condition: IBinaryOperatorExpression (BinaryOperationKind.IntegerGreaterThan) (OperationKind.BinaryOperatorExpression, Type: System.Boolean, Constant: False) (Syntax: '1 > 2')
        Left: ILiteralExpression (OperationKind.LiteralExpression, Type: System.Int32, Constant: 1) (Syntax: '1')
        Right: ILiteralExpression (OperationKind.LiteralExpression, Type: System.Int32, Constant: 2) (Syntax: '2')
    IfTrue: IBlockStatement (0 statements) (OperationKind.BlockStatement) (Syntax: 'If 1 > 2 Th ... End If')
    IfFalse: null
  ILabelStatement (Label: exit) (OperationKind.LabelStatement) (Syntax: 'End RemoveHandler')
    LabeledStatement: null
  IReturnStatement (OperationKind.ReturnStatement) (Syntax: 'End RemoveHandler')
    ReturnedValue: null]]>.Value

            Dim expectedDiagnostics = String.Empty

            VerifyOperationTreeAndDiagnosticsForTest(Of AccessorBlockSyntax)(source, expectedOperationTree, expectedDiagnostics)
        End Sub

        <CompilerTrait(CompilerFeature.IOperation)>
        <Fact>
        Public Sub IBlockStatement_CustomEventRaiseBlock()
            Dim source = <![CDATA[
Imports System

Class C
    Public Custom Event A As Action
        AddHandler(value As Action)
        End AddHandler

        RemoveHandler(value As Action)
        End RemoveHandler

        RaiseEvent()'BIND:"RaiseEvent()"
            If 1 > 2 Then
            End If
        End RaiseEvent
    End Event
End Class]]>.Value

            Dim expectedOperationTree = <![CDATA[
IBlockStatement (3 statements) (OperationKind.BlockStatement) (Syntax: 'RaiseEvent( ...  RaiseEvent')
  IIfStatement (OperationKind.IfStatement) (Syntax: 'If 1 > 2 Th ... End If')
    Condition: IBinaryOperatorExpression (BinaryOperationKind.IntegerGreaterThan) (OperationKind.BinaryOperatorExpression, Type: System.Boolean, Constant: False) (Syntax: '1 > 2')
        Left: ILiteralExpression (OperationKind.LiteralExpression, Type: System.Int32, Constant: 1) (Syntax: '1')
        Right: ILiteralExpression (OperationKind.LiteralExpression, Type: System.Int32, Constant: 2) (Syntax: '2')
    IfTrue: IBlockStatement (0 statements) (OperationKind.BlockStatement) (Syntax: 'If 1 > 2 Th ... End If')
    IfFalse: null
  ILabelStatement (Label: exit) (OperationKind.LabelStatement) (Syntax: 'End RaiseEvent')
    LabeledStatement: null
  IReturnStatement (OperationKind.ReturnStatement) (Syntax: 'End RaiseEvent')
    ReturnedValue: null]]>.Value

            Dim expectedDiagnostics = String.Empty

            VerifyOperationTreeAndDiagnosticsForTest(Of AccessorBlockSyntax)(source, expectedOperationTree, expectedDiagnostics)
        End Sub

        <CompilerTrait(CompilerFeature.IOperation)>
        <Fact>
        Public Sub IBlockStatement_OperatorBlock()
            Dim source = <![CDATA[
Class Program
    Public Shared Operator +(p As Program, i As Integer) As Integer'BIND:"Public Shared Operator +(p As Program, i As Integer) As Integer"
        If 1 > 2 Then
        End If

        Return 0
    End Operator
End Class]]>.Value

            Dim expectedOperationTree = <![CDATA[
IBlockStatement (4 statements, 1 locals) (OperationKind.BlockStatement) (Syntax: 'Public Shar ... nd Operator')
  Locals: Local_1: <anonymous local> As System.Int32
  IIfStatement (OperationKind.IfStatement) (Syntax: 'If 1 > 2 Th ... End If')
    Condition: IBinaryOperatorExpression (BinaryOperationKind.IntegerGreaterThan) (OperationKind.BinaryOperatorExpression, Type: System.Boolean, Constant: False) (Syntax: '1 > 2')
        Left: ILiteralExpression (OperationKind.LiteralExpression, Type: System.Int32, Constant: 1) (Syntax: '1')
        Right: ILiteralExpression (OperationKind.LiteralExpression, Type: System.Int32, Constant: 2) (Syntax: '2')
    IfTrue: IBlockStatement (0 statements) (OperationKind.BlockStatement) (Syntax: 'If 1 > 2 Th ... End If')
    IfFalse: null
  IReturnStatement (OperationKind.ReturnStatement) (Syntax: 'Return 0')
    ReturnedValue: ILiteralExpression (OperationKind.LiteralExpression, Type: System.Int32, Constant: 0) (Syntax: '0')
  ILabelStatement (Label: exit) (OperationKind.LabelStatement) (Syntax: 'End Operator')
    LabeledStatement: null
  IReturnStatement (OperationKind.ReturnStatement) (Syntax: 'End Operator')
<<<<<<< HEAD
    ReturnedValue: ILocalReferenceExpression:  (IsDeclaration: False) (OperationKind.LocalReferenceExpression, Type: System.Int32) (Syntax: 'End Operator')
]]>.Value
=======
    ReturnedValue: ILocalReferenceExpression:  (OperationKind.LocalReferenceExpression, Type: System.Int32) (Syntax: 'End Operator')]]>.Value
>>>>>>> 5d2d334b

            Dim expectedDiagnostics = String.Empty

            VerifyOperationTreeAndDiagnosticsForTest(Of OperatorBlockSyntax)(source, expectedOperationTree, expectedDiagnostics)
        End Sub

        <CompilerTrait(CompilerFeature.IOperation)>
        <Fact>
        Public Sub IBlockStatement_MustOverrideSubMethodStatement()
            Dim source = "
MustInherit Class Program
    Public MustOverride Sub Method'BIND:""Public MustOverride Sub Method""
End Class"

            VerifyNoOperationTreeForTest(Of MethodStatementSyntax)(source)
        End Sub

        <CompilerTrait(CompilerFeature.IOperation)>
        <Fact>
        Public Sub IBlockStatement_InterfaceSub()
            Dim source = "
Interface IProgram
    Sub Method'BIND:""Sub Method""
End Interface"

            VerifyNoOperationTreeForTest(Of MethodStatementSyntax)(source)
        End Sub

        <CompilerTrait(CompilerFeature.IOperation)>
        <Fact>
        Public Sub IBlockStatement_InterfaceFunction()
            Dim source = "
Interface IProgram
    Function Method() As Boolean'BIND:""Function Method() As Boolean""
End Interface"

            VerifyNoOperationTreeForTest(Of MethodStatementSyntax)(source)
        End Sub

        <CompilerTrait(CompilerFeature.IOperation)>
        <Fact>
        Public Sub IBlockStatement_NormalEvent()
            Dim source = "
Class Program
        Public Event A As System.Action'BIND:""Public Event A As System.Action""
End Class"

            VerifyNoOperationTreeForTest(Of EventStatementSyntax)(source)
        End Sub
    End Class
End Namespace<|MERGE_RESOLUTION|>--- conflicted
+++ resolved
@@ -94,12 +94,8 @@
   ILabelStatement (Label: exit) (OperationKind.LabelStatement) (Syntax: 'End Function')
     LabeledStatement: null
   IReturnStatement (OperationKind.ReturnStatement) (Syntax: 'End Function')
-<<<<<<< HEAD
     ReturnedValue: ILocalReferenceExpression: Method (IsDeclaration: False) (OperationKind.LocalReferenceExpression, Type: System.Boolean) (Syntax: 'End Function')
 ]]>.Value
-=======
-    ReturnedValue: ILocalReferenceExpression: Method (OperationKind.LocalReferenceExpression, Type: System.Boolean) (Syntax: 'End Function')]]>.Value
->>>>>>> 5d2d334b
 
             Dim expectedDiagnostics = String.Empty
 
@@ -131,12 +127,8 @@
   ILabelStatement (Label: exit) (OperationKind.LabelStatement) (Syntax: 'End Get')
     LabeledStatement: null
   IReturnStatement (OperationKind.ReturnStatement) (Syntax: 'End Get')
-<<<<<<< HEAD
     ReturnedValue: ILocalReferenceExpression: Prop (IsDeclaration: False) (OperationKind.LocalReferenceExpression, Type: System.Int32) (Syntax: 'End Get')
 ]]>.Value
-=======
-    ReturnedValue: ILocalReferenceExpression: Prop (OperationKind.LocalReferenceExpression, Type: System.Int32) (Syntax: 'End Get')]]>.Value
->>>>>>> 5d2d334b
 
             Dim expectedDiagnostics = <![CDATA[
 BC42355: Property 'Prop' doesn't return a value on all code paths. Are you missing a 'Return' statement?
@@ -322,12 +314,8 @@
   ILabelStatement (Label: exit) (OperationKind.LabelStatement) (Syntax: 'End Operator')
     LabeledStatement: null
   IReturnStatement (OperationKind.ReturnStatement) (Syntax: 'End Operator')
-<<<<<<< HEAD
     ReturnedValue: ILocalReferenceExpression:  (IsDeclaration: False) (OperationKind.LocalReferenceExpression, Type: System.Int32) (Syntax: 'End Operator')
 ]]>.Value
-=======
-    ReturnedValue: ILocalReferenceExpression:  (OperationKind.LocalReferenceExpression, Type: System.Int32) (Syntax: 'End Operator')]]>.Value
->>>>>>> 5d2d334b
 
             Dim expectedDiagnostics = String.Empty
 
