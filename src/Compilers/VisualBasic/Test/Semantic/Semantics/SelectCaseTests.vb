--- conflicted
+++ resolved
@@ -637,46 +637,39 @@
 
             Dim expectedOperationTree = <![CDATA[
 ISwitchStatement (2 cases) (OperationKind.SwitchStatement) (Syntax: 'Select Case ... End Select')
-  Switch expression: 
-    IConversionExpression (Implicit, TryCast: False, Unchecked) (OperationKind.ConversionExpression, Type: System.Object, Constant: null) (Syntax: 'Nothing')
+  Switch expression:
+    IConversionExpression (Implicit, TryCast: False, Unchecked) (OperationKind.ConversionExpression, Type: System.Object, Constant: null, IsImplicit) (Syntax: 'Nothing')
       Conversion: CommonConversion (Exists: True, IsIdentity: False, IsNumeric: False, IsReference: False, IsUserDefined: False) (MethodSymbol: null)
-      Operand: 
+      Operand:
         ILiteralExpression (OperationKind.LiteralExpression, Type: null, Constant: null) (Syntax: 'Nothing')
   Sections:
       ISwitchCase (1 case clauses, 1 statements) (OperationKind.SwitchCase) (Syntax: 'Case Functi ... e("Failed")')
           Clauses:
               ISingleValueCaseClause (CaseKind.SingleValue) (OperationKind.CaseClause) (Syntax: 'Function() 5')
-                Value: 
-                  IConversionExpression (Implicit, TryCast: False, Unchecked) (OperationKind.ConversionExpression, Type: System.Object) (Syntax: 'Function() 5')
+                Value:
+                  IConversionExpression (Implicit, TryCast: False, Unchecked) (OperationKind.ConversionExpression, Type: System.Object, IsImplicit) (Syntax: 'Function() 5')
                     Conversion: CommonConversion (Exists: True, IsIdentity: False, IsNumeric: False, IsReference: True, IsUserDefined: False) (MethodSymbol: null)
-<<<<<<< HEAD
-                    Operand: IDelegateCreationExpression (OperationKind.DelegateCreationExpression, Type: Function <generated method>() As System.Int32) (Syntax: 'Function() 5')
-                        Target: IAnonymousFunctionExpression (Symbol: Function () As System.Int32) (OperationKind.AnonymousFunctionExpression, Type: null) (Syntax: 'Function() 5')
-                            IBlockStatement (3 statements, 1 locals) (OperationKind.BlockStatement) (Syntax: 'Function() 5')
-=======
-                    Operand: 
-                      IConversionExpression (Implicit, TryCast: False, Unchecked) (OperationKind.ConversionExpression, Type: Function <generated method>() As System.Int32) (Syntax: 'Function() 5')
-                        Conversion: CommonConversion (Exists: True, IsIdentity: False, IsNumeric: False, IsReference: False, IsUserDefined: False) (MethodSymbol: null)
-                        Operand: 
+                    Operand:
+                      IDelegateCreationExpression (OperationKind.DelegateCreationExpression, Type: Function <generated method>() As System.Int32, IsImplicit) (Syntax: 'Function() 5')
+                        Target:
                           IAnonymousFunctionExpression (Symbol: Function () As System.Int32) (OperationKind.AnonymousFunctionExpression, Type: null) (Syntax: 'Function() 5')
                             IBlockStatement (3 statements, 1 locals) (OperationKind.BlockStatement, IsImplicit) (Syntax: 'Function() 5')
->>>>>>> 4b021d7e
                               Locals: Local_1: <anonymous local> As System.Int32
                               IReturnStatement (OperationKind.ReturnStatement, IsImplicit) (Syntax: '5')
-                                ReturnedValue: 
+                                ReturnedValue:
                                   ILiteralExpression (OperationKind.LiteralExpression, Type: System.Int32, Constant: 5) (Syntax: '5')
                               ILabeledStatement (Label: exit) (OperationKind.LabeledStatement, IsImplicit) (Syntax: 'Function() 5')
-                                Statement: 
+                                Statement:
                                   null
                               IReturnStatement (OperationKind.ReturnStatement, IsImplicit) (Syntax: 'Function() 5')
-                                ReturnedValue: 
+                                ReturnedValue:
                                   ILocalReferenceExpression:  (OperationKind.LocalReferenceExpression, Type: System.Int32, IsImplicit) (Syntax: 'Function() 5')
           Body:
               IBlockStatement (1 statements) (OperationKind.BlockStatement) (Syntax: 'Case Functi ... e("Failed")')
                 IExpressionStatement (OperationKind.ExpressionStatement) (Syntax: 'System.Cons ... e("Failed")')
-                  Expression: 
+                  Expression:
                     IInvocationExpression (Sub System.Console.WriteLine(value As System.String)) (OperationKind.InvocationExpression, Type: System.Void) (Syntax: 'System.Cons ... e("Failed")')
-                      Instance Receiver: 
+                      Instance Receiver:
                         null
                       Arguments(1):
                           IArgument (ArgumentKind.Explicit, Matching Parameter: value) (OperationKind.Argument) (Syntax: '"Failed"')
@@ -689,9 +682,9 @@
           Body:
               IBlockStatement (1 statements) (OperationKind.BlockStatement) (Syntax: 'Case Else ... Succeeded")')
                 IExpressionStatement (OperationKind.ExpressionStatement) (Syntax: 'System.Cons ... Succeeded")')
-                  Expression: 
+                  Expression:
                     IInvocationExpression (Sub System.Console.WriteLine(value As System.String)) (OperationKind.InvocationExpression, Type: System.Void) (Syntax: 'System.Cons ... Succeeded")')
-                      Instance Receiver: 
+                      Instance Receiver:
                         null
                       Arguments(1):
                           IArgument (ArgumentKind.Explicit, Matching Parameter: value) (OperationKind.Argument) (Syntax: '"Succeeded"')
