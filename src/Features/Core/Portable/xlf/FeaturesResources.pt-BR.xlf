﻿<?xml version="1.0" encoding="utf-8"?>
<xliff xmlns="urn:oasis:names:tc:xliff:document:1.2" xmlns:xsi="http://www.w3.org/2001/XMLSchema-instance" version="1.2" xsi:schemaLocation="urn:oasis:names:tc:xliff:document:1.2 xliff-core-1.2-transitional.xsd">
  <file datatype="xml" source-language="en" target-language="pt-BR" original="../FeaturesResources.resx">
    <body>
      <trans-unit id="Add_project_reference_to_0">
        <source>Add project reference to '{0}'.</source>
        <target state="translated">Adicione referência de projeto a "{0}".</target>
        <note />
      </trans-unit>
      <trans-unit id="Add_reference_to_0">
        <source>Add reference to '{0}'.</source>
        <target state="translated">Adicione referência a "{0}".</target>
        <note />
      </trans-unit>
      <trans-unit id="Actions_can_not_be_empty">
        <source>Actions can not be empty.</source>
        <target state="translated">Ações não podem ficar vazias.</target>
        <note />
      </trans-unit>
      <trans-unit id="generic_overload">
        <source>generic overload</source>
        <target state="translated">sobrecarga genérica</target>
        <note />
      </trans-unit>
      <trans-unit id="generic_overloads">
        <source>generic overloads</source>
        <target state="translated">sobrecargas genéricas</target>
        <note />
      </trans-unit>
      <trans-unit id="overload">
        <source>overload</source>
        <target state="translated">sobrecarga</target>
        <note />
      </trans-unit>
      <trans-unit id="overloads_">
        <source>overloads</source>
        <target state="translated">sobrecargas</target>
        <note />
      </trans-unit>
      <trans-unit id="_0_Keyword">
        <source>{0} Keyword</source>
        <target state="translated">{0} Palavra-chave</target>
        <note />
      </trans-unit>
      <trans-unit id="Encapsulate_field_colon_0_and_use_property">
        <source>Encapsulate field: '{0}' (and use property)</source>
        <target state="translated">Encapsular campo: "{0}" (e usar propriedade)</target>
        <note />
      </trans-unit>
      <trans-unit id="Encapsulate_field_colon_0_but_still_use_field">
        <source>Encapsulate field: '{0}' (but still use field)</source>
        <target state="translated">Encapsular campo: "{0}" (mas ainda usar o campo)</target>
        <note />
      </trans-unit>
      <trans-unit id="Encapsulate_fields_and_use_property">
        <source>Encapsulate fields (and use property)</source>
        <target state="translated">Encapsular campos (e usar propriedade)</target>
        <note />
      </trans-unit>
      <trans-unit id="Encapsulate_fields_but_still_use_field">
        <source>Encapsulate fields (but still use field)</source>
        <target state="translated">Encapsular campos (mas ainda usá-los)</target>
        <note />
      </trans-unit>
      <trans-unit id="Could_not_extract_interface_colon_The_selection_is_not_inside_a_class_interface_struct">
        <source>Could not extract interface: The selection is not inside a class/interface/struct.</source>
        <target state="translated">Não foi possível extrair interface: a seleção não está dentro de uma classe/interface/struct.</target>
        <note />
      </trans-unit>
      <trans-unit id="Could_not_extract_interface_colon_The_type_does_not_contain_any_member_that_can_be_extracted_to_an_interface">
        <source>Could not extract interface: The type does not contain any member that can be extracted to an interface.</source>
        <target state="translated">Não foi possível extrair interface: O tipo não contém membros que podem ser extraídos para uma interface.</target>
        <note />
      </trans-unit>
      <trans-unit id="can_t_not_construct_final_tree">
        <source>can't not construct final tree</source>
        <target state="translated">não é possível construir a árvore final</target>
        <note />
      </trans-unit>
      <trans-unit id="Parameters_type_or_return_type_cannot_be_an_anonymous_type_colon_bracket_0_bracket">
        <source>Parameters' type or return type cannot be an anonymous type : [{0}]</source>
        <target state="translated">Tipo dos parâmetros ou tipo de retorno não pode ser um tipo anônimo: [{0}]</target>
        <note />
      </trans-unit>
      <trans-unit id="The_selection_contains_no_active_statement">
        <source>The selection contains no active statement.</source>
        <target state="translated">A seleção não contém instrução ativa.</target>
        <note />
      </trans-unit>
      <trans-unit id="The_selection_contains_an_error_or_unknown_type">
        <source>The selection contains an error or unknown type.</source>
        <target state="translated">A seleção contém um erro ou tipo desconhecido.</target>
        <note />
      </trans-unit>
      <trans-unit id="Type_parameter_0_is_hidden_by_another_type_parameter_1">
        <source>Type parameter '{0}' is hidden by another type parameter '{1}'.</source>
        <target state="translated">Parâmetro de tipo "{0}" está oculto por outro parâmetro de tipo "{1}".</target>
        <note />
      </trans-unit>
      <trans-unit id="The_address_of_a_variable_is_used_inside_the_selected_code">
        <source>The address of a variable is used inside the selected code.</source>
        <target state="translated">O endereço de uma variável é usado dentro do código selecionado.</target>
        <note />
      </trans-unit>
      <trans-unit id="Assigning_to_readonly_fields_must_be_done_in_a_constructor_colon_bracket_0_bracket">
        <source>Assigning to readonly fields must be done in a constructor : [{0}].</source>
        <target state="translated">A atribuição a campos somente leitura deve ser feita em um construtor: [{0}].</target>
        <note />
      </trans-unit>
      <trans-unit id="generated_code_is_overlapping_with_hidden_portion_of_the_code">
        <source>generated code is overlapping with hidden portion of the code</source>
        <target state="translated">o código gerado se sobrepõe à porção oculta do código</target>
        <note />
      </trans-unit>
      <trans-unit id="Add_optional_parameters_to_0">
        <source>Add optional parameters to '{0}'</source>
        <target state="translated">Adicionar parâmetros opcionais ao '{0}'</target>
        <note />
      </trans-unit>
      <trans-unit id="Add_parameters_to_0">
        <source>Add parameters to '{0}'</source>
        <target state="translated">Adicionar parâmetros ao '{0}'</target>
        <note />
      </trans-unit>
      <trans-unit id="Generate_delegating_constructor_0_1">
        <source>Generate delegating constructor '{0}({1})'</source>
        <target state="translated">Gerar construtor delegante "{0}({1})"</target>
        <note />
      </trans-unit>
      <trans-unit id="Generate_constructor_0_1">
        <source>Generate constructor '{0}({1})'</source>
        <target state="translated">Gerar construtor "{0}({1})"</target>
        <note />
      </trans-unit>
      <trans-unit id="Generate_field_assigning_constructor_0_1">
        <source>Generate field assigning constructor '{0}({1})'</source>
        <target state="translated">Gerar construtor de atribuição de campo "{0}({1})"</target>
        <note />
      </trans-unit>
      <trans-unit id="Generate_Equals_and_GetHashCode">
        <source>Generate Equals and GetHashCode</source>
        <target state="translated">Gerar Equals e GetHashCode</target>
        <note />
      </trans-unit>
      <trans-unit id="Generate_Equals_object">
        <source>Generate Equals(object)</source>
        <target state="translated">Gerar Equals(object)</target>
        <note />
      </trans-unit>
      <trans-unit id="Generate_GetHashCode">
        <source>Generate GetHashCode()</source>
        <target state="translated">Gerar GetHashCode()</target>
        <note />
      </trans-unit>
      <trans-unit id="Generate_constructor_in_0">
        <source>Generate constructor in '{0}'</source>
        <target state="translated">Gerar construtor em '{0}'</target>
        <note />
      </trans-unit>
      <trans-unit id="Generate_all">
        <source>Generate all</source>
        <target state="translated">Gerar todos</target>
        <note />
      </trans-unit>
      <trans-unit id="Generate_enum_member_1_0">
        <source>Generate enum member '{1}.{0}'</source>
        <target state="translated">Gerar membro enum '{1}.{0}'</target>
        <note />
      </trans-unit>
      <trans-unit id="Generate_constant_1_0">
        <source>Generate constant '{1}.{0}'</source>
        <target state="translated">Gerar constante '{1}.{0}'</target>
        <note />
      </trans-unit>
      <trans-unit id="Generate_read_only_property_1_0">
        <source>Generate read-only property '{1}.{0}'</source>
        <target state="translated">Gerar propriedade somente leitura '{1}.{0}'</target>
        <note />
      </trans-unit>
      <trans-unit id="Generate_property_1_0">
        <source>Generate property '{1}.{0}'</source>
        <target state="translated">Gerar propriedade '{1}.{0}'</target>
        <note />
      </trans-unit>
      <trans-unit id="Generate_read_only_field_1_0">
        <source>Generate read-only field '{1}.{0}'</source>
        <target state="translated">Gerar campo somente leitura '{1}.{0}'</target>
        <note />
      </trans-unit>
      <trans-unit id="Generate_field_1_0">
        <source>Generate field '{1}.{0}'</source>
        <target state="translated">Gerar campo '{1}.{0}'</target>
        <note />
      </trans-unit>
      <trans-unit id="Generate_local_0">
        <source>Generate local '{0}'</source>
        <target state="translated">Gerar local '{0}'</target>
        <note />
      </trans-unit>
      <trans-unit id="Generate_0_1_in_new_file">
        <source>Generate {0} '{1}' in new file</source>
        <target state="translated">Gerar {0} '{1}' no novo arquivo</target>
        <note />
      </trans-unit>
      <trans-unit id="Generate_nested_0_1">
        <source>Generate nested {0} '{1}'</source>
        <target state="translated">Gerar {0} '{1}' aninhado</target>
        <note />
      </trans-unit>
      <trans-unit id="Global_Namespace">
        <source>Global Namespace</source>
        <target state="translated">Namespace Global</target>
        <note />
      </trans-unit>
      <trans-unit id="Implement_interface_explicitly">
        <source>Implement interface explicitly</source>
        <target state="translated">Implementar interface explicitamente</target>
        <note />
      </trans-unit>
      <trans-unit id="Implement_interface_abstractly">
        <source>Implement interface abstractly</source>
        <target state="translated">Implementar interface de forma abstrata</target>
        <note />
      </trans-unit>
      <trans-unit id="Implement_interface_through_0">
        <source>Implement interface through '{0}'</source>
        <target state="translated">Implementar interface por meio de "{0}"</target>
        <note />
      </trans-unit>
      <trans-unit id="Implement_interface">
        <source>Implement interface</source>
        <target state="translated">Implementar interface</target>
        <note />
      </trans-unit>
      <trans-unit id="Loading_context_from_0">
        <source>Loading context from '{0}'.</source>
        <target state="translated">Carregando contexto de "{0}".</target>
        <note />
      </trans-unit>
      <trans-unit id="Type_Sharphelp_for_more_information">
        <source>Type "#help" for more information.</source>
        <target state="translated">Digite "#help" para obter mais informações.</target>
        <note />
      </trans-unit>
      <trans-unit id="Specified_file_not_found_colon_0">
        <source>Specified file not found: {0}</source>
        <target state="translated">Arquivo especificado não encontrado. {0}</target>
        <note />
      </trans-unit>
      <trans-unit id="Specified_file_not_found">
        <source>Specified file not found.</source>
        <target state="translated">Arquivo especificado não encontrado.</target>
        <note />
      </trans-unit>
      <trans-unit id="Searched_in_directory_colon">
        <source>Searched in directory:</source>
        <target state="translated">Pesquisado no diretório:</target>
        <note />
      </trans-unit>
      <trans-unit id="Searched_in_directories_colon">
        <source>Searched in directories:</source>
        <target state="translated">Pesquisado nos diretórios:</target>
        <note />
      </trans-unit>
      <trans-unit id="Introduce_field_for_0">
        <source>Introduce field for '{0}'</source>
        <target state="translated">Encapsular campo para "{0}"</target>
        <note />
      </trans-unit>
      <trans-unit id="Introduce_local_for_0">
        <source>Introduce local for '{0}'</source>
        <target state="translated">Introduzir local para "{0}"</target>
        <note />
      </trans-unit>
      <trans-unit id="Introduce_constant_for_0">
        <source>Introduce constant for '{0}'</source>
        <target state="translated">Introduzir constante para "{0}"</target>
        <note />
      </trans-unit>
      <trans-unit id="Introduce_local_constant_for_0">
        <source>Introduce local constant for '{0}'</source>
        <target state="translated">Introduzir constante local para "{0}"</target>
        <note />
      </trans-unit>
      <trans-unit id="Introduce_field_for_all_occurrences_of_0">
        <source>Introduce field for all occurrences of '{0}'</source>
        <target state="translated">Introduzir campo para todas as ocorrências de "{0}"</target>
        <note />
      </trans-unit>
      <trans-unit id="Introduce_local_for_all_occurrences_of_0">
        <source>Introduce local for all occurrences of '{0}'</source>
        <target state="translated">Introduzir local para todas as ocorrências de "{0}"</target>
        <note />
      </trans-unit>
      <trans-unit id="Introduce_constant_for_all_occurrences_of_0">
        <source>Introduce constant for all occurrences of '{0}'</source>
        <target state="translated">Introduzir constante para todas as ocorrências de "{0}"</target>
        <note />
      </trans-unit>
      <trans-unit id="Introduce_local_constant_for_all_occurrences_of_0">
        <source>Introduce local constant for all occurrences of '{0}'</source>
        <target state="translated">Introduzir constante de local para todas as ocorrências de "{0}"</target>
        <note />
      </trans-unit>
      <trans-unit id="Introduce_query_variable_for_all_occurrences_of_0">
        <source>Introduce query variable for all occurrences of '{0}'</source>
        <target state="translated">Introduzir variável de consulta para todas as ocorrências de "{0}"</target>
        <note />
      </trans-unit>
      <trans-unit id="Introduce_query_variable_for_0">
        <source>Introduce query variable for '{0}'</source>
        <target state="translated">Introduzir variável de consulta para "{0}"</target>
        <note />
      </trans-unit>
      <trans-unit id="Anonymous_Types_colon">
        <source>Anonymous Types:</source>
        <target state="translated">Tipos Anônimos:</target>
        <note />
      </trans-unit>
      <trans-unit id="is_">
        <source>is</source>
        <target state="translated">is</target>
        <note />
      </trans-unit>
      <trans-unit id="Represents_an_object_whose_operations_will_be_resolved_at_runtime">
        <source>Represents an object whose operations will be resolved at runtime.</source>
        <target state="translated">Representa um objeto cujas operações serão resolvidas no tempo de execução.</target>
        <note />
      </trans-unit>
      <trans-unit id="constant">
        <source>constant</source>
        <target state="translated">constante</target>
        <note />
      </trans-unit>
      <trans-unit id="field">
        <source>field</source>
        <target state="translated">campo</target>
        <note />
      </trans-unit>
      <trans-unit id="local_constant">
        <source>local constant</source>
        <target state="translated">constante local</target>
        <note />
      </trans-unit>
      <trans-unit id="local_variable">
        <source>local variable</source>
        <target state="translated">variável local</target>
        <note />
      </trans-unit>
      <trans-unit id="label">
        <source>label</source>
        <target state="translated">rótulo</target>
        <note />
      </trans-unit>
      <trans-unit id="range_variable">
        <source>range variable</source>
        <target state="translated">variável de intervalo</target>
        <note />
      </trans-unit>
      <trans-unit id="parameter">
        <source>parameter</source>
        <target state="translated">parâmetro</target>
        <note />
      </trans-unit>
      <trans-unit id="in_">
        <source>in</source>
        <target state="translated">em</target>
        <note />
      </trans-unit>
      <trans-unit id="Summary_colon">
        <source>Summary:</source>
        <target state="translated">Resumo:</target>
        <note />
      </trans-unit>
      <trans-unit id="Locals_and_parameters">
        <source>Locals and parameters</source>
        <target state="translated">Locais e parâmetros</target>
        <note />
      </trans-unit>
      <trans-unit id="Type_parameters_colon">
        <source>Type parameters:</source>
        <target state="translated">Parâmetros de Tipo:</target>
        <note />
      </trans-unit>
      <trans-unit id="Returns_colon">
        <source>Returns:</source>
        <target state="translated">Devoluções:</target>
        <note />
      </trans-unit>
      <trans-unit id="Exceptions_colon">
        <source>Exceptions:</source>
        <target state="translated">Exceções:</target>
        <note />
      </trans-unit>
      <trans-unit id="Remarks_colon">
        <source>Remarks:</source>
        <target state="translated">Comentários:</target>
        <note />
      </trans-unit>
      <trans-unit id="generating_source_for_symbols_of_this_type_is_not_supported">
        <source>generating source for symbols of this type is not supported</source>
        <target state="translated">gerar fonte para símbolos deste tipo não é suportado</target>
        <note />
      </trans-unit>
      <trans-unit id="Assembly">
        <source>Assembly</source>
        <target state="translated">Assembly</target>
        <note />
      </trans-unit>
      <trans-unit id="location_unknown">
        <source>location unknown</source>
        <target state="translated">local desconhecido</target>
        <note />
      </trans-unit>
      <trans-unit id="Extract_Interface">
        <source>Extract Interface...</source>
        <target state="translated">Extrair interface...</target>
        <note />
      </trans-unit>
      <trans-unit id="Updating_0_will_prevent_the_debug_session_from_continuing">
        <source>Updating '{0}' will prevent the debug session from continuing.</source>
        <target state="translated">Atualizar "{0}" impedirá que a sessão de depuração continue.</target>
        <note />
      </trans-unit>
      <trans-unit id="Updating_a_complex_statement_containing_an_await_expression_will_prevent_the_debug_session_from_continuing">
        <source>Updating a complex statement containing an await expression will prevent the debug session from continuing.</source>
        <target state="translated">Atualizar uma instrução complexa contendo uma expressão aguardar impedirá que a sessão de depuração continue.</target>
        <note />
      </trans-unit>
      <trans-unit id="Changing_visibility_of_a_constructor_will_prevent_the_debug_session_from_continuing">
        <source>Changing visibility of a constructor will prevent the debug session from continuing.</source>
        <target state="translated">Alteração da visibilidade de um construtor impedirá a sessão de depuração de continuar.</target>
        <note />
      </trans-unit>
      <trans-unit id="Capturing_variable_0_that_hasn_t_been_captured_before_will_prevent_the_debug_session_from_continuing">
        <source>Capturing variable '{0}' that hasn't been captured before will prevent the debug session from continuing.</source>
        <target state="translated">A captura da variável '{0}' que não havia sido capturada antes impedirá a sessão de depuração de continuar.</target>
        <note />
      </trans-unit>
      <trans-unit id="Ceasing_to_capture_variable_0_will_prevent_the_debug_session_from_continuing">
        <source>Ceasing to capture variable '{0}' will prevent the debug session from continuing.</source>
        <target state="translated">Deixar de capturar a variável '{0}' impedirá a sessão de depuração de continuar.</target>
        <note />
      </trans-unit>
      <trans-unit id="Deleting_captured_variable_0_will_prevent_the_debug_session_from_continuing">
        <source>Deleting captured variable '{0}' will prevent the debug session from continuing.</source>
        <target state="translated">A exclusão da variável capturada '{0}' impedirá a sessão de depuração de continuar.</target>
        <note />
      </trans-unit>
      <trans-unit id="Changing_the_type_of_a_captured_variable_0_previously_of_type_1_will_prevent_the_debug_session_from_continuing">
        <source>Changing the type of a captured variable '{0}' previously of type '{1}' will prevent the debug session from continuing.</source>
        <target state="translated">A alteração do tipo de uma variável capturada '{0}' anteriormente do tipo '{1}' impedirá a sessão de depuração de continuar.</target>
        <note />
      </trans-unit>
      <trans-unit id="Changing_the_parameters_of_0_will_prevent_the_debug_session_from_continuing">
        <source>Changing the parameters of '{0}' will prevent the debug session from continuing.</source>
        <target state="translated">A alteração dos parâmetros de '{0}' impedirá a sessão de depuração de continuar.</target>
        <note />
      </trans-unit>
      <trans-unit id="Changing_the_return_type_of_0_will_prevent_the_debug_session_from_continuing">
        <source>Changing the return type of '{0}' will prevent the debug session from continuing.</source>
        <target state="translated">A alteração do tipo de retorno '{0}' impedirá a sessão de depuração de continuar.</target>
        <note />
      </trans-unit>
      <trans-unit id="Changing_the_type_of_0_will_prevent_the_debug_session_from_continuing">
        <source>Changing the type of '{0}' will prevent the debug session from continuing.</source>
        <target state="translated">A alteração do tipo de '{0}' impedirá a sessão de depuração de continuar.</target>
        <note />
      </trans-unit>
      <trans-unit id="Changing_the_declaration_scope_of_a_captured_variable_0_will_prevent_the_debug_session_from_continuing">
        <source>Changing the declaration scope of a captured variable '{0}' will prevent the debug session from continuing.</source>
        <target state="translated">A alteração do escopo de declaração de uma variável capturada '{0}' impedirá a sessão de depuração de continuar.</target>
        <note />
      </trans-unit>
      <trans-unit id="Accessing_captured_variable_0_that_hasn_t_been_accessed_before_in_1_will_prevent_the_debug_session_from_continuing">
        <source>Accessing captured variable '{0}' that hasn't been accessed before in {1} will prevent the debug session from continuing.</source>
        <target state="translated">O acesso à variável capturada '{0}' que não foi acessada antes em {1} impedirá a sessão de depuração de continuar.</target>
        <note />
      </trans-unit>
      <trans-unit id="Ceasing_to_access_captured_variable_0_in_1_will_prevent_the_debug_session_from_continuing">
        <source>Ceasing to access captured variable '{0}' in {1} will prevent the debug session from continuing.</source>
        <target state="translated">Deixar de acessar a variável capturada '{0}' em {1} impedirá a sessão de depuração de continuar.</target>
        <note />
      </trans-unit>
      <trans-unit id="Adding_0_that_accesses_captured_variables_1_and_2_declared_in_different_scopes_will_prevent_the_debug_session_from_continuing">
        <source>Adding '{0}' that accesses captured variables '{1}' and '{2}' declared in different scopes will prevent the debug session from continuing.</source>
        <target state="translated">A adição de '{0}' que acessa as variáveis capturadas '{1}' e '{2}' declaradas em escopos diferentes impedirá a sessão de depuração de continuar.</target>
        <note />
      </trans-unit>
      <trans-unit id="Removing_0_that_accessed_captured_variables_1_and_2_declared_in_different_scopes_will_prevent_the_debug_session_from_continuing">
        <source>Removing '{0}' that accessed captured variables '{1}' and '{2}' declared in different scopes will prevent the debug session from continuing.</source>
        <target state="translated">A remoção de '{0}' que acessou as variáveis capturadas '{1}' e '{2}' declaradas em escopos diferentes impedirá a sessão de depuração de continuar.</target>
        <note />
      </trans-unit>
      <trans-unit id="Adding_0_into_a_1_will_prevent_the_debug_session_from_continuing">
        <source>Adding '{0}' into a '{1}' will prevent the debug session from continuing.</source>
        <target state="translated">Adicionar "{0}" a um "{1}" impedirá que a sessão de depuração continue.</target>
        <note />
      </trans-unit>
      <trans-unit id="Adding_0_into_a_class_with_explicit_or_sequential_layout_will_prevent_the_debug_session_from_continuing">
        <source>Adding '{0}' into a class with explicit or sequential layout will prevent the debug session from continuing.</source>
        <target state="translated">Adicionar "{0}" em uma classe com layout explícito ou sequencial impedirá que a sessão de depuração continue.</target>
        <note />
      </trans-unit>
      <trans-unit id="Updating_the_modifiers_of_0_will_prevent_the_debug_session_from_continuing">
        <source>Updating the modifiers of '{0}' will prevent the debug session from continuing.</source>
        <target state="translated">Atualizar os modificadores de "{0}" impedirá que a sessão de depuração continue.</target>
        <note />
      </trans-unit>
      <trans-unit id="Updating_the_Handles_clause_of_0_will_prevent_the_debug_session_from_continuing">
        <source>Updating the Handles clause of '{0}' will prevent the debug session from continuing.</source>
        <target state="translated">Atualizar a cláusula Handles "{0}" impedirá que a sessão de depuração continue.</target>
        <note />
      </trans-unit>
      <trans-unit id="Adding_0_with_the_Handles_clause_will_prevent_the_debug_session_from_continuing">
        <source>Adding '{0}' with the Handles clause will prevent the debug session from continuing.</source>
        <target state="translated">Adicionar '{0}' com cláusulas identificadoras impedirá que a sessão de depuração continue.</target>
        <note />
      </trans-unit>
      <trans-unit id="Updating_the_Implements_clause_of_a_0_will_prevent_the_debug_session_from_continuing">
        <source>Updating the Implements clause of a '{0}' will prevent the debug session from continuing.</source>
        <target state="translated">Atualizar a cláusula Implements "{0}" impedirá que a sessão de depuração continue.</target>
        <note />
      </trans-unit>
      <trans-unit id="Changing_the_constraint_from_0_to_1_will_prevent_the_debug_session_from_continuing">
        <source>Changing the constraint from '{0}' to '{1}' will prevent the debug session from continuing.</source>
        <target state="translated">Alterar a restrição de "{0}" para "{1}" impedirá que a sessão de depuração continue.</target>
        <note />
      </trans-unit>
      <trans-unit id="Updating_the_variance_of_0_will_prevent_the_debug_session_from_continuing">
        <source>Updating the variance of '{0}' will prevent the debug session from continuing.</source>
        <target state="translated">Atualizar a variação de "{0}" impedirá que a sessão de depuração continue.</target>
        <note />
      </trans-unit>
      <trans-unit id="Updating_the_type_of_0_will_prevent_the_debug_session_from_continuing">
        <source>Updating the type of '{0}' will prevent the debug session from continuing.</source>
        <target state="translated">Atualizar o tipo de "{0}" impedirá que a sessão de depuração continue.</target>
        <note />
      </trans-unit>
      <trans-unit id="Updating_the_initializer_of_0_will_prevent_the_debug_session_from_continuing">
        <source>Updating the initializer of '{0}' will prevent the debug session from continuing.</source>
        <target state="translated">Atualizar o inicializador de "{0}" impedirá que a sessão de depuração continue.</target>
        <note />
      </trans-unit>
      <trans-unit id="Updating_the_size_of_a_0_will_prevent_the_debug_session_from_continuing">
        <source>Updating the size of a '{0}' will prevent the debug session from continuing.</source>
        <target state="translated">Atualizar o tamanho de um "{0}" impedirá que a sessão de depuração continue.</target>
        <note />
      </trans-unit>
      <trans-unit id="Updating_the_underlying_type_of_0_will_prevent_the_debug_session_from_continuing">
        <source>Updating the underlying type of '{0}' will prevent the debug session from continuing.</source>
        <target state="translated">Atualizar o tipo subjacente de "{0}" impedirá que a sessão de depuração continue.</target>
        <note />
      </trans-unit>
      <trans-unit id="Updating_the_base_class_and_or_base_interface_s_of_0_will_prevent_the_debug_session_from_continuing">
        <source>Updating the base class and/or base interface(s) of '{0}' will prevent the debug session from continuing.</source>
        <target state="translated">Atualizar a classe base e/ou interface(s) base de "{0}" impedirá que a sessão de depuração continue.</target>
        <note />
      </trans-unit>
      <trans-unit id="Updating_a_field_to_an_event_or_vice_versa_will_prevent_the_debug_session_from_continuing">
        <source>Updating a field to an event or vice versa will prevent the debug session from continuing.</source>
        <target state="translated">Atualizar um campo para um evento ou vice-versa impedirá que a sessão de depuração continue.</target>
        <note />
      </trans-unit>
      <trans-unit id="Updating_the_kind_of_a_type_will_prevent_the_debug_session_from_continuing">
        <source>Updating the kind of a type will prevent the debug session from continuing.</source>
        <target state="translated">Atualizar o tipo de um tipo impedirá que a sessão de depuração continue.</target>
        <note />
      </trans-unit>
      <trans-unit id="Updating_the_kind_of_an_property_event_accessor_will_prevent_the_debug_session_from_continuing">
        <source>Updating the kind of an property/event accessor will prevent the debug session from continuing.</source>
        <target state="translated">Atualizar o tipo de um acessador de propriedades/eventos impedirá que a sessão de depuração continue.</target>
        <note />
      </trans-unit>
      <trans-unit id="Updating_the_kind_of_a_method_Sub_Function_will_prevent_the_debug_session_from_continuing">
        <source>Updating the kind of a method (Sub/Function) will prevent the debug session from continuing.</source>
        <target state="translated">Atualizar o tipo de um método (Sub/Função) impedirá que a sessão de depuração continue.</target>
        <note />
      </trans-unit>
      <trans-unit id="Updating_the_library_name_of_Declare_Statement_will_prevent_the_debug_session_from_continuing">
        <source>Updating the library name of Declare Statement will prevent the debug session from continuing.</source>
        <target state="translated">Atualizar o nome da biblioteca de Instrução Declare impedirá que a sessão de depuração continue.</target>
        <note />
      </trans-unit>
      <trans-unit id="Updating_the_alias_of_Declare_Statement_will_prevent_the_debug_session_from_continuing">
        <source>Updating the alias of Declare Statement will prevent the debug session from continuing.</source>
        <target state="translated">Atualizar o alias da Instrução Declare impedirá que a sessão de depuração continue.</target>
        <note />
      </trans-unit>
      <trans-unit id="Renaming_0_will_prevent_the_debug_session_from_continuing">
        <source>Renaming '{0}' will prevent the debug session from continuing.</source>
        <target state="translated">Renomear "{0}" impedirá que a sessão de depuração continue.</target>
        <note />
      </trans-unit>
      <trans-unit id="Adding_0_will_prevent_the_debug_session_from_continuing">
        <source>Adding '{0}' will prevent the debug session from continuing.</source>
        <target state="translated">Adicionar "{0}" impedirá que a sessão de depuração continue.</target>
        <note />
      </trans-unit>
      <trans-unit id="Adding_an_abstract_0_or_overriding_an_inherited_0_will_prevent_the_debug_session_from_continuing">
        <source>Adding an abstract '{0}' or overriding an inherited '{0}' will prevent the debug session from continuing.</source>
        <target state="translated">Adicionar um resumo '{0}' ou substituir um '{0}' herdado impedirá a sessão de depuração de continuar.</target>
        <note />
      </trans-unit>
      <trans-unit id="Adding_a_MustOverride_0_or_overriding_an_inherited_0_will_prevent_the_debug_session_from_continuing">
        <source>Adding a MustOverride '{0}' or overriding an inherited '{0}' will prevent the debug session from continuing.</source>
        <target state="translated">Adicionar um MustOverride '{0}' ou substituir um '{0}' herdado impedirá a sessão de depuração de continuar.</target>
        <note />
      </trans-unit>
      <trans-unit id="Adding_an_extern_0_will_prevent_the_debug_session_from_continuing">
        <source>Adding an extern '{0}' will prevent the debug session from continuing.</source>
        <target state="translated">Adicionar um externo "{0}" impedirá que a sessão de depuração continue.</target>
        <note />
      </trans-unit>
      <trans-unit id="Adding_an_imported_method_will_prevent_the_debug_session_from_continuing">
        <source>Adding an imported method will prevent the debug session from continuing.</source>
        <target state="translated">Adicionar um método importado impedirá que a sessão de depuração continue.</target>
        <note />
      </trans-unit>
      <trans-unit id="Adding_a_user_defined_0_will_prevent_the_debug_session_from_continuing">
        <source>Adding a user defined '{0}' will prevent the debug session from continuing.</source>
        <target state="translated">Adicionar um usuário definido "{0}" impedirá que a sessão de depuração continue.</target>
        <note />
      </trans-unit>
      <trans-unit id="Adding_a_generic_0_will_prevent_the_debug_session_from_continuing">
        <source>Adding a generic '{0}' will prevent the debug session from continuing.</source>
        <target state="translated">Adicionar um "{0}" genérico impedirá que a sessão de depuração continue.</target>
        <note />
      </trans-unit>
      <trans-unit id="Adding_0_around_an_active_statement_will_prevent_the_debug_session_from_continuing">
        <source>Adding '{0}' around an active statement will prevent the debug session from continuing.</source>
        <target state="translated">Adicionar "{0}" em uma instrução ativa impedirá que a sessão de depuração continue.</target>
        <note />
      </trans-unit>
      <trans-unit id="Moving_0_will_prevent_the_debug_session_from_continuing">
        <source>Moving '{0}' will prevent the debug session from continuing.</source>
        <target state="translated">Mover "{0}" impedirá que a sessão de depuração continue.</target>
        <note />
      </trans-unit>
      <trans-unit id="Deleting_0_will_prevent_the_debug_session_from_continuing">
        <source>Deleting '{0}' will prevent the debug session from continuing.</source>
        <target state="translated">Excluir "{0}" impedirá que a sessão de depuração continue.</target>
        <note />
      </trans-unit>
      <trans-unit id="Deleting_0_around_an_active_statement_will_prevent_the_debug_session_from_continuing">
        <source>Deleting '{0}' around an active statement will prevent the debug session from continuing.</source>
        <target state="translated">Excluir "{0}" em uma instrução ativa impedirá que a sessão de depuração continue.</target>
        <note />
      </trans-unit>
      <trans-unit id="Adding_a_method_body_will_prevent_the_debug_session_from_continuing">
        <source>Adding a method body will prevent the debug session from continuing.</source>
        <target state="translated">Adicionar um corpo de método impedirá que a sessão de depuração continue.</target>
        <note />
      </trans-unit>
      <trans-unit id="Deleting_a_method_body_will_prevent_the_debug_session_from_continuing">
        <source>Deleting a method body will prevent the debug session from continuing.</source>
        <target state="translated">Excluir um corpo de método impedirá que a sessão de depuração continue.</target>
        <note />
      </trans-unit>
      <trans-unit id="An_active_statement_has_been_removed_from_its_original_method_You_must_revert_your_changes_to_continue_or_restart_the_debugging_session">
        <source>An active statement has been removed from its original method. You must revert your changes to continue or restart the debugging session.</source>
        <target state="translated">Uma instrução ativa foi removida de seu método original. Você deve reverter as alterações para continuar ou reiniciar a sessão de depuração.</target>
        <note />
      </trans-unit>
      <trans-unit id="Updating_a_0_statement_around_an_active_statement_will_prevent_the_debug_session_from_continuing">
        <source>Updating a '{0}' statement around an active statement will prevent the debug session from continuing.</source>
        <target state="translated">Atualizar uma instrução "{0}" em uma instrução ativa impedirá que a sessão de depuração continue.</target>
        <note />
      </trans-unit>
      <trans-unit id="Updating_async_or_iterator_modifier_around_an_active_statement_will_prevent_the_debug_session_from_continuing">
        <source>Updating async or iterator modifier around an active statement will prevent the debug session from continuing.</source>
        <target state="translated">A atualização do modificador "async" ou "iterator" em torno de uma instrução ativa impedirá a sessão de depuração de continuar.</target>
        <note>{Locked="async"}{Locked="iterator"} "async" and "iterator" are C#/VB keywords and should not be localized.</note>
      </trans-unit>
      <trans-unit id="Modifying_a_generic_method_will_prevent_the_debug_session_from_continuing">
        <source>Modifying a generic method will prevent the debug session from continuing.</source>
        <target state="translated">Modificar um método genérico impedirá que a sessão de depuração continue.</target>
        <note />
      </trans-unit>
      <trans-unit id="Modifying_whitespace_or_comments_in_a_generic_0_will_prevent_the_debug_session_from_continuing">
        <source>Modifying whitespace or comments in a generic '{0}' will prevent the debug session from continuing.</source>
        <target state="translated">Modificar espaço em branco ou comentários em um "{0}" genérico impedirá que a sessão de depuração continue.</target>
        <note />
      </trans-unit>
      <trans-unit id="Modifying_a_method_inside_the_context_of_a_generic_type_will_prevent_the_debug_session_from_continuing">
        <source>Modifying a method inside the context of a generic type will prevent the debug session from continuing.</source>
        <target state="translated">Modificar o método dentro do contexto de um tipo genérico impedirá que a sessão de depuração continue.</target>
        <note />
      </trans-unit>
      <trans-unit id="Modifying_whitespace_or_comments_in_0_inside_the_context_of_a_generic_type_will_prevent_the_debug_session_from_continuing">
        <source>Modifying whitespace or comments in '{0}' inside the context of a generic type will prevent the debug session from continuing.</source>
        <target state="translated">Modificar o espaço em branco ou comentários em "{0}" dentro do contexto de um tipo genérico impedirá que a sessão de depuração continue.</target>
        <note />
      </trans-unit>
      <trans-unit id="Modifying_the_initializer_of_0_in_a_generic_type_will_prevent_the_debug_session_from_continuing">
        <source>Modifying the initializer of '{0}' in a generic type will prevent the debug session from continuing.</source>
        <target state="translated">Modificar o inicializador de "{0}" em um tipo genérico impedirá que a sessão de depuração continue.</target>
        <note />
      </trans-unit>
      <trans-unit id="Modifying_the_initializer_of_0_in_a_partial_type_will_prevent_the_debug_session_from_continuing">
        <source>Modifying the initializer of '{0}' in a partial type will prevent the debug session from continuing.</source>
        <target state="translated">Modificar o inicializador de "{0}" em um tipo parcial impedirá que a sessão de depuração continue.</target>
        <note />
      </trans-unit>
      <trans-unit id="Adding_a_constructor_to_a_type_with_a_field_or_property_initializer_that_contains_an_anonymous_function_will_prevent_the_debug_session_from_continuing">
        <source>Adding a constructor to a type with a field or property initializer that contains an anonymous function will prevent the debug session from continuing.</source>
        <target state="translated">Adicionar um construtor a um tipo com um campo ou inicializador que propriedade com função anônima impedirá que a sessão de depuração continue.</target>
        <note />
      </trans-unit>
      <trans-unit id="Renaming_a_captured_variable_from_0_to_1_will_prevent_the_debug_session_from_continuing">
        <source>Renaming a captured variable, from '{0}' to '{1}' will prevent the debug session from continuing.</source>
        <target state="translated">Renomeando uma variável capturada, de '{0}' para '{1}' impedirá que a sessão de depuração continue.</target>
        <note />
      </trans-unit>
      <trans-unit id="Modifying_a_catch_finally_handler_with_an_active_statement_in_the_try_block_will_prevent_the_debug_session_from_continuing">
        <source>Modifying a catch/finally handler with an active statement in the try block will prevent the debug session from continuing.</source>
        <target state="translated">Modificar um manipulador catch/finally com uma instrução ativa no bloco try impedirá que a sessão de depuração continue.</target>
        <note />
      </trans-unit>
      <trans-unit id="Modifying_a_try_catch_finally_statement_when_the_finally_block_is_active_will_prevent_the_debug_session_from_continuing">
        <source>Modifying a try/catch/finally statement when the finally block is active will prevent the debug session from continuing.</source>
        <target state="translated">Modificar uma instrução try/catch/finally quando o bloco finally estiver ativo impedirá que a sessão de depuração continue.</target>
        <note />
      </trans-unit>
      <trans-unit id="Modifying_a_catch_handler_around_an_active_statement_will_prevent_the_debug_session_from_continuing">
        <source>Modifying a catch handler around an active statement will prevent the debug session from continuing.</source>
        <target state="translated">Modificar um manipulador catch em uma instrução ativa impedirá que a sessão de depuração continue.</target>
        <note />
      </trans-unit>
      <trans-unit id="Modifying_0_which_contains_the_stackalloc_operator_will_prevent_the_debug_session_from_continuing">
        <source>Modifying '{0}' which contains the 'stackalloc' operator will prevent the debug session from continuing.</source>
        <target state="translated">Modificar "{0}" que contém o operador 'stackalloc' impedirá que a sessão de depuração continue.</target>
        <note />
      </trans-unit>
      <trans-unit id="Modifying_an_active_0_which_contains_On_Error_or_Resume_statements_will_prevent_the_debug_session_from_continuing">
        <source>Modifying an active '{0}' which contains 'On Error' or 'Resume' statements will prevent the debug session from continuing.</source>
        <target state="translated">Modificar "{0}" ativo que contém instruções 'On Error' ou 'Resume' impedirá que a sessão de depuração continue.</target>
        <note />
      </trans-unit>
      <trans-unit id="Modifying_0_which_contains_an_Aggregate_Group_By_or_Join_query_clauses_will_prevent_the_debug_session_from_continuing">
        <source>Modifying '{0}' which contains an Aggregate, Group By, or Join query clauses will prevent the debug session from continuing.</source>
        <target state="translated">A modificação de '{0}' que contém cláusulas de consulta Agregar, Agrupar Por ou Ingressar impedirá a sessão de depuração de continuar.</target>
        <note />
      </trans-unit>
      <trans-unit id="Modifying_source_with_experimental_language_features_enabled_will_prevent_the_debug_session_from_continuing">
        <source>Modifying source with experimental language features enabled will prevent the debug session from continuing.</source>
        <target state="translated">Modificar fonte com recursos de idioma experimentais habilitados impedirá que a sessão de depuração continue.</target>
        <note />
      </trans-unit>
      <trans-unit id="Updating_an_active_statement_will_prevent_the_debug_session_from_continuing">
        <source>Updating an active statement will prevent the debug session from continuing.</source>
        <target state="translated">Atualizar uma instrução ativa impedirá que a sessão de depuração continue.</target>
        <note />
      </trans-unit>
      <trans-unit id="Removing_0_that_contains_an_active_statement_will_prevent_the_debug_session_from_continuing">
        <source>Removing '{0}' that contains an active statement will prevent the debug session from continuing.</source>
        <target state="translated">Remover "{0}" que contém uma instrução ativa impedirá que a sessão de depuração continue.</target>
        <note />
      </trans-unit>
      <trans-unit id="Adding_a_new_file_will_prevent_the_debug_session_from_continuing">
        <source>Adding a new file will prevent the debug session from continuing.</source>
        <target state="translated">Adicionar um novo arquivo impedirá que a sessão de depuração continue.</target>
        <note />
      </trans-unit>
      <trans-unit id="Attribute_0_is_missing_Updating_an_async_method_or_an_iterator_will_prevent_the_debug_session_from_continuing">
        <source>Attribute '{0}' is missing. Updating an async method or an iterator will prevent the debug session from continuing.</source>
        <target state="translated">O atributo '{0}' está ausente. Atualizar um método async ou um iterador impedirá a sessão de depuração de continuar.</target>
        <note />
      </trans-unit>
      <trans-unit id="Unexpected_interface_member_kind_colon_0">
        <source>Unexpected interface member kind: {0}</source>
        <target state="translated">Tipo de membro de interface inesperado: {0}</target>
        <note />
      </trans-unit>
      <trans-unit id="Unknown_symbol_kind">
        <source>Unknown symbol kind</source>
        <target state="translated">Tipo de símbolo desconhecido</target>
        <note />
      </trans-unit>
      <trans-unit id="Generate_abstract_property_1_0">
        <source>Generate abstract property '{1}.{0}'</source>
        <target state="translated">Gerar propriedade abstrata '{1}.{0}'</target>
        <note />
      </trans-unit>
      <trans-unit id="Generate_abstract_method_1_0">
        <source>Generate abstract method '{1}.{0}'</source>
        <target state="translated">Gerar método abstrato '{1}.{0}'</target>
        <note />
      </trans-unit>
      <trans-unit id="Generate_method_1_0">
        <source>Generate method '{1}.{0}'</source>
        <target state="translated">Gerar método '{1}.{0}'</target>
        <note />
      </trans-unit>
      <trans-unit id="Failed_to_create_a_remote_process_for_interactive_code_execution">
        <source>Failed to create a remote process for interactive code execution.</source>
        <target state="translated">Falha ao criar um processo remoto para a execução de código interativo.</target>
        <note />
      </trans-unit>
      <trans-unit id="Failed_to_initialize_remote_interactive_process">
        <source>Failed to initialize remote interactive process.</source>
        <target state="translated">Falha ao inicializar o processo interativo remoto.</target>
        <note />
      </trans-unit>
      <trans-unit id="Attempt_to_connect_to_process_Sharp_0_failed_retrying">
        <source>Attempt to connect to process #{0} failed, retrying ...</source>
        <target state="translated">Tentativa para conectar ao processo #{0} falhou, repetindo...</target>
        <note />
      </trans-unit>
      <trans-unit id="Failed_to_launch_0_process_exit_code_colon_1_with_output_colon">
        <source>Failed to launch '{0}' process (exit code: {1}) with output: </source>
        <target state="translated">Falha ao iniciar o "{0}" processo (código de saída: {1}) com saída: </target>
        <note />
      </trans-unit>
      <trans-unit id="Hosting_process_exited_with_exit_code_0">
        <source>Hosting process exited with exit code {0}.</source>
        <target state="translated">O processo de hospedagem saiu com o código de saída {0}.</target>
        <note />
      </trans-unit>
      <trans-unit id="Interactive_Host_not_initialized">
        <source>Interactive Host not initialized.</source>
        <target state="translated">Host interativo não inicializado.</target>
        <note />
      </trans-unit>
      <trans-unit id="Cannot_resolve_reference_0">
        <source>Cannot resolve reference '{0}'.</source>
        <target state="translated">Não é possível resolver a referência "{0}".</target>
        <note />
      </trans-unit>
      <trans-unit id="Requested_assembly_already_loaded_from_0">
        <source>Requested assembly already loaded from '{0}'.</source>
        <target state="translated">Assembly solicitado já carregado de "{0}".</target>
        <note />
      </trans-unit>
      <trans-unit id="plus_additional_0_1">
        <source> + additional {0} {1}</source>
        <target state="translated"> + adicional {0} {1}</target>
        <note />
      </trans-unit>
      <trans-unit id="Unable_to_create_hosting_process">
        <source>Unable to create hosting process.</source>
        <target state="translated">Não é possível criar o processo de hospedagem.</target>
        <note />
      </trans-unit>
      <trans-unit id="The_symbol_does_not_have_an_icon">
        <source>The symbol does not have an icon.</source>
        <target state="translated">O símbolo não tem um ícone.</target>
        <note />
      </trans-unit>
      <trans-unit id="Unknown">
        <source>Unknown</source>
        <target state="translated">Desconhecido</target>
        <note />
      </trans-unit>
      <trans-unit id="Extract_Method">
        <source>Extract Method</source>
        <target state="translated">Extrair Método</target>
        <note />
      </trans-unit>
      <trans-unit id="Extract_Method_plus_Local">
        <source>Extract Method + Local</source>
        <target state="translated">Extrair Método + Local</target>
        <note />
      </trans-unit>
      <trans-unit id="Asynchronous_method_cannot_have_ref_out_parameters_colon_bracket_0_bracket">
        <source>Asynchronous method cannot have ref/out parameters : [{0}]</source>
        <target state="translated">Método assíncrono não pode ter parâmetros ref/out: [{0}]</target>
        <note />
      </trans-unit>
      <trans-unit id="The_member_is_defined_in_metadata">
        <source>The member is defined in metadata.</source>
        <target state="translated">O membro é definido em metadados.</target>
        <note />
      </trans-unit>
      <trans-unit id="You_can_only_change_the_signature_of_a_constructor_indexer_method_or_delegate">
        <source>You can only change the signature of a constructor, indexer, method or delegate.</source>
        <target state="translated">Você só pode alterar a assinatura de um construtor, indexador, método ou delegate.</target>
        <note />
      </trans-unit>
      <trans-unit id="This_symbol_has_related_definitions_or_references_in_metadata_Changing_its_signature_may_result_in_build_errors_Do_you_want_to_continue">
        <source>This symbol has related definitions or references in metadata. Changing its signature may result in build errors.

Do you want to continue?</source>
        <target state="translated">Este símbolo possui definições relacionadas ou referências nos metadados. Alterar sua assinatura pode resultar em erros de compilação.

Deseja continuar?</target>
        <note />
      </trans-unit>
      <trans-unit id="Change_signature">
        <source>Change signature...</source>
        <target state="translated">Alterar assinatura...</target>
        <note />
      </trans-unit>
      <trans-unit id="Generate_new_type">
        <source>Generate new type...</source>
        <target state="translated">Gerar novo tipo...</target>
        <note />
      </trans-unit>
      <trans-unit id="User_Diagnostic_Analyzer_Failure">
        <source>User Diagnostic Analyzer Failure.</source>
        <target state="translated">Falha do Analisador de Diagnóstico do Usuário.</target>
        <note />
      </trans-unit>
      <trans-unit id="Analyzer_0_threw_an_exception_of_type_1_with_message_2">
        <source>Analyzer '{0}' threw an exception of type '{1}' with message '{2}'.</source>
        <target state="translated">O analisador '{0}' gerou uma exceção do tipo '{1}' com a mensagem '{2}'.</target>
        <note />
      </trans-unit>
      <trans-unit id="Analyzer_0_threw_the_following_exception_colon_1">
        <source>Analyzer '{0}' threw the following exception:
'{1}'.</source>
        <target state="translated">O analisador '{0}' gerou a seguinte exceção:
'{1}'.</target>
        <note />
      </trans-unit>
      <trans-unit id="Remove_Unnecessary_Cast">
        <source>Remove Unnecessary Cast</source>
        <target state="translated">Remover Conversão Desnecessária</target>
        <note />
      </trans-unit>
      <trans-unit id="Simplify_Names">
        <source>Simplify Names</source>
        <target state="translated">Simplificar Nomes</target>
        <note />
      </trans-unit>
      <trans-unit id="Simplify_Member_Access">
        <source>Simplify Member Access</source>
        <target state="translated">Simplificar o Acesso de Membro</target>
        <note />
      </trans-unit>
      <trans-unit id="Remove_qualification">
        <source>Remove qualification</source>
        <target state="translated">Remover qualificação</target>
        <note />
      </trans-unit>
      <trans-unit id="Edit_and_Continue1">
        <source>Edit and Continue</source>
        <target state="translated">Editar e Continuar</target>
        <note />
      </trans-unit>
      <trans-unit id="This_signature_does_not_contain_parameters_that_can_be_changed">
        <source>This signature does not contain parameters that can be changed.</source>
        <target state="translated">Esta assinatura não contêm parâmetros que podem ser alterados.</target>
        <note />
      </trans-unit>
      <trans-unit id="Unknown_error_occurred">
        <source>Unknown error occurred</source>
        <target state="translated">Erro desconhecido</target>
        <note />
      </trans-unit>
      <trans-unit id="Available">
        <source>Available</source>
        <target state="translated">Disponível</target>
        <note />
      </trans-unit>
      <trans-unit id="Not_Available">
        <source>Not Available</source>
        <target state="translated">Não Disponível</target>
        <note />
      </trans-unit>
      <trans-unit id="_0_1">
        <source>    {0} - {1}</source>
        <target state="translated">    {0} - {1}</target>
        <note />
      </trans-unit>
      <trans-unit id="You_can_use_the_navigation_bar_to_switch_context">
        <source>You can use the navigation bar to switch context.</source>
        <target state="translated">Você pode usar a barra de navegação para alternar o contexto.</target>
        <note />
      </trans-unit>
      <trans-unit id="in_Source">
        <source>in Source</source>
        <target state="translated">na Fonte</target>
        <note />
      </trans-unit>
      <trans-unit id="in_Suppression_File">
        <source>in Suppression File</source>
        <target state="translated">no Arquivo de Supressão</target>
        <note />
      </trans-unit>
      <trans-unit id="Remove_Suppression_0">
        <source>Remove Suppression {0}</source>
        <target state="translated">Remover a Supressão {0}</target>
        <note />
      </trans-unit>
      <trans-unit id="Remove_Suppression">
        <source>Remove Suppression</source>
        <target state="translated">Remover Supressão</target>
        <note />
      </trans-unit>
      <trans-unit id="Pending">
        <source>&lt;Pending&gt;</source>
        <target state="translated">&lt;Pendente&gt;</target>
        <note />
      </trans-unit>
      <trans-unit id="Awaited_task_returns">
        <source>Awaited task returns</source>
        <target state="translated">A tarefa esperada retorna</target>
        <note />
      </trans-unit>
      <trans-unit id="no_value">
        <source>no value.</source>
        <target state="translated">nenhum valor.</target>
        <note />
      </trans-unit>
      <trans-unit id="Note_colon_Tab_twice_to_insert_the_0_snippet">
        <source>Note: Tab twice to insert the '{0}' snippet.</source>
        <target state="translated">Observação: pressione Tab duas vezes para inserir o trecho '{0}'.</target>
        <note />
      </trans-unit>
      <trans-unit id="Implement_interface_explicitly_with_Dispose_pattern">
        <source>Implement interface explicitly with Dispose pattern</source>
        <target state="translated">Implementar interface explicitamente com padrão Dispose</target>
        <note />
      </trans-unit>
      <trans-unit id="Implement_interface_with_Dispose_pattern">
        <source>Implement interface with Dispose pattern</source>
        <target state="translated">Implementar interface com padrão Dispose</target>
        <note />
      </trans-unit>
      <trans-unit id="Compiler1">
        <source>Compiler</source>
        <target state="translated">Compilador</target>
        <note />
      </trans-unit>
      <trans-unit id="Edit_and_Continue2">
        <source>Edit and Continue</source>
        <target state="translated">Editar e Continuar</target>
        <note />
      </trans-unit>
      <trans-unit id="Style">
        <source>Style</source>
        <target state="translated">Estilo</target>
        <note />
      </trans-unit>
      <trans-unit id="Suppress_0">
        <source>Suppress {0}</source>
        <target state="translated">Suprimir {0}</target>
        <note />
      </trans-unit>
      <trans-unit id="Re_triage_0_currently_1">
        <source>Re-triage {0}(currently '{1}')</source>
        <target state="translated">Fazer nova triagem de {0}(no momento, "{1}")</target>
        <note />
      </trans-unit>
      <trans-unit id="Argument_cannot_have_a_null_element">
        <source>Argument cannot have a null element.</source>
        <target state="translated">O argumento não pode ter um elemento nulo.</target>
        <note />
      </trans-unit>
      <trans-unit id="Argument_cannot_be_empty">
        <source>Argument cannot be empty.</source>
        <target state="translated">O argumento não pode estar vazio.</target>
        <note />
      </trans-unit>
      <trans-unit id="Reported_diagnostic_with_ID_0_is_not_supported_by_the_analyzer">
        <source>Reported diagnostic with ID '{0}' is not supported by the analyzer.</source>
        <target state="translated">O analisador não dá suporte ao diagnóstico relatado com ID '{0}'.</target>
        <note />
      </trans-unit>
      <trans-unit id="Computing_fix_all_occurrences_code_fix">
        <source>Computing fix all occurrences code fix...</source>
        <target state="translated">Computando a correção de todas as correções de código de ocorrências…</target>
        <note />
      </trans-unit>
      <trans-unit id="Fix_all_occurrences">
        <source>Fix all occurrences</source>
        <target state="translated">Corrigir todas as ocorrências</target>
        <note />
      </trans-unit>
      <trans-unit id="Document">
        <source>Document</source>
        <target state="translated">Documento</target>
        <note />
      </trans-unit>
      <trans-unit id="Project">
        <source>Project</source>
        <target state="translated">Projeto</target>
        <note />
      </trans-unit>
      <trans-unit id="Solution">
        <source>Solution</source>
        <target state="translated">Solução</target>
        <note />
      </trans-unit>
      <trans-unit id="TODO_colon_dispose_managed_state_managed_objects">
        <source>TODO: dispose managed state (managed objects).</source>
        <target state="translated">TODO: descartar estado gerenciado (objetos gerenciados).</target>
        <note />
      </trans-unit>
      <trans-unit id="TODO_colon_set_large_fields_to_null">
        <source>TODO: set large fields to null.</source>
        <target state="translated">TODO: definir campos grandes como nulos.</target>
        <note />
      </trans-unit>
      <trans-unit id="To_detect_redundant_calls">
        <source>To detect redundant calls</source>
        <target state="translated">Para detectar chamadas redundantes</target>
        <note />
      </trans-unit>
      <trans-unit id="Modifying_0_which_contains_a_static_variable_will_prevent_the_debug_session_from_continuing">
        <source>Modifying '{0}' which contains a static variable will prevent the debug session from continuing.</source>
        <target state="translated">A modificação de '{0}' que contém uma variável estática impedirá a sessão de depuração de continuar.</target>
        <note />
      </trans-unit>
      <trans-unit id="Compiler2">
        <source>Compiler</source>
        <target state="translated">Compilador</target>
        <note />
      </trans-unit>
      <trans-unit id="Edit_And_Continue">
        <source>Edit And Continue</source>
        <target state="translated">Editar e Continuar</target>
        <note />
      </trans-unit>
      <trans-unit id="Live">
        <source>Live</source>
        <target state="translated">Ao Vivo</target>
        <note />
      </trans-unit>
      <trans-unit id="enum_value">
        <source>enum value</source>
        <target state="translated">valor de enum</target>
        <note>{Locked="enum"} "enum" is a C#/VB keyword and should not be localized.</note>
      </trans-unit>
      <trans-unit id="const_field">
        <source>const field</source>
        <target state="translated">campo const</target>
        <note>{Locked="const"} "const" is a C#/VB keyword and should not be localized.</note>
      </trans-unit>
      <trans-unit id="method">
        <source>method</source>
        <target state="translated">método</target>
        <note />
      </trans-unit>
      <trans-unit id="operator_">
        <source>operator</source>
        <target state="translated">operador</target>
        <note />
      </trans-unit>
      <trans-unit id="constructor">
        <source>constructor</source>
        <target state="translated">construtor</target>
        <note />
      </trans-unit>
      <trans-unit id="auto_property">
        <source>auto-property</source>
        <target state="translated">propriedade automática</target>
        <note />
      </trans-unit>
      <trans-unit id="property_">
        <source>property</source>
        <target state="translated">propriedade</target>
        <note />
      </trans-unit>
      <trans-unit id="event_accessor">
        <source>event accessor</source>
        <target state="translated">acessador de evento</target>
        <note />
      </trans-unit>
      <trans-unit id="type_constraint">
        <source>type constraint</source>
        <target state="translated">restrição de tipo</target>
        <note />
      </trans-unit>
      <trans-unit id="type_parameter">
        <source>type parameter</source>
        <target state="translated">parâmetro de tipo</target>
        <note />
      </trans-unit>
      <trans-unit id="attribute">
        <source>attribute</source>
        <target state="translated">atributo</target>
        <note />
      </trans-unit>
      <trans-unit id="Use_auto_property">
        <source>Use auto property</source>
        <target state="translated">Usar a propriedade auto</target>
        <note />
      </trans-unit>
      <trans-unit id="Replace_0_and_1_with_property">
        <source>Replace '{0}' and '{1}' with property</source>
        <target state="translated">Substituir "{0}" e "{1}" por propriedades</target>
        <note />
      </trans-unit>
      <trans-unit id="Replace_0_with_property">
        <source>Replace '{0}' with property</source>
        <target state="translated">Substituir "{0}" por uma propriedade</target>
        <note />
      </trans-unit>
      <trans-unit id="Method_referenced_implicitly">
        <source>Method referenced implicitly</source>
        <target state="translated">Método referenciado implicitamente</target>
        <note />
      </trans-unit>
      <trans-unit id="Generate_type_0">
        <source>Generate type '{0}'</source>
        <target state="translated">Gerar tipo '{0}'</target>
        <note />
      </trans-unit>
      <trans-unit id="Generate_0_1">
        <source>Generate {0} '{1}'</source>
        <target state="translated">Gerar {0} '{1}'</target>
        <note />
      </trans-unit>
      <trans-unit id="Change_0_to_1">
        <source>Change '{0}' to '{1}'.</source>
        <target state="translated">Alterar '{0}' para '{1}'.</target>
        <note />
      </trans-unit>
      <trans-unit id="Non_invoked_method_cannot_be_replaced_with_property">
        <source>Non-invoked method cannot be replaced with property.</source>
        <target state="translated">O método não invocado não pode ser substituído por uma propriedade.</target>
        <note />
      </trans-unit>
      <trans-unit id="Only_methods_with_a_single_argument_which_is_not_an_out_variable_declaration_can_be_replaced_with_a_property">
        <source>Only methods with a single argument, which is not an out variable declaration, can be replaced with a property.</source>
        <target state="translated">Somente os métodos com um único argumento, que não é uma declaração de variável externa, podem ser substituídos por uma propriedade.</target>
        <note />
      </trans-unit>
      <trans-unit id="Roslyn_HostError">
        <source>Roslyn.HostError</source>
        <target state="translated">Roslyn.HostError</target>
        <note />
      </trans-unit>
      <trans-unit id="An_instance_of_analyzer_0_cannot_be_created_from_1_colon_2">
        <source>An instance of analyzer {0} cannot be created from {1}: {2}.</source>
        <target state="translated">Uma instância do analisador de {0} não pode ser criada de {1} : {2}.</target>
        <note />
      </trans-unit>
      <trans-unit id="The_assembly_0_does_not_contain_any_analyzers">
        <source>The assembly {0} does not contain any analyzers.</source>
        <target state="translated">O assembly {0} não contém quaisquer analisadores.</target>
        <note />
      </trans-unit>
      <trans-unit id="Unable_to_load_Analyzer_assembly_0_colon_1">
        <source>Unable to load Analyzer assembly {0}: {1}</source>
        <target state="translated">Não é possível carregar o assembly do Analisador {0} : {1}</target>
        <note />
      </trans-unit>
      <trans-unit id="Make_method_synchronous">
        <source>Make method synchronous</source>
        <target state="translated">Tornar o método síncrono</target>
        <note />
      </trans-unit>
      <trans-unit id="Add_this_or_Me_qualification">
        <source>Add 'this' or 'Me' qualification.</source>
        <target state="translated">Adicionar a qualificação 'this' ou 'Me'.</target>
        <note />
      </trans-unit>
      <trans-unit id="Fix_Name_Violation_colon_0">
        <source>Fix Name Violation: {0}</source>
        <target state="translated">Corrigir Violação de Nome: {0}</target>
        <note />
      </trans-unit>
      <trans-unit id="Naming_rule_violation_0">
        <source>Naming rule violation: {0}</source>
        <target state="translated">Violação da regra de nomenclatura: {0}</target>
        <note>{0} is the rule title, {1} is the way in which the rule was violated</note>
      </trans-unit>
      <trans-unit id="Naming_Styles">
        <source>Naming Styles</source>
        <target state="translated">Estilos de Nomenclatura</target>
        <note />
      </trans-unit>
      <trans-unit id="from_0">
        <source>from {0}</source>
        <target state="translated">de {0}</target>
        <note />
      </trans-unit>
      <trans-unit id="Find_and_install_latest_version">
        <source>Find and install latest version</source>
        <target state="translated">Localizar e instalar a versão mais recente</target>
        <note />
      </trans-unit>
      <trans-unit id="Use_local_version_0">
        <source>Use local version '{0}'</source>
        <target state="translated">Usar a versão local '{0}'</target>
        <note />
      </trans-unit>
      <trans-unit id="Use_locally_installed_0_version_1_This_version_used_in_colon_2">
        <source>Use locally installed '{0}' version '{1}'
This version used in: {2}</source>
        <target state="translated">Use a versão '{0}' instalada localmente '{1}'
Essa versão é usada no: {2}</target>
        <note />
      </trans-unit>
      <trans-unit id="Find_and_install_latest_version_of_0">
        <source>Find and install latest version of '{0}'</source>
        <target state="translated">Localizar e instalar a versão mais recente de '{0}'</target>
        <note />
      </trans-unit>
      <trans-unit id="Install_with_package_manager">
        <source>Install with package manager...</source>
        <target state="translated">Instalar com o gerenciador de pacotes...</target>
        <note />
      </trans-unit>
      <trans-unit id="Install_0_1">
        <source>Install '{0} {1}'</source>
        <target state="translated">Instalar '{0} {1}'</target>
        <note />
      </trans-unit>
      <trans-unit id="Install_version_0">
        <source>Install version '{0}'</source>
        <target state="translated">Instalar a versão '{0}'</target>
        <note />
      </trans-unit>
      <trans-unit id="Generate_variable_0">
        <source>Generate variable '{0}'</source>
        <target state="translated">Gerar variável '{0}'</target>
        <note />
      </trans-unit>
      <trans-unit id="Classes">
        <source>Classes</source>
        <target state="translated">Classes</target>
        <note />
      </trans-unit>
      <trans-unit id="Constants">
        <source>Constants</source>
        <target state="translated">Constantes</target>
        <note />
      </trans-unit>
      <trans-unit id="Delegates">
        <source>Delegates</source>
        <target state="translated">Delega</target>
        <note />
      </trans-unit>
      <trans-unit id="Enums">
        <source>Enums</source>
        <target state="translated">Enums</target>
        <note />
      </trans-unit>
      <trans-unit id="Events">
        <source>Events</source>
        <target state="translated">Eventos</target>
        <note />
      </trans-unit>
      <trans-unit id="Extension_methods">
        <source>Extension methods</source>
        <target state="translated">Métodos de extensão</target>
        <note />
      </trans-unit>
      <trans-unit id="Fields">
        <source>Fields</source>
        <target state="translated">Campos</target>
        <note />
      </trans-unit>
      <trans-unit id="Interfaces">
        <source>Interfaces</source>
        <target state="translated">Interfaces</target>
        <note />
      </trans-unit>
      <trans-unit id="Locals">
        <source>Locals</source>
        <target state="translated">Locais</target>
        <note />
      </trans-unit>
      <trans-unit id="Methods">
        <source>Methods</source>
        <target state="translated">Métodos</target>
        <note />
      </trans-unit>
      <trans-unit id="Modules">
        <source>Modules</source>
        <target state="translated">Módulos</target>
        <note />
      </trans-unit>
      <trans-unit id="Namespaces">
        <source>Namespaces</source>
        <target state="translated">Namespaces</target>
        <note />
      </trans-unit>
      <trans-unit id="Properties">
        <source>Properties</source>
        <target state="translated">Propriedades</target>
        <note />
      </trans-unit>
      <trans-unit id="Structures">
        <source>Structures</source>
        <target state="translated">Estruturas</target>
        <note />
      </trans-unit>
      <trans-unit id="Parameters_colon">
        <source>Parameters:</source>
        <target state="translated">Parâmetros:</target>
        <note />
      </trans-unit>
      <trans-unit id="Add_missing_cases">
        <source>Add missing cases</source>
        <target state="translated">Adicionar casos ausentes</target>
        <note />
      </trans-unit>
      <trans-unit id="Add_both">
        <source>Add both</source>
        <target state="translated">Adicionar ambos</target>
        <note />
      </trans-unit>
      <trans-unit id="Add_default_case">
        <source>Add default case</source>
        <target state="translated">Adicionar caso padrão</target>
        <note />
      </trans-unit>
      <trans-unit id="Variadic_SignatureHelpItem_must_have_at_least_one_parameter">
        <source>Variadic SignatureHelpItem must have at least one parameter.</source>
        <target state="translated">Variadic SignatureHelpItem deve ter pelo menos um parâmetro.</target>
        <note />
      </trans-unit>
      <trans-unit id="Add_braces">
        <source>Add braces</source>
        <target state="translated">Adicionar chaves</target>
        <note />
      </trans-unit>
      <trans-unit id="Replace_0_with_method">
        <source>Replace '{0}' with method</source>
        <target state="translated">Substituir '{0}' com método</target>
        <note />
      </trans-unit>
      <trans-unit id="Replace_0_with_methods">
        <source>Replace '{0}' with methods</source>
        <target state="translated">Substituir '{0}' com métodos</target>
        <note />
      </trans-unit>
      <trans-unit id="Property_referenced_implicitly">
        <source>Property referenced implicitly</source>
        <target state="translated">Propriedade referenciada implicitamente</target>
        <note />
      </trans-unit>
      <trans-unit id="Property_cannot_safely_be_replaced_with_a_method_call">
        <source>Property cannot safely be replaced with a method call</source>
        <target state="translated">A propriedade não pode ser substituída com segurança com uma chamada de método</target>
        <note />
      </trans-unit>
      <trans-unit id="Convert_to_interpolated_string">
        <source>Convert to interpolated string</source>
        <target state="translated">Converter para cadeia interpolada</target>
        <note />
      </trans-unit>
      <trans-unit id="Move_type_to_0">
        <source>Move type to {0}</source>
        <target state="translated">Mover tipo para {0}</target>
        <note />
      </trans-unit>
      <trans-unit id="Rename_file_to_0">
        <source>Rename file to {0}</source>
        <target state="translated">Renomear arquivo para {0}</target>
        <note />
      </trans-unit>
      <trans-unit id="Rename_type_to_0">
        <source>Rename type to {0}</source>
        <target state="translated">Renomear tipo para {0}</target>
        <note />
      </trans-unit>
      <trans-unit id="Remove_tag">
        <source>Remove tag</source>
        <target state="translated">Remover marca</target>
        <note />
      </trans-unit>
      <trans-unit id="Add_missing_param_nodes">
        <source>Add missing param nodes</source>
        <target state="translated">Adicionar nós de parâmetro ausentes</target>
        <note />
      </trans-unit>
      <trans-unit id="Make_containing_scope_async">
        <source>Make containing scope async</source>
        <target state="translated">Tornar o escopo contentor assíncrono</target>
        <note />
      </trans-unit>
      <trans-unit id="Make_containing_scope_async_return_Task">
        <source>Make containing scope async (return Task)</source>
        <target state="translated">Tornar o escopo contentor assíncrono (retornar Task)</target>
        <note />
      </trans-unit>
      <trans-unit id="paren_Unknown_paren">
        <source>(Unknown)</source>
        <target state="translated">(Desconhecido)</target>
        <note />
      </trans-unit>
      <trans-unit id="Implement_Abstract_Class">
        <source>Implement Abstract Class</source>
        <target state="translated">Implementar Classe Abstrata</target>
        <note />
      </trans-unit>
      <trans-unit id="Use_framework_type">
        <source>Use framework type</source>
        <target state="translated">Usar o tipo de estrutura</target>
        <note />
      </trans-unit>
      <trans-unit id="Install_package_0">
        <source>Install package '{0}'</source>
        <target state="translated">Instalar o pacote '{0}'</target>
        <note />
      </trans-unit>
      <trans-unit id="Object_initialization_can_be_simplified">
        <source>Object initialization can be simplified</source>
        <target state="translated">A inicialização do objeto pode ser simplificada</target>
        <note />
      </trans-unit>
      <trans-unit id="Use_throw_expression">
        <source>Use 'throw' expression</source>
        <target state="translated">Use a expressão 'throw'</target>
        <note />
      </trans-unit>
      <trans-unit id="project_0">
        <source>project {0}</source>
        <target state="translated">projeto {0}</target>
        <note />
      </trans-unit>
      <trans-unit id="Inline_variable_declaration">
        <source>Inline variable declaration</source>
        <target state="translated">Declaração de variável embutida</target>
        <note />
      </trans-unit>
      <trans-unit id="Use_pattern_matching">
        <source>Use pattern matching</source>
        <target state="translated">Usar a correspondência de padrão</target>
        <note />
      </trans-unit>
      <trans-unit id="Use_expression_body_for_methods">
        <source>Use expression body for methods</source>
        <target state="translated">Usar o corpo da expressão para métodos</target>
        <note />
      </trans-unit>
      <trans-unit id="Use_block_body_for_methods">
        <source>Use block body for methods</source>
        <target state="translated">Usar o corpo do bloco para métodos</target>
        <note />
      </trans-unit>
      <trans-unit id="Use_block_body_for_accessors">
        <source>Use block body for accessors</source>
        <target state="translated">Usar o corpo do bloco para acessadores</target>
        <note />
      </trans-unit>
      <trans-unit id="Use_block_body_for_constructors">
        <source>Use block body for constructors</source>
        <target state="translated">Usar o corpo do bloco para construtores</target>
        <note />
      </trans-unit>
      <trans-unit id="Use_block_body_for_indexers">
        <source>Use block body for indexers</source>
        <target state="translated">Usar o corpo do bloco para indexadores</target>
        <note />
      </trans-unit>
      <trans-unit id="Use_block_body_for_operators">
        <source>Use block body for operators</source>
        <target state="translated">Usar o corpo do bloco para operadores</target>
        <note />
      </trans-unit>
      <trans-unit id="Use_block_body_for_properties">
        <source>Use block body for properties</source>
        <target state="translated">Usar o corpo do bloco para propriedades</target>
        <note />
      </trans-unit>
      <trans-unit id="Use_expression_body_for_accessors">
        <source>Use expression body for accessors</source>
        <target state="translated">Usar o corpo da expressão para acessadores</target>
        <note />
      </trans-unit>
      <trans-unit id="Use_expression_body_for_constructors">
        <source>Use expression body for constructors</source>
        <target state="translated">Usar o corpo da expressão para construtores</target>
        <note />
      </trans-unit>
      <trans-unit id="Use_expression_body_for_indexers">
        <source>Use expression body for indexers</source>
        <target state="translated">Usar o corpo da expressão para indexadores</target>
        <note />
      </trans-unit>
      <trans-unit id="Use_expression_body_for_operators">
        <source>Use expression body for operators</source>
        <target state="translated">Usar o corpo da expressão para operadores</target>
        <note />
      </trans-unit>
      <trans-unit id="Use_expression_body_for_properties">
        <source>Use expression body for properties</source>
        <target state="translated">Usar o corpo da expressão para propriedades</target>
        <note />
      </trans-unit>
      <trans-unit id="Spell_check_0">
        <source>Spell check '{0}'</source>
        <target state="translated">Verificar ortografia de '{0}'</target>
        <note />
      </trans-unit>
      <trans-unit id="Fully_qualify_0">
        <source>Fully qualify '{0}'</source>
        <target state="translated">Qualificar '{0}' totalmente</target>
        <note />
      </trans-unit>
      <trans-unit id="Remove_reference_to_0">
        <source>Remove reference to '{0}'.</source>
        <target state="translated">Remova a referência a '{0}'.</target>
        <note />
      </trans-unit>
      <trans-unit id="Keywords">
        <source>Keywords</source>
        <target state="translated">Palavras-chave</target>
        <note />
      </trans-unit>
      <trans-unit id="Snippets">
        <source>Snippets</source>
        <target state="translated">Trechos</target>
        <note />
      </trans-unit>
      <trans-unit id="All_lowercase">
        <source>All lowercase</source>
        <target state="translated">Tudo em minúsculas</target>
        <note />
      </trans-unit>
      <trans-unit id="All_uppercase">
        <source>All uppercase</source>
        <target state="translated">Tudo em maiúsculas</target>
        <note />
      </trans-unit>
      <trans-unit id="First_word_capitalized">
        <source>First word capitalized</source>
        <target state="translated">Primeira palavra em maiúsculas</target>
        <note />
      </trans-unit>
      <trans-unit id="Pascal_Case">
        <source>Pascal Case</source>
        <target state="translated">Pascal Case</target>
        <note />
      </trans-unit>
      <trans-unit id="Collection_initialization_can_be_simplified">
        <source>Collection initialization can be simplified</source>
        <target state="translated">A inicialização de coleção pode ser simplificada</target>
        <note />
      </trans-unit>
      <trans-unit id="Use_coalesce_expression">
        <source>Use coalesce expression</source>
        <target state="translated">Usar a expressão de união</target>
        <note />
      </trans-unit>
      <trans-unit id="Use_null_propagation">
        <source>Use null propagation</source>
        <target state="translated">Usar a propagação de nulo</target>
        <note />
      </trans-unit>
      <trans-unit id="Variable_declaration_can_be_inlined">
        <source>Variable declaration can be inlined</source>
        <target state="translated">A declaração de variável pode ser embutida</target>
        <note />
      </trans-unit>
      <trans-unit id="Null_check_can_be_simplified">
        <source>Null check can be simplified</source>
        <target state="translated">A seleção nula pode ser simplificada</target>
        <note />
      </trans-unit>
      <trans-unit id="Simplify_collection_initialization">
        <source>Simplify collection initialization</source>
        <target state="translated">Simplificar a inicialização de coleção</target>
        <note />
      </trans-unit>
      <trans-unit id="Simplify_object_initialization">
        <source>Simplify object initialization</source>
        <target state="translated">Simplificar a inicialização de objeto</target>
        <note />
      </trans-unit>
      <trans-unit id="Prefer_explicitly_provided_tuple_element_name">
        <source>Prefer explicitly provided tuple element name</source>
        <target state="translated">Preferir o nome do elemento de tupla fornecido explicitamente</target>
        <note />
      </trans-unit>
      <trans-unit id="Use_explicitly_provided_tuple_name">
        <source>Use explicitly provided tuple name</source>
        <target state="translated">Usar o nome de tupla fornecido explicitamente</target>
        <note />
      </trans-unit>
      <trans-unit id="Remove_document_0">
        <source>Remove document '{0}'</source>
        <target state="translated">Remover documento '{0}'</target>
        <note />
      </trans-unit>
      <trans-unit id="Add_document_0">
        <source>Add document '{0}'</source>
        <target state="translated">Adicionar documento '{0}'</target>
        <note />
      </trans-unit>
      <trans-unit id="Add_argument_name_0">
        <source>Add argument name '{0}'</source>
        <target state="translated">Adicionar nome de argumento '{0}'</target>
        <note />
      </trans-unit>
      <trans-unit id="Take_0">
        <source>Take '{0}'</source>
        <target state="translated">Obter '{0}'</target>
        <note />
      </trans-unit>
      <trans-unit id="Take_both">
        <source>Take both</source>
        <target state="translated">Obter ambos</target>
        <note />
      </trans-unit>
      <trans-unit id="Take_bottom">
        <source>Take bottom</source>
        <target state="translated">Obter inferior</target>
        <note />
      </trans-unit>
      <trans-unit id="Take_top">
        <source>Take top</source>
        <target state="translated">Obter superior</target>
        <note />
      </trans-unit>
      <trans-unit id="Remove_unused_variable">
        <source>Remove unused variable</source>
        <target state="translated">Remover variável não usada</target>
        <note />
      </trans-unit>
      <trans-unit id="Convert_to_binary">
        <source>Convert to binary</source>
        <target state="translated">Converter em binário</target>
        <note />
      </trans-unit>
      <trans-unit id="Convert_to_decimal">
        <source>Convert to decimal</source>
        <target state="translated">Converter em decimal</target>
        <note />
      </trans-unit>
      <trans-unit id="Convert_to_hex">
        <source>Convert to hex</source>
        <target state="translated">Converter para hexa</target>
        <note />
      </trans-unit>
      <trans-unit id="Separate_thousands">
        <source>Separate thousands</source>
        <target state="translated">Separar milhares</target>
        <note />
      </trans-unit>
      <trans-unit id="Separate_words">
        <source>Separate words</source>
        <target state="translated">Separar palavras</target>
        <note />
      </trans-unit>
      <trans-unit id="Separate_nibbles">
        <source>Separate nibbles</source>
        <target state="translated">Separar nibbles</target>
        <note />
      </trans-unit>
      <trans-unit id="Remove_separators">
        <source>Remove separators</source>
        <target state="translated">Remover separadores</target>
        <note />
      </trans-unit>
      <trans-unit id="Add_parameter_to_0">
        <source>Add parameter to '{0}'</source>
        <target state="translated">Adicionar parâmetro ao '{0}'</target>
        <note />
      </trans-unit>
      <trans-unit id="Generate_constructor">
        <source>Generate constructor...</source>
        <target state="translated">Gerar construtor...</target>
        <note />
      </trans-unit>
      <trans-unit id="Pick_members_to_be_used_as_constructor_parameters">
        <source>Pick members to be used as constructor parameters</source>
        <target state="translated">Escolher membros para que sejam usados como parâmetros do construtor</target>
        <note />
      </trans-unit>
      <trans-unit id="Pick_members_to_be_used_in_Equals_GetHashCode">
        <source>Pick members to be used in Equals/GetHashCode</source>
        <target state="translated">Escolher membros para que sejam usados em Equals/GetHashCode</target>
        <note />
      </trans-unit>
      <trans-unit id="Changes_to_expression_trees_may_result_in_behavior_changes_at_runtime">
        <source>Changes to expression trees may result in behavior changes at runtime</source>
        <target state="translated">Alterações nas árvores de expressão podem resultar em alterações de comportamento no tempo de execução</target>
        <note />
      </trans-unit>
      <trans-unit id="Generate_overrides">
        <source>Generate overrides...</source>
        <target state="translated">Gerar substituições...</target>
        <note />
      </trans-unit>
      <trans-unit id="Pick_members_to_override">
        <source>Pick members to override</source>
        <target state="translated">Escolher membros para substituir</target>
        <note />
      </trans-unit>
      <trans-unit id="Add_null_check">
        <source>Add null check</source>
        <target state="translated">Adicionar verificação nula</target>
        <note />
      </trans-unit>
      <trans-unit id="Add_string_IsNullOrEmpty_check">
        <source>Add 'string.IsNullOrEmpty' check</source>
        <target state="translated">Adicionar a verificação 'string.IsNullOrEmpty'</target>
        <note />
      </trans-unit>
      <trans-unit id="Add_string_IsNullOrWhiteSpace_check">
        <source>Add 'string.IsNullOrWhiteSpace' check</source>
        <target state="translated">Adicionar a verificação 'string.IsNullOrWhiteSpace'</target>
        <note />
      </trans-unit>
      <trans-unit id="Create_and_initialize_field_0">
        <source>Create and initialize field '{0}'</source>
        <target state="translated">Criar e inicializar o campo '{0}'</target>
        <note />
      </trans-unit>
      <trans-unit id="Create_and_initialize_property_0">
        <source>Create and initialize property '{0}'</source>
        <target state="translated">Criar e inicializar a propriedade '{0}'</target>
        <note />
      </trans-unit>
      <trans-unit id="Initialize_field_0">
        <source>Initialize field '{0}'</source>
        <target state="translated">Inicializar campo '{0}'</target>
        <note />
      </trans-unit>
      <trans-unit id="Initialize_property_0">
        <source>Initialize property '{0}'</source>
        <target state="translated">Inicializar propriedade '{0}'</target>
        <note />
      </trans-unit>
      <trans-unit id="Add_null_checks">
        <source>Add null checks</source>
        <target state="translated">Adicionar verificações nulas</target>
        <note />
      </trans-unit>
      <trans-unit id="Generate_operators">
        <source>Generate operators</source>
        <target state="translated">Gerar operadores</target>
        <note />
      </trans-unit>
      <trans-unit id="Implement_0">
        <source>Implement {0}</source>
        <target state="translated">Implementar {0}</target>
        <note />
      </trans-unit>
      <trans-unit id="Simplify_default_expression">
        <source>Simplify 'default' expression</source>
        <target state="translated">Simplificar expressão 'default'</target>
        <note />
      </trans-unit>
      <trans-unit id="default_expression_can_be_simplified">
        <source>'default' expression can be simplified</source>
        <target state="translated">'a expressão 'default' pode ser simplificada</target>
        <note />
      </trans-unit>
      <trans-unit id="Format_string_contains_invalid_placeholder">
        <source>Format string contains invalid placeholder</source>
        <target state="translated">A cadeia de formato contém espaço reservado inválido</target>
        <note />
      </trans-unit>
      <trans-unit id="Invalid_format_string">
        <source>Invalid format string</source>
        <target state="translated">Cadeia de formato inválida</target>
        <note />
      </trans-unit>
      <trans-unit id="Use_inferred_member_name">
        <source>Use inferred member name</source>
        <target state="translated">Usar o nome do membro inferido</target>
        <note />
      </trans-unit>
      <trans-unit id="Member_name_can_be_simplified">
        <source>Member name can be simplified</source>
        <target state="translated">O nome do membro pode ser simplificado</target>
        <note />
      </trans-unit>
      <trans-unit id="Reported_diagnostic_0_has_a_source_location_in_file_1_which_is_not_part_of_the_compilation_being_analyzed">
        <source>Reported diagnostic '{0}' has a source location in file '{1}', which is not part of the compilation being analyzed.</source>
        <target state="translated">O diagnóstico relatado '{0}' tem um local de origem no arquivo '{1}', que não faz parte da compilação sendo analisada.</target>
        <note />
      </trans-unit>
      <trans-unit id="Reported_diagnostic_0_has_a_source_location_1_in_file_2_which_is_outside_of_the_given_file">
        <source>Reported diagnostic '{0}' has a source location '{1}' in file '{2}', which is outside of the given file.</source>
        <target state="translated">O diagnóstico relatado '{0}' tem um local de origem '{1}' no arquivo '{2}', que está fora do arquivo fornecido.</target>
        <note />
      </trans-unit>
      <trans-unit id="Unreachable_code_detected">
        <source>Unreachable code detected</source>
        <target state="translated">Código inacessível detectado</target>
        <note />
      </trans-unit>
      <trans-unit id="Remove_unreachable_code">
        <source>Remove unreachable code</source>
        <target state="translated">Remover código inacessível</target>
        <note />
      </trans-unit>
      <trans-unit id="Modifiers_are_not_ordered">
        <source>Modifiers are not ordered</source>
        <target state="translated">Os modificadores não são ordenados</target>
        <note />
      </trans-unit>
      <trans-unit id="Order_modifiers">
        <source>Order modifiers</source>
        <target state="translated">Modificadores de ordem</target>
        <note />
      </trans-unit>
      <trans-unit id="in_0_project_1">
        <source>in {0} (project {1})</source>
        <target state="translated">em {0} (projeto {1})</target>
        <note />
      </trans-unit>
      <trans-unit id="Accessibility_modifiers_required">
        <source>Accessibility modifiers required</source>
        <target state="translated">Modificadores de acessibilidade necessários</target>
        <note />
      </trans-unit>
      <trans-unit id="Add_accessibility_modifiers">
        <source>Add accessibility modifiers</source>
        <target state="translated">Adicionar modificadores de acessibilidade</target>
        <note />
      </trans-unit>
      <trans-unit id="Use_local_function">
        <source>Use local function</source>
        <target state="translated">Usar função local</target>
        <note />
      </trans-unit>
      <trans-unit id="Warning_colon_Declaration_changes_scope_and_may_change_meaning">
        <source>Warning: Declaration changes scope and may change meaning.</source>
        <target state="translated">Aviso: a declaração altera e escopo e pode alterar o significado.</target>
        <note />
      </trans-unit>
      <trans-unit id="Move_declaration_near_reference">
        <source>Move declaration near reference</source>
        <target state="translated">Mover declaração para próximo da referência</target>
        <note />
      </trans-unit>
      <trans-unit id="Convert_to_full_property">
        <source>Convert to full property</source>
        <target state="translated">Converter em propriedade completa</target>
        <note />
      </trans-unit>
      <trans-unit id="Generate_constructor_in_0_without_fields">
        <source>Generate constructor in '{0}' (without fields)</source>
        <target state="translated">Gerar construtor em '{0}' (sem campos)</target>
        <note />
      </trans-unit>
      <trans-unit id="Add_file_banner">
        <source>Add file banner</source>
        <target state="translated">Adicionar faixa de arquivo</target>
        <note />
      </trans-unit>
      <trans-unit id="Warning_Method_overrides_symbol_from_metadata">
        <source>Warning: Method overrides symbol from metadata</source>
        <target state="translated">Aviso: o método substitui o símbolo de metadados</target>
        <note />
      </trans-unit>
      <trans-unit id="Use_0">
        <source>Use {0}</source>
        <target state="translated">Usar {0}</target>
        <note />
      </trans-unit>
      <trans-unit id="Switching_between_lambda_and_local_function_will_prevent_the_debug_session_from_continuing">
        <source>Switching between a lambda and a local function will prevent the debug session from continuing.</source>
        <target state="translated">Alternar entre um lambda e uma função local impedirá que a sessão de depuração continue.</target>
        <note />
      </trans-unit>
      <trans-unit id="Deconstruct_variable_declaration">
        <source>Deconstruct variable declaration</source>
        <target state="translated">Desconstruir declaração de variável</target>
        <note />
      </trans-unit>
      <trans-unit id="Variable_declaration_can_be_deconstructed">
        <source>Variable declaration can be deconstructed</source>
        <target state="translated">A declaração de variável pode ser desconstruída</target>
        <note />
      </trans-unit>
      <trans-unit id="Add_argument_name_0_including_trailing_arguments">
        <source>Add argument name '{0}' (including trailing arguments)</source>
        <target state="translated">Adicionar nome de argumento '{0}' (incluindo argumentos à direita)</target>
        <note />
      </trans-unit>
      <trans-unit id="Using_readonly_structs_will_prevent_the_debug_session_from_continuing">
        <source>Using readonly structs will prevent the debug session from continuing.</source>
        <target state="translated">Usar structs somente leitura impedirá que a sessão de depuração continue.</target>
        <note />
      </trans-unit>
      <trans-unit id="Using_ref_structs_will_prevent_the_debug_session_from_continuing">
        <source>Using ref structs will prevent the debug session from continuing.</source>
        <target state="translated">Usar structs de referência impedirá que a sessão de depuração continue.</target>
        <note />
      </trans-unit>
      <trans-unit id="Using_readonly_references_will_prevent_the_debug_session_from_continuing">
        <source>Using readonly references will prevent the debug session from continuing.</source>
        <target state="translated">Usar referências somente leitura impedirá que a sessão de depuração continue.</target>
        <note />
      </trans-unit>
      <trans-unit id="local_function">
        <source>local function</source>
        <target state="translated">função local</target>
        <note />
      </trans-unit>
      <trans-unit id="indexer_">
        <source>indexer</source>
        <target state="translated">indexador</target>
        <note />
      </trans-unit>
<<<<<<< HEAD
      <trans-unit id="Related_method_signatures_found_in_metadata_will_not_be_updated">
        <source>Related method signatures found in metadata will not be updated.</source>
        <target state="new">Related method signatures found in metadata will not be updated.</target>
        <note />
      </trans-unit>
      <trans-unit id="Add_parameter_to_0_and_overrides_implementations">
        <source>Add parameter to '{0}' (and overrides/implementations)</source>
        <target state="new">Add parameter to '{0}' (and overrides/implementations)</target>
        <note />
      </trans-unit>
      <trans-unit id="Add_to_0">
        <source>Add to '{0}'</source>
        <target state="new">Add to '{0}'</target>
=======
      <trans-unit id="Parentheses_can_be_removed">
        <source>Parentheses can be removed</source>
        <target state="new">Parentheses can be removed</target>
        <note />
      </trans-unit>
      <trans-unit id="Remove_unnecessary_parentheses">
        <source>Remove unnecessary parentheses</source>
        <target state="new">Remove unnecessary parentheses</target>
        <note />
      </trans-unit>
      <trans-unit id="Add_parentheses_for_clarity">
        <source>Add parentheses for clarity</source>
        <target state="new">Add parentheses for clarity</target>
        <note />
      </trans-unit>
      <trans-unit id="Parentheses_should_be_added_for_clarity">
        <source>Parentheses should be added for clarity</source>
        <target state="new">Parentheses should be added for clarity</target>
        <note />
      </trans-unit>
      <trans-unit id="Alias_ambiguous_type_0">
        <source>Alias ambiguous type '{0}'</source>
        <target state="translated">Tipo de alias ambíguo '{0}'</target>
        <note />
      </trans-unit>
      <trans-unit id="Warning_colon_Collection_was_modified_during_iteration">
        <source>Warning: Collection was modified during iteration.</source>
        <target state="translated">Aviso: a coleção foi modificada durante a iteração.</target>
        <note />
      </trans-unit>
      <trans-unit id="Warning_colon_Iteration_variable_crossed_function_boundary">
        <source>Warning: Iteration variable crossed function boundary.</source>
        <target state="translated">Aviso: a variável de iteração passou o limite da função.</target>
        <note />
      </trans-unit>
      <trans-unit id="Warning_colon_Collection_may_be_modified_during_iteration">
        <source>Warning: Collection may be modified during iteration.</source>
        <target state="translated">Aviso: a coleção pode ser modificada durante a iteração.</target>
        <note />
      </trans-unit>
      <trans-unit id="Add_readonly_modifier">
        <source>Add readonly modifier</source>
        <target state="translated">Adicionar modificador somente leitura</target>
        <note />
      </trans-unit>
      <trans-unit id="Make_field_readonly">
        <source>Make field readonly</source>
        <target state="translated">Tornar campo somente leitura</target>
        <note />
      </trans-unit>
      <trans-unit id="Convert_to_conditional_expression">
        <source>Convert to conditional expression</source>
        <target state="new">Convert to conditional expression</target>
>>>>>>> a679e3d2
        <note />
      </trans-unit>
    </body>
  </file>
</xliff><|MERGE_RESOLUTION|>--- conflicted
+++ resolved
@@ -2,6 +2,11 @@
 <xliff xmlns="urn:oasis:names:tc:xliff:document:1.2" xmlns:xsi="http://www.w3.org/2001/XMLSchema-instance" version="1.2" xsi:schemaLocation="urn:oasis:names:tc:xliff:document:1.2 xliff-core-1.2-transitional.xsd">
   <file datatype="xml" source-language="en" target-language="pt-BR" original="../FeaturesResources.resx">
     <body>
+      <trans-unit id="Add_parameter_to_0_and_overrides_implementations">
+        <source>Add parameter to '{0}' (and overrides/implementations)</source>
+        <target state="new">Add parameter to '{0}' (and overrides/implementations)</target>
+        <note />
+      </trans-unit>
       <trans-unit id="Add_project_reference_to_0">
         <source>Add project reference to '{0}'.</source>
         <target state="translated">Adicione referência de projeto a "{0}".</target>
@@ -15,6 +20,16 @@
       <trans-unit id="Actions_can_not_be_empty">
         <source>Actions can not be empty.</source>
         <target state="translated">Ações não podem ficar vazias.</target>
+        <note />
+      </trans-unit>
+      <trans-unit id="Add_to_0">
+        <source>Add to '{0}'</source>
+        <target state="new">Add to '{0}'</target>
+        <note />
+      </trans-unit>
+      <trans-unit id="Related_method_signatures_found_in_metadata_will_not_be_updated">
+        <source>Related method signatures found in metadata will not be updated.</source>
+        <target state="new">Related method signatures found in metadata will not be updated.</target>
         <note />
       </trans-unit>
       <trans-unit id="generic_overload">
@@ -1985,21 +2000,6 @@
         <target state="translated">indexador</target>
         <note />
       </trans-unit>
-<<<<<<< HEAD
-      <trans-unit id="Related_method_signatures_found_in_metadata_will_not_be_updated">
-        <source>Related method signatures found in metadata will not be updated.</source>
-        <target state="new">Related method signatures found in metadata will not be updated.</target>
-        <note />
-      </trans-unit>
-      <trans-unit id="Add_parameter_to_0_and_overrides_implementations">
-        <source>Add parameter to '{0}' (and overrides/implementations)</source>
-        <target state="new">Add parameter to '{0}' (and overrides/implementations)</target>
-        <note />
-      </trans-unit>
-      <trans-unit id="Add_to_0">
-        <source>Add to '{0}'</source>
-        <target state="new">Add to '{0}'</target>
-=======
       <trans-unit id="Parentheses_can_be_removed">
         <source>Parentheses can be removed</source>
         <target state="new">Parentheses can be removed</target>
@@ -2053,7 +2053,6 @@
       <trans-unit id="Convert_to_conditional_expression">
         <source>Convert to conditional expression</source>
         <target state="new">Convert to conditional expression</target>
->>>>>>> a679e3d2
         <note />
       </trans-unit>
     </body>
