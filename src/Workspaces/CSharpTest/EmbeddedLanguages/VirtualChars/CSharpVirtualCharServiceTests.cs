﻿// Licensed to the .NET Foundation under one or more agreements.
// The .NET Foundation licenses this file to you under the MIT license.
// See the LICENSE file in the project root for more information.

using System;
using System.Text;
using Microsoft.CodeAnalysis.CSharp.EmbeddedLanguages.VirtualChars;
using Microsoft.CodeAnalysis.CSharp.Syntax;
using Microsoft.CodeAnalysis.EmbeddedLanguages.VirtualChars;
using Microsoft.CodeAnalysis.PooledObjects;
using Xunit;

namespace Microsoft.CodeAnalysis.CSharp.UnitTests.EmbeddedLanguages.VirtualChars
{
    public class CSharpVirtualCharServiceTests
    {
        private const string _statementPrefix = "var v = ";

        private SyntaxToken GetStringToken(string text, bool allowFailure)
        {
            var statement = _statementPrefix + text;
            var parsedStatement = (LocalDeclarationStatementSyntax)SyntaxFactory.ParseStatement(statement);
            var expression = parsedStatement.Declaration.Variables[0].Initializer.Value;

            if (expression is LiteralExpressionSyntax literal)
            {
                return literal.Token;
            }
            else if (expression is InterpolatedStringExpressionSyntax interpolation)
            {
                return ((InterpolatedStringTextSyntax)interpolation.Contents[0]).TextToken;
            }
            else if (allowFailure)
            {
                return default;
            }
            else
            {
                throw new InvalidOperationException();
            }
        }

        private void Test(string stringText, string expected)
        {
            var token = GetStringToken(stringText, allowFailure: false);
            var virtualChars = CSharpVirtualCharService.Instance.TryConvertToVirtualChars(token);
            var actual = ConvertToString(virtualChars);
            Assert.Equal(expected, actual);
        }

        private void TestFailure(string stringText)
        {
            var token = GetStringToken(stringText, allowFailure: true);
            if (token == default)
            {
                return;
            }

            var virtualChars = CSharpVirtualCharService.Instance.TryConvertToVirtualChars(token);
            Assert.True(virtualChars.IsDefault);
        }

        [Fact]
        public void TestEmptyString()
            => Test("\"\"", "");

        [Fact]
        public void TestEmptyVerbatimString()
            => Test("@\"\"", "");

        [Fact]
        public void TestSimpleString()
            => Test("\"a\"", "['a',[1,2]]");

        [Fact]
        public void TestSimpleMultiCharString()
            => Test("\"abc\"", "['a',[1,2]]['b',[2,3]]['c',[3,4]]");

        [Fact]
        public void TestBracesInSimpleString()
            => Test("\"{{\"", "['{',[1,2]]['{',[2,3]]");

        [Fact]
        public void TestBracesInInterpolatedSimpleString()
            => Test("$\"{{\"", "['{',[2,4]]");

        [Fact]
        public void TestBracesInInterpolatedVerbatimSimpleString()
            => Test("$@\"{{\"", "['{',[3,5]]");

        [Fact]
        public void TestBracesInReverseInterpolatedVerbatimSimpleString()
            => Test("@$\"{{\"", "['{',[3,5]]");

        [Fact]
        public void TestEscapeInInterpolatedSimpleString()
            => Test("$\"\\n\"", @"['\u000A',[2,4]]");

        [Fact]
        public void TestEscapeInInterpolatedVerbatimSimpleString()
            => Test("$@\"\\n\"", @"['\u005C',[3,4]]['n',[4,5]]");

        [Fact]
        public void TestSimpleVerbatimString()
            => Test("@\"a\"", "['a',[2,3]]");

        [Fact]
        public void TestUnterminatedString()
            => TestFailure("\"");

        [Fact]
        public void TestUnterminatedVerbatimString()
            => TestFailure("@\"");

        [Fact]
        public void TestSimpleEscape()
            => Test(@"""a\ta""", "['a',[1,2]]['\\u0009',[2,4]]['a',[4,5]]");

        [Fact]
        public void TestMultipleSimpleEscape()
            => Test(@"""a\t\ta""", "['a',[1,2]]['\\u0009',[2,4]]['\\u0009',[4,6]]['a',[6,7]]");

        [Fact]
        public void TestNonEscapeInVerbatim()
            => Test(@"@""a\ta""", "['a',[2,3]]['\\u005C',[3,4]]['t',[4,5]]['a',[5,6]]");

        [Fact]
        public void TestInvalidHexEscape()
            => TestFailure(@"""\xZ""");

        [Fact]
        public void TestValidHex1Escape()
            => Test(@"""\xa""", @"['\u000A',[1,4]]");

        [Fact]
        public void TestValidHex1EscapeInInterpolatedString()
            => Test(@"$""\xa""", @"['\u000A',[2,5]]");

        [Fact]
        public void TestValidHex2Escape()
            => Test(@"""\xaa""", @"['\u00AA',[1,5]]");

        [Fact]
        public void TestValidHex3Escape()
            => Test(@"""\xaaa""", @"['\u0AAA',[1,6]]");

        [Fact]
        public void TestValidHex4Escape()
            => Test(@"""\xaaaa""", @"['\uAAAA',[1,7]]");

        [Fact]
        public void TestValidHex5Escape()
            => Test(@"""\xaaaaa""", @"['\uAAAA',[1,7]]['a',[7,8]]");

        [Fact]
        public void TestValidHex6Escape()
            => Test(@"""a\xaaaaa""", @"['a',[1,2]]['\uAAAA',[2,8]]['a',[8,9]]");

        [Fact]
        public void TestInvalidUnicodeEscape()
            => TestFailure(@"""\u000""");

        [Fact]
        public void TestValidUnicodeEscape1()
            => Test(@"""\u0000""", @"['\u0000',[1,7]]");

        [Fact]
        public void TestValidUnicodeEscape2()
            => Test(@"""a\u0000a""", @"['a',[1,2]]['\u0000',[2,8]]['a',[8,9]]");

        [Fact]
        public void TestInvalidLongUnicodeEscape1()
            => TestFailure(@"""\U0000""");

        [Fact]
        public void TestInvalidLongUnicodeEscape2()
            => TestFailure(@"""\U10000000""");

        [Fact]
<<<<<<< HEAD
        public void TestValidLongEscape1_InCharRange()
        {
            Test(@"""\U00000000""", @"['\u0000',[1,11]]");
        }

        [Fact]
        public void TestValidLongEscape2_InCharRange()
        {
            Test(@"""\U0000ffff""", @"['\uFFFF',[1,11]]");
        }

        [Fact]
        public void TestValidLongEscape3_InCharRange()
        {
            Test(@"""a\U00000000a""", @"['a',[1,2]]['\u0000',[2,12]]['a',[12,13]]");
        }
=======
        public void TestValidLongEscape1()
            => Test(@"""\U00000000""", @"['\u0000',[1,11]]");

        [Fact]
        public void TestValidLongEscape2()
            => Test(@"""\U0000ffff""", @"['\uFFFF',[1,11]]");

        [Fact]
        public void TestValidLongEscape3()
            => Test(@"""a\U00000000a""", @"['a',[1,2]]['\u0000',[2,12]]['a',[12,13]]");
>>>>>>> 9625a14e

        [Fact]
        public void TestValidLongEscape1_NotInCharRange()
        {
            var token = GetStringToken(@"""\U00010000""", allowFailure: false);
            Assert.False(token.ContainsDiagnostics);
            Test(@"""\U00010000""", @"['\U00010000',[1,11]]");
        }

        [Fact]
        public void TestValidLongEscape2_NotInCharRange()
        {
            var token = GetStringToken(@"""\U0002A6A5𪚥""", allowFailure: false);
            Assert.False(token.ContainsDiagnostics);
            Test(@"""\U0002A6A5𪚥""", @"['\U0002A6A5',[1,11]]['\U0002A6A5',[11,13]]");
        }

        [Fact]
        public void TestSurrogate1()
        {
            var token = GetStringToken(@"""😊""", allowFailure: false);
            Assert.False(token.ContainsDiagnostics);
            Test(@"""😊""", @"['\U0001F60A',[1,3]]");
        }

        [Fact]
        public void TestSurrogate2()
        {
            var token = GetStringToken(@"""\U0001F60A""", allowFailure: false);
            Assert.False(token.ContainsDiagnostics);
            Test(@"""\U0001F60A""", @"['\U0001F60A',[1,11]]");
        }

        [Fact]
        public void TestSurrogate3()
        {
            var token = GetStringToken(@"""\ud83d\ude0a""", allowFailure: false);
            Assert.False(token.ContainsDiagnostics);
            Test(@"""\ud83d\ude0a""", @"['\U0001F60A',[1,13]]");
        }

        [Fact]
        public void TestHighSurrogate()
        {
            var token = GetStringToken(@"""\ud83d""", allowFailure: false);
            Assert.False(token.ContainsDiagnostics);
            Test(@"""\ud83d""", @"['\uD83D',[1,7]]");
        }

        [Fact]
        public void TestLowSurrogate()
        {
            var token = GetStringToken(@"""\ude0a""", allowFailure: false);
            Assert.False(token.ContainsDiagnostics);
            Test(@"""\ude0a""", @"['\uDE0A',[1,7]]");
        }

        [Fact]
        public void TestMixedSurrogate1()
        {
            var token = GetStringToken("\"\ud83d\\ude0a\"", allowFailure: false);
            Assert.False(token.ContainsDiagnostics);
            Test("\"\ud83d\\ude0a\"", @"['\U0001F60A',[1,8]]");
        }

        [Fact]
        public void TestMixedSurrogate2()
        {
            var token = GetStringToken("\"\\ud83d\ude0a\"", allowFailure: false);
            Assert.False(token.ContainsDiagnostics);
            Test("\"\\ud83d\ude0a\"", @"['\U0001F60A',[1,8]]");
        }

        [Fact]
        public void TestEscapedQuoteInVerbatimString()
            => Test("@\"a\"\"a\"", @"['a',[2,3]]['\u0022',[3,5]]['a',[5,6]]");

        private string ConvertToString(VirtualCharSequence virtualChars)
        {
            var strings = ArrayBuilder<string>.GetInstance();
            foreach (var ch in virtualChars)
            {
                strings.Add(ConvertToString(ch));
            }

            return string.Join("", strings.ToImmutableAndFree());
        }

        private string ConvertToString(VirtualChar vc)
            => $"[{ConvertRuneToString(vc)},[{vc.Span.Start - _statementPrefix.Length},{vc.Span.End - _statementPrefix.Length}]]";

        private string ConvertRuneToString(VirtualChar c)
            => PrintAsUnicodeEscape(c)
                ? c <= char.MaxValue ? $"'\\u{(int)c.Value:X4}'" : $"'\\U{(int)c.Value:X8}'"
                : $"'{(char)c.Value}'";

        private static bool PrintAsUnicodeEscape(VirtualChar c)
        {
            if (c < (char)127 && char.IsLetterOrDigit((char)c.Value))
            {
                return false;
            }

            if (c == '{' || c == '}')
            {
                return false;
            }

            return true;
        }
    }
}<|MERGE_RESOLUTION|>--- conflicted
+++ resolved
@@ -177,35 +177,16 @@
             => TestFailure(@"""\U10000000""");
 
         [Fact]
-<<<<<<< HEAD
         public void TestValidLongEscape1_InCharRange()
-        {
-            Test(@"""\U00000000""", @"['\u0000',[1,11]]");
-        }
+            => Test(@"""\U00000000""", @"['\u0000',[1,11]]");
 
         [Fact]
         public void TestValidLongEscape2_InCharRange()
-        {
-            Test(@"""\U0000ffff""", @"['\uFFFF',[1,11]]");
-        }
+            => Test(@"""\U0000ffff""", @"['\uFFFF',[1,11]]");
 
         [Fact]
         public void TestValidLongEscape3_InCharRange()
-        {
-            Test(@"""a\U00000000a""", @"['a',[1,2]]['\u0000',[2,12]]['a',[12,13]]");
-        }
-=======
-        public void TestValidLongEscape1()
-            => Test(@"""\U00000000""", @"['\u0000',[1,11]]");
-
-        [Fact]
-        public void TestValidLongEscape2()
-            => Test(@"""\U0000ffff""", @"['\uFFFF',[1,11]]");
-
-        [Fact]
-        public void TestValidLongEscape3()
             => Test(@"""a\U00000000a""", @"['a',[1,2]]['\u0000',[2,12]]['a',[12,13]]");
->>>>>>> 9625a14e
 
         [Fact]
         public void TestValidLongEscape1_NotInCharRange()
