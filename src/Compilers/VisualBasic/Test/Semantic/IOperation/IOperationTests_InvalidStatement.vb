' Copyright (c) Microsoft.  All Rights Reserved.  Licensed under the Apache License, Version 2.0.  See License.txt in the project root for license information.

Imports Microsoft.CodeAnalysis.Semantics
Imports Microsoft.CodeAnalysis.Test.Utilities
Imports Microsoft.CodeAnalysis.VisualBasic.Syntax
Imports Roslyn.Test.Utilities

Namespace Microsoft.CodeAnalysis.VisualBasic.UnitTests.Semantics

    Partial Public Class IOperationTests
        Inherits SemanticModelTestBase

        <CompilerTrait(CompilerFeature.IOperation)>
        <Fact(Skip:="https://github.com/dotnet/roslyn/issues/18077"), WorkItem(17607, "https://github.com/dotnet/roslyn/issues/17607")>
        Public Sub InvalidVariableDeclarationStatement()
            Dim source = <![CDATA[
Class Program
    Public Shared Sub Main(args As String())
        Dim x, 1 As Integer'BIND:"Dim x, 1 As Integer"
    End Sub
End Class
]]>.Value

            Dim expectedOperationTree = <![CDATA[
IVariableDeclarationStatement (2 variables) (OperationKind.VariableDeclarationStatement) (Syntax: 'Dim x, 1 As Integer')
  IVariableDeclaration: x As System.Int32 (OperationKind.VariableDeclaration) (Syntax: 'x')
  IVariableDeclaration:  As System.Int32 (OperationKind.VariableDeclaration) (Syntax: '')
]]>.Value

            Dim expectedDiagnostics = <![CDATA[
BC42024: Unused local variable: 'x'.
        Dim x, 1 As Integer'BIND:"Dim x, 1 As Integer"
            ~
BC30203: Identifier expected.
        Dim x, 1 As Integer'BIND:"Dim x, 1 As Integer"
               ~
]]>.Value

            VerifyOperationTreeAndDiagnosticsForTest(Of LocalDeclarationStatementSyntax)(source, expectedOperationTree, expectedDiagnostics)
        End Sub

        <CompilerTrait(CompilerFeature.IOperation)>
        <Fact, WorkItem(17607, "https://github.com/dotnet/roslyn/issues/17607")>
        Public Sub InvalidSwitchStatementExpression()
            Dim source = <![CDATA[
Class Program
    Public Shared Sub Main(args As String())
        Select Case Program'BIND:"Select Case Program"
            Case 1
        End Select
    End Sub
End Class]]>.Value

            Dim expectedOperationTree = <![CDATA[
ISwitchStatement (1 cases) (OperationKind.SwitchStatement, IsInvalid) (Syntax: 'Select Case ... End Select')
  Switch expression: IOperation:  (OperationKind.None, IsInvalid) (Syntax: 'Program')
  Sections:
      ISwitchCase (1 case clauses, 1 statements) (OperationKind.SwitchCase) (Syntax: 'Case 1')
          Clauses:
              ISingleValueCaseClause (Equality operator kind: BinaryOperationKind.Invalid) (CaseKind.SingleValue) (OperationKind.SingleValueCaseClause) (Syntax: '1')
                Value: null
          Body:
              IBlockStatement (0 statements) (OperationKind.BlockStatement) (Syntax: 'Case 1')
]]>.Value

            Dim expectedDiagnostics = <![CDATA[
BC30109: 'Program' is a class type and cannot be used as an expression.
        Select Case Program'BIND:"Select Case Program"
                    ~~~~~~~
]]>.Value

            VerifyOperationTreeAndDiagnosticsForTest(Of SelectBlockSyntax)(source, expectedOperationTree, expectedDiagnostics)
        End Sub

        <CompilerTrait(CompilerFeature.IOperation)>
        <Fact, WorkItem(17607, "https://github.com/dotnet/roslyn/issues/17607")>
        Public Sub InvalidSwitchStatementCaseLabel()
            Dim source = <![CDATA[
Class Program
    Public Shared Sub Main(args As String())
        Dim x = New Program()
        Select Case x.ToString()'BIND:"Select Case x.ToString()"
            Case x
                Exit Select
        End Select
    End Sub
End Class]]>.Value

            Dim expectedOperationTree = <![CDATA[
ISwitchStatement (1 cases) (OperationKind.SwitchStatement, IsInvalid) (Syntax: 'Select Case ... End Select')
  Switch expression: IInvocationExpression (virtual Function System.Object.ToString() As System.String) (OperationKind.InvocationExpression, Type: System.String) (Syntax: 'x.ToString()')
      Instance Receiver: ILocalReferenceExpression: x (IsDeclaration: False) (OperationKind.LocalReferenceExpression, Type: Program) (Syntax: 'x')
      Arguments(0)
  Sections:
      ISwitchCase (1 case clauses, 1 statements) (OperationKind.SwitchCase, IsInvalid) (Syntax: 'Case x ... Exit Select')
          Clauses:
              ISingleValueCaseClause (Equality operator kind: BinaryOperationKind.Invalid) (CaseKind.SingleValue) (OperationKind.SingleValueCaseClause, IsInvalid) (Syntax: 'x')
                Value: null
          Body:
              IBlockStatement (1 statements) (OperationKind.BlockStatement, IsInvalid) (Syntax: 'Case x ... Exit Select')
                IBranchStatement (BranchKind.Break, Label: exit) (OperationKind.BranchStatement) (Syntax: 'Exit Select')
]]>.Value

            Dim expectedDiagnostics = <![CDATA[
BC30311: Value of type 'Program' cannot be converted to 'String'.
            Case x
                 ~
]]>.Value

            VerifyOperationTreeAndDiagnosticsForTest(Of SelectBlockSyntax)(source, expectedOperationTree, expectedDiagnostics)
        End Sub

        <CompilerTrait(CompilerFeature.IOperation)>
        <Fact, WorkItem(17607, "https://github.com/dotnet/roslyn/issues/17607")>
        Public Sub InvalidIfStatement()
            Dim source = <![CDATA[
Class Program
    Public Shared Sub Main(args As String())
        Dim x = New Program()
        If x = Nothing Then'BIND:"If x = Nothing Then"
        End If
    End Sub
End Class]]>.Value

            Dim expectedOperationTree = <![CDATA[
IIfStatement (OperationKind.IfStatement, IsInvalid) (Syntax: 'If x = Noth ... End If')
  Condition: IConversionExpression (Implicit, TryCast: False, Unchecked) (OperationKind.ConversionExpression, Type: System.Boolean, IsInvalid) (Syntax: 'x = Nothing')
      Conversion: CommonConversion (Exists: False, IsIdentity: False, IsNumeric: False, IsReference: False, IsUserDefined: False) (MethodSymbol: null)
      Operand: IBinaryOperatorExpression (BinaryOperationKind.Invalid) (OperationKind.BinaryOperatorExpression, Type: ?, IsInvalid) (Syntax: 'x = Nothing')
          Left: ILocalReferenceExpression: x (IsDeclaration: False) (OperationKind.LocalReferenceExpression, Type: Program, IsInvalid) (Syntax: 'x')
          Right: IConversionExpression (Implicit, TryCast: False, Unchecked) (OperationKind.ConversionExpression, Type: Program, Constant: null, IsInvalid) (Syntax: 'Nothing')
              Conversion: CommonConversion (Exists: False, IsIdentity: False, IsNumeric: False, IsReference: False, IsUserDefined: False) (MethodSymbol: null)
              Operand: ILiteralExpression (OperationKind.LiteralExpression, Type: null, Constant: null, IsInvalid) (Syntax: 'Nothing')
  IfTrue: IBlockStatement (0 statements) (OperationKind.BlockStatement, IsInvalid) (Syntax: 'If x = Noth ... End If')
  IfFalse: null
]]>.Value

            Dim expectedDiagnostics = <![CDATA[
BC30452: Operator '=' is not defined for types 'Program' and 'Program'.
        If x = Nothing Then'BIND:"If x = Nothing Then"
           ~~~~~~~~~~~
]]>.Value

            VerifyOperationTreeAndDiagnosticsForTest(Of MultiLineIfBlockSyntax)(source, expectedOperationTree, expectedDiagnostics)
        End Sub

        <CompilerTrait(CompilerFeature.IOperation)>
        <Fact, WorkItem(17607, "https://github.com/dotnet/roslyn/issues/17607")>
        Public Sub InvalidIfElseIfStatement()
            Dim source = <![CDATA[
Class Program
    Public Shared Sub Main(args As String())
        Dim x = New Program()
        If Then'BIND:"If Then"
        ElseIf x Then
            x
        Else
    End Sub
End Class]]>.Value

            Dim expectedOperationTree = <![CDATA[
IIfStatement (OperationKind.IfStatement, IsInvalid) (Syntax: 'If Then'BIN ... Else')
  Condition: IConversionExpression (Implicit, TryCast: False, Unchecked) (OperationKind.ConversionExpression, Type: System.Boolean, IsInvalid) (Syntax: '')
      Conversion: CommonConversion (Exists: False, IsIdentity: False, IsNumeric: False, IsReference: False, IsUserDefined: False) (MethodSymbol: null)
      Operand: IInvalidExpression (OperationKind.InvalidExpression, Type: ?, IsInvalid) (Syntax: '')
          Children(0)
  IfTrue: IBlockStatement (0 statements) (OperationKind.BlockStatement, IsInvalid) (Syntax: 'If Then'BIN ... Else')
  IfFalse: IIfStatement (OperationKind.IfStatement, IsInvalid) (Syntax: 'ElseIf x Th ... x')
      Condition: IConversionExpression (Implicit, TryCast: False, Unchecked) (OperationKind.ConversionExpression, Type: System.Boolean, IsInvalid) (Syntax: 'x')
          Conversion: CommonConversion (Exists: False, IsIdentity: False, IsNumeric: False, IsReference: False, IsUserDefined: False) (MethodSymbol: null)
          Operand: ILocalReferenceExpression: x (IsDeclaration: False) (OperationKind.LocalReferenceExpression, Type: Program, IsInvalid) (Syntax: 'x')
      IfTrue: IBlockStatement (1 statements) (OperationKind.BlockStatement, IsInvalid) (Syntax: 'ElseIf x Th ... x')
          IExpressionStatement (OperationKind.ExpressionStatement, IsInvalid) (Syntax: 'x')
            Expression: IInvalidExpression (OperationKind.InvalidExpression, Type: ?, IsInvalid) (Syntax: 'x')
                Children(1):
                    ILocalReferenceExpression: x (IsDeclaration: False) (OperationKind.LocalReferenceExpression, Type: Program, IsInvalid) (Syntax: 'x')
      IfFalse: IBlockStatement (0 statements) (OperationKind.BlockStatement) (Syntax: 'Else')
]]>.Value

            Dim expectedDiagnostics = <![CDATA[
BC30081: 'If' must end with a matching 'End If'.
        If Then'BIND:"If Then"
        ~~~~~~~
BC30201: Expression expected.
        If Then'BIND:"If Then"
           ~
BC30311: Value of type 'Program' cannot be converted to 'Boolean'.
        ElseIf x Then
               ~
BC30454: Expression is not a method.
            x
            ~
]]>.Value

            VerifyOperationTreeAndDiagnosticsForTest(Of MultiLineIfBlockSyntax)(source, expectedOperationTree, expectedDiagnostics)
        End Sub

        <CompilerTrait(CompilerFeature.IOperation)>
        <Fact, WorkItem(17607, "https://github.com/dotnet/roslyn/issues/17607")>
        Public Sub InvalidForStatement_MissingConditionAndStep()
            Dim source = <![CDATA[
Module Program
    Sub Main(args As String())
        For i As Integer = 0'BIND:"For i As Integer = 0"
        Next i
    End Sub
End Module
]]>.Value

            Dim expectedOperationTree = <![CDATA[
IForLoopStatement (LoopKind.For) (OperationKind.LoopStatement, IsInvalid) (Syntax: 'For i As In ... Next i')
  Condition: IBinaryOperatorExpression (BinaryOperationKind.IntegerLessThanOrEqual) (OperationKind.BinaryOperatorExpression, Type: System.Boolean, IsInvalid) (Syntax: '')
      Left: ILocalReferenceExpression: i (IsDeclaration: False) (OperationKind.LocalReferenceExpression, Type: System.Int32) (Syntax: 'i As Integer')
      Right: ISyntheticLocalReferenceExpression (SynthesizedLocalKind.ForLoopLimitValue) (OperationKind.SyntheticLocalReferenceExpression, Type: System.Int32, IsInvalid) (Syntax: '')
  Before:
      IExpressionStatement (OperationKind.ExpressionStatement, IsInvalid) (Syntax: '0')
        Expression: ISimpleAssignmentExpression (OperationKind.SimpleAssignmentExpression, Type: System.Int32, IsInvalid) (Syntax: '0')
<<<<<<< HEAD
            Left: ILocalReferenceExpression: i (IsDeclaration: False) (OperationKind.LocalReferenceExpression, Type: System.Int32) (Syntax: 'i As Integer')
            Right: ILiteralExpression (Text: 0) (OperationKind.LiteralExpression, Type: System.Int32, Constant: 0, IsInvalid) (Syntax: '0')
=======
            Left: ILocalReferenceExpression: i (OperationKind.LocalReferenceExpression, Type: System.Int32) (Syntax: 'i As Integer')
            Right: ILiteralExpression (OperationKind.LiteralExpression, Type: System.Int32, Constant: 0, IsInvalid) (Syntax: '0')
>>>>>>> 5d2d334b
      IExpressionStatement (OperationKind.ExpressionStatement, IsInvalid) (Syntax: '')
        Expression: ISimpleAssignmentExpression (OperationKind.SimpleAssignmentExpression, Type: System.Int32, IsInvalid) (Syntax: '')
            Left: ISyntheticLocalReferenceExpression (SynthesizedLocalKind.ForLoopLimitValue) (OperationKind.SyntheticLocalReferenceExpression, Type: System.Int32, IsInvalid) (Syntax: '')
            Right: IConversionExpression (Implicit, TryCast: False, Unchecked) (OperationKind.ConversionExpression, Type: System.Int32, IsInvalid) (Syntax: '')
                Conversion: CommonConversion (Exists: False, IsIdentity: False, IsNumeric: False, IsReference: False, IsUserDefined: False) (MethodSymbol: null)
                Operand: IInvalidExpression (OperationKind.InvalidExpression, Type: ?, IsInvalid) (Syntax: '')
                    Children(0)
  AtLoopBottom:
      IExpressionStatement (OperationKind.ExpressionStatement, IsInvalid) (Syntax: 'For i As In ... Next i')
        Expression: ICompoundAssignmentExpression (BinaryOperationKind.IntegerAdd) (OperationKind.CompoundAssignmentExpression, Type: System.Int32, IsInvalid) (Syntax: 'For i As In ... Next i')
            Left: ILocalReferenceExpression: i (IsDeclaration: False) (OperationKind.LocalReferenceExpression, Type: System.Int32) (Syntax: 'i As Integer')
            Right: IConversionExpression (Explicit, TryCast: False, Unchecked) (OperationKind.ConversionExpression, Type: System.Int32, Constant: 1, IsInvalid) (Syntax: 'For i As In ... Next i')
                Conversion: CommonConversion (Exists: False, IsIdentity: False, IsNumeric: False, IsReference: False, IsUserDefined: False) (MethodSymbol: null)
                Operand: ILiteralExpression (OperationKind.LiteralExpression, Type: System.Int32, Constant: 1, IsInvalid) (Syntax: 'For i As In ... Next i')
  Body: IBlockStatement (0 statements) (OperationKind.BlockStatement, IsInvalid) (Syntax: 'For i As In ... Next i')]]>.Value

            Dim expectedDiagnostics = <![CDATA[
BC30035: Syntax error.
        For i As Integer = 0'BIND:"For i As Integer = 0"
                            ~
]]>.Value

            VerifyOperationTreeAndDiagnosticsForTest(Of ForBlockSyntax)(source, expectedOperationTree, expectedDiagnostics)
        End Sub

        <CompilerTrait(CompilerFeature.IOperation)>
        <Fact, WorkItem(17607, "https://github.com/dotnet/roslyn/issues/17607")>
        Public Sub InvalidForStatement_MissingConditionAndInitialization()
            Dim source = <![CDATA[
Module Program
    Sub Main(args As String())
        For Step (Method() + 1)'BIND:"For Step (Method() + 1)"
        Next
    End Sub

    Private Function Method() As Integer
        Return 0
    End Function
End Module]]>.Value

            Dim expectedOperationTree = <![CDATA[
IForLoopStatement (LoopKind.For) (OperationKind.LoopStatement, IsInvalid) (Syntax: 'For Step (M ... Next')
  Condition: IConditionalExpression (OperationKind.ConditionalExpression, Type: System.Boolean, IsInvalid) (Syntax: '')
      Condition: IBinaryOperatorExpression (BinaryOperationKind.ObjectGreaterThanOrEqual) (OperationKind.BinaryOperatorExpression, Type: System.Boolean, IsInvalid) (Syntax: 'For Step (M ... Next')
          Left: ISyntheticLocalReferenceExpression (SynthesizedLocalKind.ForLoopStepValue) (OperationKind.SyntheticLocalReferenceExpression, Type: System.Object, IsInvalid) (Syntax: 'For Step (M ... Next')
          Right: ILiteralExpression (OperationKind.LiteralExpression, Type: System.Object, Constant: 1, IsInvalid) (Syntax: 'For Step (M ... Next')
      WhenTrue: IBinaryOperatorExpression (BinaryOperationKind.ObjectLessThanOrEqual) (OperationKind.BinaryOperatorExpression, Type: System.Boolean, IsInvalid) (Syntax: '')
          Left: ILocalReferenceExpression:  (IsDeclaration: False) (OperationKind.LocalReferenceExpression, Type: System.Object, IsInvalid) (Syntax: '')
          Right: ISyntheticLocalReferenceExpression (SynthesizedLocalKind.ForLoopLimitValue) (OperationKind.SyntheticLocalReferenceExpression, Type: System.Object, IsInvalid) (Syntax: '')
      WhenFalse: IBinaryOperatorExpression (BinaryOperationKind.ObjectGreaterThanOrEqual) (OperationKind.BinaryOperatorExpression, Type: System.Boolean, IsInvalid) (Syntax: '')
          Left: ILocalReferenceExpression:  (IsDeclaration: False) (OperationKind.LocalReferenceExpression, Type: System.Object, IsInvalid) (Syntax: '')
          Right: ISyntheticLocalReferenceExpression (SynthesizedLocalKind.ForLoopLimitValue) (OperationKind.SyntheticLocalReferenceExpression, Type: System.Object, IsInvalid) (Syntax: '')
  Before:
      IExpressionStatement (OperationKind.ExpressionStatement, IsInvalid) (Syntax: '')
        Expression: ISimpleAssignmentExpression (OperationKind.SimpleAssignmentExpression, Type: System.Object, IsInvalid) (Syntax: '')
            Left: ILocalReferenceExpression:  (IsDeclaration: False) (OperationKind.LocalReferenceExpression, Type: System.Object, IsInvalid) (Syntax: '')
            Right: IConversionExpression (Implicit, TryCast: False, Unchecked) (OperationKind.ConversionExpression, Type: System.Object, IsInvalid) (Syntax: '')
                Conversion: CommonConversion (Exists: False, IsIdentity: False, IsNumeric: False, IsReference: False, IsUserDefined: False) (MethodSymbol: null)
                Operand: IInvalidExpression (OperationKind.InvalidExpression, Type: ?, IsInvalid) (Syntax: '')
                    Children(0)
      IExpressionStatement (OperationKind.ExpressionStatement, IsInvalid) (Syntax: '')
        Expression: ISimpleAssignmentExpression (OperationKind.SimpleAssignmentExpression, Type: System.Object, IsInvalid) (Syntax: '')
            Left: ISyntheticLocalReferenceExpression (SynthesizedLocalKind.ForLoopLimitValue) (OperationKind.SyntheticLocalReferenceExpression, Type: System.Object, IsInvalid) (Syntax: '')
            Right: IConversionExpression (Implicit, TryCast: False, Unchecked) (OperationKind.ConversionExpression, Type: System.Object, IsInvalid) (Syntax: '')
                Conversion: CommonConversion (Exists: False, IsIdentity: False, IsNumeric: False, IsReference: False, IsUserDefined: False) (MethodSymbol: null)
                Operand: IInvalidExpression (OperationKind.InvalidExpression, Type: ?, IsInvalid) (Syntax: '')
                    Children(0)
      IExpressionStatement (OperationKind.ExpressionStatement, IsInvalid) (Syntax: 'For Step (M ... Next')
        Expression: ISimpleAssignmentExpression (OperationKind.SimpleAssignmentExpression, Type: System.Object, IsInvalid) (Syntax: 'For Step (M ... Next')
            Left: ISyntheticLocalReferenceExpression (SynthesizedLocalKind.ForLoopStepValue) (OperationKind.SyntheticLocalReferenceExpression, Type: System.Object, IsInvalid) (Syntax: 'For Step (M ... Next')
            Right: IConversionExpression (Explicit, TryCast: False, Unchecked) (OperationKind.ConversionExpression, Type: System.Object, IsInvalid) (Syntax: 'For Step (M ... Next')
                Conversion: CommonConversion (Exists: False, IsIdentity: False, IsNumeric: False, IsReference: False, IsUserDefined: False) (MethodSymbol: null)
                Operand: ILiteralExpression (OperationKind.LiteralExpression, Type: System.Int32, Constant: 1, IsInvalid) (Syntax: 'For Step (M ... Next')
  AtLoopBottom:
      IExpressionStatement (OperationKind.ExpressionStatement, IsInvalid) (Syntax: 'For Step (M ... Next')
        Expression: ICompoundAssignmentExpression (BinaryOperationKind.ObjectAdd) (OperationKind.CompoundAssignmentExpression, Type: System.Object, IsInvalid) (Syntax: 'For Step (M ... Next')
            Left: ILocalReferenceExpression:  (IsDeclaration: False) (OperationKind.LocalReferenceExpression, Type: System.Object, IsInvalid) (Syntax: '')
            Right: ISyntheticLocalReferenceExpression (SynthesizedLocalKind.ForLoopStepValue) (OperationKind.SyntheticLocalReferenceExpression, Type: System.Object, IsInvalid) (Syntax: 'For Step (M ... Next')
  Body: IBlockStatement (0 statements) (OperationKind.BlockStatement, IsInvalid) (Syntax: 'For Step (M ... Next')]]>.Value

            Dim expectedDiagnostics = <![CDATA[
BC30035: Syntax error.
        For Step (Method() + 1)'BIND:"For Step (Method() + 1)"
            ~
BC30035: Syntax error.
        For Step (Method() + 1)'BIND:"For Step (Method() + 1)"
            ~
BC30201: Expression expected.
        For Step (Method() + 1)'BIND:"For Step (Method() + 1)"
            ~
BC30249: '=' expected.
        For Step (Method() + 1)'BIND:"For Step (Method() + 1)"
            ~
]]>.Value

            VerifyOperationTreeAndDiagnosticsForTest(Of ForBlockSyntax)(source, expectedOperationTree, expectedDiagnostics)
        End Sub

        <CompilerTrait(CompilerFeature.IOperation)>
        <Fact, WorkItem(17607, "https://github.com/dotnet/roslyn/issues/17607")>
        Public Sub InvalidForStatement_InvalidConditionAndStep()
            Dim source = <![CDATA[
Module Program
    Sub Main(args As String())
        For i As Integer = 0 To Program Step x'BIND:"For i As Integer = 0 To Program Step x"
        Next i
    End Sub
End Module]]>.Value

            Dim expectedOperationTree = <![CDATA[
IForLoopStatement (LoopKind.For) (OperationKind.LoopStatement, IsInvalid) (Syntax: 'For i As In ... Next i')
  Condition: IConditionalExpression (OperationKind.ConditionalExpression, Type: System.Boolean, IsInvalid) (Syntax: 'Program')
      Condition: IBinaryOperatorExpression (BinaryOperationKind.IntegerGreaterThanOrEqual) (OperationKind.BinaryOperatorExpression, Type: System.Boolean, IsInvalid) (Syntax: 'x')
          Left: ISyntheticLocalReferenceExpression (SynthesizedLocalKind.ForLoopStepValue) (OperationKind.SyntheticLocalReferenceExpression, Type: System.Int32, IsInvalid) (Syntax: 'x')
          Right: ILiteralExpression (OperationKind.LiteralExpression, Type: System.Int32, Constant: 0, IsInvalid) (Syntax: 'x')
      WhenTrue: IBinaryOperatorExpression (BinaryOperationKind.IntegerLessThanOrEqual) (OperationKind.BinaryOperatorExpression, Type: System.Boolean, IsInvalid) (Syntax: 'Program')
          Left: ILocalReferenceExpression: i (IsDeclaration: False) (OperationKind.LocalReferenceExpression, Type: System.Int32) (Syntax: 'i As Integer')
          Right: ISyntheticLocalReferenceExpression (SynthesizedLocalKind.ForLoopLimitValue) (OperationKind.SyntheticLocalReferenceExpression, Type: System.Int32, IsInvalid) (Syntax: 'Program')
      WhenFalse: IBinaryOperatorExpression (BinaryOperationKind.IntegerGreaterThanOrEqual) (OperationKind.BinaryOperatorExpression, Type: System.Boolean, IsInvalid) (Syntax: 'Program')
          Left: ILocalReferenceExpression: i (IsDeclaration: False) (OperationKind.LocalReferenceExpression, Type: System.Int32) (Syntax: 'i As Integer')
          Right: ISyntheticLocalReferenceExpression (SynthesizedLocalKind.ForLoopLimitValue) (OperationKind.SyntheticLocalReferenceExpression, Type: System.Int32, IsInvalid) (Syntax: 'Program')
  Before:
      IExpressionStatement (OperationKind.ExpressionStatement) (Syntax: '0')
        Expression: ISimpleAssignmentExpression (OperationKind.SimpleAssignmentExpression, Type: System.Int32) (Syntax: '0')
<<<<<<< HEAD
            Left: ILocalReferenceExpression: i (IsDeclaration: False) (OperationKind.LocalReferenceExpression, Type: System.Int32) (Syntax: 'i As Integer')
            Right: ILiteralExpression (Text: 0) (OperationKind.LiteralExpression, Type: System.Int32, Constant: 0) (Syntax: '0')
=======
            Left: ILocalReferenceExpression: i (OperationKind.LocalReferenceExpression, Type: System.Int32) (Syntax: 'i As Integer')
            Right: ILiteralExpression (OperationKind.LiteralExpression, Type: System.Int32, Constant: 0) (Syntax: '0')
>>>>>>> 5d2d334b
      IExpressionStatement (OperationKind.ExpressionStatement, IsInvalid) (Syntax: 'Program')
        Expression: ISimpleAssignmentExpression (OperationKind.SimpleAssignmentExpression, Type: System.Int32, IsInvalid) (Syntax: 'Program')
            Left: ISyntheticLocalReferenceExpression (SynthesizedLocalKind.ForLoopLimitValue) (OperationKind.SyntheticLocalReferenceExpression, Type: System.Int32, IsInvalid) (Syntax: 'Program')
            Right: IConversionExpression (Implicit, TryCast: False, Unchecked) (OperationKind.ConversionExpression, Type: System.Int32, IsInvalid) (Syntax: 'Program')
                Conversion: CommonConversion (Exists: False, IsIdentity: False, IsNumeric: False, IsReference: False, IsUserDefined: False) (MethodSymbol: null)
                Operand: IOperation:  (OperationKind.None, IsInvalid) (Syntax: 'Program')
      IExpressionStatement (OperationKind.ExpressionStatement, IsInvalid) (Syntax: 'x')
        Expression: ISimpleAssignmentExpression (OperationKind.SimpleAssignmentExpression, Type: System.Int32, IsInvalid) (Syntax: 'x')
            Left: ISyntheticLocalReferenceExpression (SynthesizedLocalKind.ForLoopStepValue) (OperationKind.SyntheticLocalReferenceExpression, Type: System.Int32, IsInvalid) (Syntax: 'x')
            Right: IConversionExpression (Implicit, TryCast: False, Unchecked) (OperationKind.ConversionExpression, Type: System.Int32, IsInvalid) (Syntax: 'x')
                Conversion: CommonConversion (Exists: False, IsIdentity: False, IsNumeric: False, IsReference: False, IsUserDefined: False) (MethodSymbol: null)
                Operand: IInvalidExpression (OperationKind.InvalidExpression, Type: ?, IsInvalid) (Syntax: 'x')
                    Children(0)
  AtLoopBottom:
      IExpressionStatement (OperationKind.ExpressionStatement, IsInvalid) (Syntax: 'x')
        Expression: ICompoundAssignmentExpression (BinaryOperationKind.IntegerAdd) (OperationKind.CompoundAssignmentExpression, Type: System.Int32, IsInvalid) (Syntax: 'x')
            Left: ILocalReferenceExpression: i (IsDeclaration: False) (OperationKind.LocalReferenceExpression, Type: System.Int32) (Syntax: 'i As Integer')
            Right: ISyntheticLocalReferenceExpression (SynthesizedLocalKind.ForLoopStepValue) (OperationKind.SyntheticLocalReferenceExpression, Type: System.Int32, IsInvalid) (Syntax: 'x')
  Body: IBlockStatement (0 statements) (OperationKind.BlockStatement, IsInvalid) (Syntax: 'For i As In ... Next i')]]>.Value

            Dim expectedDiagnostics = <![CDATA[
BC30108: 'Program' is a type and cannot be used as an expression.
        For i As Integer = 0 To Program Step x'BIND:"For i As Integer = 0 To Program Step x"
                                ~~~~~~~
BC30451: 'x' is not declared. It may be inaccessible due to its protection level.
        For i As Integer = 0 To Program Step x'BIND:"For i As Integer = 0 To Program Step x"
                                             ~
]]>.Value

            VerifyOperationTreeAndDiagnosticsForTest(Of ForBlockSyntax)(source, expectedOperationTree, expectedDiagnostics)
        End Sub

        <CompilerTrait(CompilerFeature.IOperation)>
        <Fact, WorkItem(17607, "https://github.com/dotnet/roslyn/issues/17607")>
        Public Sub InvalidGotoStatement_MissingLabel()
            Dim source = <![CDATA[
Module Program
    Sub Main(args As String())
        Select Case args.Length
            Case 1
                GoTo Label1'BIND:"GoTo Label1"
        End Select
    End Sub
End Module]]>.Value

            Dim expectedOperationTree = <![CDATA[
IInvalidStatement (OperationKind.InvalidStatement, IsInvalid) (Syntax: 'GoTo Label1')
  Children(1):
      IInvalidExpression (OperationKind.InvalidExpression, Type: null, IsInvalid) (Syntax: 'Label1')
        Children(0)
]]>.Value

            Dim expectedDiagnostics = <![CDATA[
BC30132: Label 'Label1' is not defined.
                GoTo Label1'BIND:"GoTo Label1"
                     ~~~~~~
]]>.Value

            VerifyOperationTreeAndDiagnosticsForTest(Of GoToStatementSyntax)(source, expectedOperationTree, expectedDiagnostics)
        End Sub

        <CompilerTrait(CompilerFeature.IOperation)>
        <Fact, WorkItem(17607, "https://github.com/dotnet/roslyn/issues/17607")>
        Public Sub InvalidExitStatement_OutsideLoopOrSwitch()
            Dim source = <![CDATA[
Module Program
    Sub Main(args As String())
        Exit For'BIND:"Exit For"
    End Sub
End Module]]>.Value

            Dim expectedOperationTree = <![CDATA[
IInvalidStatement (OperationKind.InvalidStatement, IsInvalid) (Syntax: 'Exit For')
  Children(0)
]]>.Value

            Dim expectedDiagnostics = <![CDATA[
BC30096: 'Exit For' can only appear inside a 'For' statement.
        Exit For'BIND:"Exit For"
        ~~~~~~~~
]]>.Value

            VerifyOperationTreeAndDiagnosticsForTest(Of ExitStatementSyntax)(source, expectedOperationTree, expectedDiagnostics)
        End Sub

        <CompilerTrait(CompilerFeature.IOperation)>
        <Fact, WorkItem(17607, "https://github.com/dotnet/roslyn/issues/17607")>
        Public Sub InvalidContinueStatement_OutsideLoopOrSwitch()
            Dim source = <![CDATA[
Module Program
    Sub Main(args As String())
        Continue'BIND:"Continue"
    End Sub
End Module]]>.Value

            Dim expectedOperationTree = <![CDATA[
IInvalidStatement (OperationKind.InvalidStatement, IsInvalid) (Syntax: 'Continue')
  Children(0)
]]>.Value

            Dim expectedDiagnostics = <![CDATA[
BC30782: 'Continue Do' can only appear inside a 'Do' statement.
        Continue'BIND:"Continue"
        ~~~~~~~~
BC30781: 'Continue' must be followed by 'Do', 'For' or 'While'.
        Continue'BIND:"Continue"
                ~
]]>.Value

            VerifyOperationTreeAndDiagnosticsForTest(Of ContinueStatementSyntax)(source, expectedOperationTree, expectedDiagnostics)
        End Sub

        <CompilerTrait(CompilerFeature.IOperation)>
        <Fact(Skip:="https://github.com/dotnet/roslyn/issues/18225"), WorkItem(17607, "https://github.com/dotnet/roslyn/issues/17607")>
        Public Sub InvalidCaseStatement_OutsideSwitchBlock()
            Dim source = <![CDATA[
Module Program
    Sub Main(args As String())
        Case 0'BIND:"Case 0"
    End Sub
End Module]]>.Value

            Dim expectedOperationTree = <![CDATA[
IInvalidStatement (OperationKind.InvalidStatement, IsInvalid) (Syntax: 'Case 0')
  Children(1): IOperation:  (OperationKind.None) (Syntax: 'Case 0')
]]>.Value

            Dim expectedDiagnostics = <![CDATA[
BC30072: 'Case' can only appear inside a 'Select Case' statement.
        Case 0'BIND:"Case 0"
        ~~~~~~
]]>.Value

            VerifyOperationTreeAndDiagnosticsForTest(Of CaseStatementSyntax)(source, expectedOperationTree, expectedDiagnostics)
        End Sub

        <CompilerTrait(CompilerFeature.IOperation)>
        <Fact, WorkItem(17607, "https://github.com/dotnet/roslyn/issues/17607")>
        Public Sub InvalidElseIfStatement_NoPrecedingIfStatement()
            Dim source = <![CDATA[
Imports System
Imports System.Collections.Generic
Imports System.Linq

Module Program
    Sub Main(args As String())
        ElseIf args.Length = 0'BIND:"ElseIf args.Length = 0"
    End Sub
End Module]]>.Value

            Dim expectedOperationTree = <![CDATA[
IInvalidStatement (OperationKind.InvalidStatement, IsInvalid) (Syntax: 'ElseIf args.Length = 0')
  Children(1):
      IBinaryOperatorExpression (BinaryOperationKind.IntegerEquals) (OperationKind.BinaryOperatorExpression, Type: System.Boolean, IsInvalid) (Syntax: 'args.Length = 0')
        Left: IPropertyReferenceExpression: ReadOnly Property System.Array.Length As System.Int32 (OperationKind.PropertyReferenceExpression, Type: System.Int32, IsInvalid) (Syntax: 'args.Length')
            Instance Receiver: IParameterReferenceExpression: args (OperationKind.ParameterReferenceExpression, Type: System.String(), IsInvalid) (Syntax: 'args')
        Right: ILiteralExpression (OperationKind.LiteralExpression, Type: System.Int32, Constant: 0, IsInvalid) (Syntax: '0')]]>.Value

            Dim expectedDiagnostics = <![CDATA[
BC36005: 'ElseIf' must be preceded by a matching 'If' or 'ElseIf'.
        ElseIf args.Length = 0'BIND:"ElseIf args.Length = 0"
        ~~~~~~~~~~~~~~~~~~~~~~
]]>.Value

            VerifyOperationTreeAndDiagnosticsForTest(Of ElseIfStatementSyntax)(source, expectedOperationTree, expectedDiagnostics)
        End Sub
    End Class
End Namespace<|MERGE_RESOLUTION|>--- conflicted
+++ resolved
@@ -215,13 +215,8 @@
   Before:
       IExpressionStatement (OperationKind.ExpressionStatement, IsInvalid) (Syntax: '0')
         Expression: ISimpleAssignmentExpression (OperationKind.SimpleAssignmentExpression, Type: System.Int32, IsInvalid) (Syntax: '0')
-<<<<<<< HEAD
             Left: ILocalReferenceExpression: i (IsDeclaration: False) (OperationKind.LocalReferenceExpression, Type: System.Int32) (Syntax: 'i As Integer')
-            Right: ILiteralExpression (Text: 0) (OperationKind.LiteralExpression, Type: System.Int32, Constant: 0, IsInvalid) (Syntax: '0')
-=======
-            Left: ILocalReferenceExpression: i (OperationKind.LocalReferenceExpression, Type: System.Int32) (Syntax: 'i As Integer')
             Right: ILiteralExpression (OperationKind.LiteralExpression, Type: System.Int32, Constant: 0, IsInvalid) (Syntax: '0')
->>>>>>> 5d2d334b
       IExpressionStatement (OperationKind.ExpressionStatement, IsInvalid) (Syntax: '')
         Expression: ISimpleAssignmentExpression (OperationKind.SimpleAssignmentExpression, Type: System.Int32, IsInvalid) (Syntax: '')
             Left: ISyntheticLocalReferenceExpression (SynthesizedLocalKind.ForLoopLimitValue) (OperationKind.SyntheticLocalReferenceExpression, Type: System.Int32, IsInvalid) (Syntax: '')
@@ -236,7 +231,8 @@
             Right: IConversionExpression (Explicit, TryCast: False, Unchecked) (OperationKind.ConversionExpression, Type: System.Int32, Constant: 1, IsInvalid) (Syntax: 'For i As In ... Next i')
                 Conversion: CommonConversion (Exists: False, IsIdentity: False, IsNumeric: False, IsReference: False, IsUserDefined: False) (MethodSymbol: null)
                 Operand: ILiteralExpression (OperationKind.LiteralExpression, Type: System.Int32, Constant: 1, IsInvalid) (Syntax: 'For i As In ... Next i')
-  Body: IBlockStatement (0 statements) (OperationKind.BlockStatement, IsInvalid) (Syntax: 'For i As In ... Next i')]]>.Value
+  Body: IBlockStatement (0 statements) (OperationKind.BlockStatement, IsInvalid) (Syntax: 'For i As In ... Next i')
+]]>.Value
 
             Dim expectedDiagnostics = <![CDATA[
 BC30035: Syntax error.
@@ -300,7 +296,8 @@
         Expression: ICompoundAssignmentExpression (BinaryOperationKind.ObjectAdd) (OperationKind.CompoundAssignmentExpression, Type: System.Object, IsInvalid) (Syntax: 'For Step (M ... Next')
             Left: ILocalReferenceExpression:  (IsDeclaration: False) (OperationKind.LocalReferenceExpression, Type: System.Object, IsInvalid) (Syntax: '')
             Right: ISyntheticLocalReferenceExpression (SynthesizedLocalKind.ForLoopStepValue) (OperationKind.SyntheticLocalReferenceExpression, Type: System.Object, IsInvalid) (Syntax: 'For Step (M ... Next')
-  Body: IBlockStatement (0 statements) (OperationKind.BlockStatement, IsInvalid) (Syntax: 'For Step (M ... Next')]]>.Value
+  Body: IBlockStatement (0 statements) (OperationKind.BlockStatement, IsInvalid) (Syntax: 'For Step (M ... Next')
+]]>.Value
 
             Dim expectedDiagnostics = <![CDATA[
 BC30035: Syntax error.
@@ -346,13 +343,8 @@
   Before:
       IExpressionStatement (OperationKind.ExpressionStatement) (Syntax: '0')
         Expression: ISimpleAssignmentExpression (OperationKind.SimpleAssignmentExpression, Type: System.Int32) (Syntax: '0')
-<<<<<<< HEAD
             Left: ILocalReferenceExpression: i (IsDeclaration: False) (OperationKind.LocalReferenceExpression, Type: System.Int32) (Syntax: 'i As Integer')
-            Right: ILiteralExpression (Text: 0) (OperationKind.LiteralExpression, Type: System.Int32, Constant: 0) (Syntax: '0')
-=======
-            Left: ILocalReferenceExpression: i (OperationKind.LocalReferenceExpression, Type: System.Int32) (Syntax: 'i As Integer')
             Right: ILiteralExpression (OperationKind.LiteralExpression, Type: System.Int32, Constant: 0) (Syntax: '0')
->>>>>>> 5d2d334b
       IExpressionStatement (OperationKind.ExpressionStatement, IsInvalid) (Syntax: 'Program')
         Expression: ISimpleAssignmentExpression (OperationKind.SimpleAssignmentExpression, Type: System.Int32, IsInvalid) (Syntax: 'Program')
             Left: ISyntheticLocalReferenceExpression (SynthesizedLocalKind.ForLoopLimitValue) (OperationKind.SyntheticLocalReferenceExpression, Type: System.Int32, IsInvalid) (Syntax: 'Program')
@@ -371,7 +363,8 @@
         Expression: ICompoundAssignmentExpression (BinaryOperationKind.IntegerAdd) (OperationKind.CompoundAssignmentExpression, Type: System.Int32, IsInvalid) (Syntax: 'x')
             Left: ILocalReferenceExpression: i (IsDeclaration: False) (OperationKind.LocalReferenceExpression, Type: System.Int32) (Syntax: 'i As Integer')
             Right: ISyntheticLocalReferenceExpression (SynthesizedLocalKind.ForLoopStepValue) (OperationKind.SyntheticLocalReferenceExpression, Type: System.Int32, IsInvalid) (Syntax: 'x')
-  Body: IBlockStatement (0 statements) (OperationKind.BlockStatement, IsInvalid) (Syntax: 'For i As In ... Next i')]]>.Value
+  Body: IBlockStatement (0 statements) (OperationKind.BlockStatement, IsInvalid) (Syntax: 'For i As In ... Next i')
+]]>.Value
 
             Dim expectedDiagnostics = <![CDATA[
 BC30108: 'Program' is a type and cannot be used as an expression.
