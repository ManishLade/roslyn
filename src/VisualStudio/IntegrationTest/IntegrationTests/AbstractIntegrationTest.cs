--- conflicted
+++ resolved
@@ -19,15 +19,8 @@
     [CaptureTestName]
     public abstract class AbstractIntegrationTest : IAsyncLifetime, IDisposable
     {
-<<<<<<< HEAD
-        public readonly VisualStudioInstance VisualStudio;
-
         protected const string ProjectName = "TestProj";
         protected const string SolutionName = "TestSolution";
-=======
-        protected readonly string ProjectName = "TestProj";
-        protected readonly string SolutionName = "TestSolution";
->>>>>>> 88801fa2
 
         private readonly MessageFilter _messageFilter;
         private readonly VisualStudioInstanceFactory _instanceFactory;
