﻿// Copyright (c) Microsoft.  All Rights Reserved.  Licensed under the Apache License, Version 2.0.  See License.txt in the project root for license information.

using System.Collections.Immutable;
using System.Linq;
using Microsoft.CodeAnalysis;
using Microsoft.CodeAnalysis.Test.Utilities;
using Microsoft.CodeAnalysis.Text;
using Microsoft.VisualStudio.IntegrationTest.Utilities;
using Microsoft.VisualStudio.IntegrationTest.Utilities.Input;
using Roslyn.Test.Utilities;
using Xunit;
using ProjectUtils = Microsoft.VisualStudio.IntegrationTest.Utilities.Common.ProjectUtils;

namespace Roslyn.VisualStudio.IntegrationTests.CSharp
{
    [Collection(nameof(SharedIntegrationHostFixture))]
    public class CSharpCodeActions : AbstractEditorTest
    {
        protected override string LanguageName => LanguageNames.CSharp;

        public CSharpCodeActions(VisualStudioInstanceFactory instanceFactory)
            : base(instanceFactory, nameof(CSharpCodeActions))
        {
        }

<<<<<<< HEAD
        [Fact(Skip="https://github.com/dotnet/roslyn/issues/26204"), Trait(Traits.Feature, Traits.Features.CodeActionsGenerateMethod)]
=======
        [WpfFact, Trait(Traits.Feature, Traits.Features.CodeActionsGenerateMethod)]
>>>>>>> 5aedc276
        public void GenerateMethodInClosedFile()
        {
            var project = new ProjectUtils.Project(ProjectName);
            VisualStudio.SolutionExplorer.AddFile(project, "Foo.cs", contents: @"
public class Foo
{
}
");

            SetUpEditor(@"
using System;

public class Program
{
    public static void Main(string[] args)
    {
        Foo f = new Foo();
        f.Bar()$$
    }
}
");

            VisualStudio.Editor.InvokeCodeActionList();
            VisualStudio.Editor.Verify.CodeAction("Generate method 'Foo.Bar'", applyFix: true);
            VisualStudio.SolutionExplorer.Verify.FileContents(project, "Foo.cs", @"
using System;

public class Foo
{
    internal void Bar()
    {
        throw new NotImplementedException();
    }
}
");
        }

        [WpfFact, Trait(Traits.Feature, Traits.Features.CodeActionsAddImport)]
        public void FastDoubleInvoke()
        {
            // We want to invoke the first smart tag and then *immediately * try invoking the next.
            // The next will happen to be the 'Simplify name' smart tag.  We should be able
            // to get it to invoke without any sort of waiting to happen.  This helps address a bug
            // we had where our asynchronous smart tags interfered with asynchrony in VS, which caused
            // the second smart tag to not expand if you tried invoking it too quickly
            SetUpEditor(@"
class Program
{
    static void Main(string[] args)
    {
        Exception $$ex = new System.ArgumentException();
    }
}
");
            VisualStudio.Editor.InvokeCodeActionList();
            VisualStudio.Editor.Verify.CodeAction("using System;", applyFix: true, blockUntilComplete: true);
            VisualStudio.Editor.InvokeCodeActionListWithoutWaiting();
            VisualStudio.Editor.Verify.CodeAction("Simplify name 'System.ArgumentException'", applyFix: true, blockUntilComplete: true);

            VisualStudio.Editor.Verify.TextContains(
                @"
using System;

class Program
{
    static void Main(string[] args)
    {
        Exception ex = new ArgumentException();
    }
}");
        }

        [WpfFact, Trait(Traits.Feature, Traits.Features.CodeActionsInvokeDelegateWithConditionalAccess)]
        public void InvokeDelegateWithConditionalAccessMultipleTimes()
        {
            var markup = @"
using System;
class C
{
    public event EventHandler First;
    public event EventHandler Second;
    void RaiseFirst()
    {
        var temp1 = First;
        if (temp1 != null)
        {
            temp1$$(this, EventArgs.Empty);
        }
    }
    void RaiseSecond()
    {
        var temp2 = Second;
        if (temp2 != null)
        {
            temp2(this, EventArgs.Empty);
        }
    }
}";

            MarkupTestFile.GetSpans(markup, out var text, out ImmutableArray<TextSpan> spans);

            SetUpEditor(markup);
            VisualStudio.Editor.InvokeCodeActionList();
            VisualStudio.Editor.Verify.CodeAction("Delegate invocation can be simplified.", applyFix: true, ensureExpectedItemsAreOrdered: true, blockUntilComplete: true);
            VisualStudio.Editor.PlaceCaret("temp2", 0, 0, extendSelection: false, selectBlock: false);
            VisualStudio.Editor.InvokeCodeActionList();
            VisualStudio.Editor.Verify.CodeAction("Delegate invocation can be simplified.", applyFix: true, ensureExpectedItemsAreOrdered: true, blockUntilComplete: true);
            VisualStudio.Editor.Verify.TextContains("First?.");
            VisualStudio.Editor.Verify.TextContains("Second?.");
        }

        [WpfFact, Trait(Traits.Feature, Traits.Features.CodeActionsGenerateMethod)]
        public void ClassificationInPreviewPane()
        {
            SetUpEditor(@"
class Program
{
    int Main()
    {
        Foo$$();
    }
}");
            VisualStudio.Editor.InvokeCodeActionList();
            var classifiedTokens = GetLightbulbPreviewClassification("Generate method 'Program.Foo'");
            Assert.True(classifiedTokens.Any(c => c.Text == "void" && c.Classification == "keyword"));
        }

        [WpfFact, Trait(Traits.Feature, Traits.Features.CodeActionsAddImport)]
        public void AddUsingExactMatchBeforeRenameTracking()
        {
            SetUpEditor(@"
public class Program
{
    static void Main(string[] args)
    {
        P2$$ p;
    }
}

public class P2 { }");

            VisualStudio.Editor.SendKeys(VirtualKey.Backspace, VirtualKey.Backspace, "Stream");

            VisualStudio.Editor.InvokeCodeActionList();
            var expectedItems = new[]
            {
                "using System.IO;",
                "System.IO.Stream",
                "Generate class 'Stream' in new file",
                "Generate class 'Stream'",
                "Generate nested class 'Stream'",
                "Generate new type...",
                "Rename 'P2' to 'Stream'",
                "Suppress CS0168",
                "in Source"
            };

            VisualStudio.Editor.Verify.CodeActions(expectedItems, applyFix: expectedItems[0], ensureExpectedItemsAreOrdered: true);
            VisualStudio.Editor.Verify.TextContains("using System.IO;");
        }

        [WpfFact, Trait(Traits.Feature, Traits.Features.CodeActionsGenerateType)]
        public void GFUFuzzyMatchAfterRenameTracking()
        {
            SetUpEditor(@"
namespace N
{
    class Goober { }
}

namespace NS
{
    public class P2
    {
        static void Main(string[] args)
        {
            P2$$ p;
        }
    }
}");
            VisualStudio.Editor.SendKeys(VirtualKey.Backspace, VirtualKey.Backspace,
                "Foober");

            VisualStudio.Editor.InvokeCodeActionList();
            var expectedItems = new[]
            {
                "Rename 'P2' to 'Foober'",
                "Generate type 'Foober'",
                "Generate class 'Foober' in new file",
                "Generate class 'Foober'",
                "Generate nested class 'Foober'",
                "Generate new type...",
                "Goober - using N;",
                "Suppress CS0168",
                "in Source",
            };

            VisualStudio.Editor.Verify.CodeActions(expectedItems, applyFix: expectedItems[0], ensureExpectedItemsAreOrdered: true);
        }

        [WpfFact, Trait(Traits.Feature, Traits.Features.CodeGeneration)]
        public void SuppressionAfterRefactorings()
        {
            SetUpEditor(@"
[System.Obsolete]
class C
{
}
class Program
{
    static void Main(string[] args)
    {
        C p = $$2;
    }
}");
            VisualStudio.Editor.SelectTextInCurrentDocument("2");

            VisualStudio.Editor.InvokeCodeActionList();
            var expectedItems = new[]
            {
                "Generate implicit conversion operator in 'C'",
                "Introduce constant for '2'",
                "Introduce constant for all occurrences of '2'",
                "Introduce local constant for '2'",
                "Introduce local constant for all occurrences of '2'",
                "Extract Method",
                "Suppress CS0612",
                "in Source",
            };

            VisualStudio.Editor.Verify.CodeActions(expectedItems, applyFix: expectedItems[0], ensureExpectedItemsAreOrdered: true);
            VisualStudio.Editor.Verify.TextContains("implicit");
        }

        [WpfFact, Trait(Traits.Feature, Traits.Features.CodeActionsAddImport)]
        public void OrderFixesByCursorProximityLeft()
        {
            SetUpEditor(@"
using System;
public class Program
{
    static void Main(string[] args)
    {
        Byte[] bytes = null;
        GCHandle$$ handle = GCHandle.Alloc(bytes, GCHandleType.Pinned);
    }
}");
            VisualStudio.Editor.InvokeCodeActionList();
            var expectedItems = new[]
            {
                "using System.Runtime.InteropServices;",
                "System.Runtime.InteropServices.GCHandle"
            };

            VisualStudio.Editor.Verify.CodeActions(expectedItems, applyFix: expectedItems[0], ensureExpectedItemsAreOrdered: true);
            VisualStudio.Editor.Verify.TextContains("using System.Runtime.InteropServices");
        }

        [WpfFact, Trait(Traits.Feature, Traits.Features.CodeActionsAddImport)]
        public void OrderFixesByCursorProximityRight()
        {
            SetUpEditor(@"
using System;
public class Program
{
    static void Main(string[] args)
    {
        Byte[] bytes = null;
        GCHandle handle = GCHandle.Alloc(bytes, GCHandleType.$$Pinned);
    }
}");
            VisualStudio.Editor.InvokeCodeActionList();
            var expectedItems = new[]
            {
                "using System.Runtime.InteropServices;",
                "System.Runtime.InteropServices.GCHandle"
            };

            VisualStudio.Editor.Verify.CodeActions(expectedItems, applyFix: expectedItems[0], ensureExpectedItemsAreOrdered: true);
            VisualStudio.Editor.Verify.TextContains("using System.Runtime.InteropServices");

        }
    }
}<|MERGE_RESOLUTION|>--- conflicted
+++ resolved
@@ -23,11 +23,7 @@
         {
         }
 
-<<<<<<< HEAD
-        [Fact(Skip="https://github.com/dotnet/roslyn/issues/26204"), Trait(Traits.Feature, Traits.Features.CodeActionsGenerateMethod)]
-=======
-        [WpfFact, Trait(Traits.Feature, Traits.Features.CodeActionsGenerateMethod)]
->>>>>>> 5aedc276
+        [WpfFact(Skip="https://github.com/dotnet/roslyn/issues/26204"), Trait(Traits.Feature, Traits.Features.CodeActionsGenerateMethod)]
         public void GenerateMethodInClosedFile()
         {
             var project = new ProjectUtils.Project(ProjectName);
