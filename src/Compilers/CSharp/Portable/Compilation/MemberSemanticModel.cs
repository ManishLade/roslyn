﻿// Copyright (c) Microsoft.  All Rights Reserved.  Licensed under the Apache License, Version 2.0.  See License.txt in the project root for license information.

using System;
using System.Collections.Generic;
using System.Collections.Immutable;
using System.Diagnostics;
using System.Linq;
using System.Threading;
using Microsoft.CodeAnalysis.CSharp.Symbols;
using Microsoft.CodeAnalysis.CSharp.Syntax;
using Microsoft.CodeAnalysis.Operations;
using Microsoft.CodeAnalysis.Text;
using Roslyn.Utilities;

namespace Microsoft.CodeAnalysis.CSharp
{
    /// <summary>
    /// Binding info for expressions and statements that are part of a member declaration.
    /// </summary>
    internal abstract partial class MemberSemanticModel : CSharpSemanticModel
    {
        private readonly CSharpCompilation _compilation;
        private readonly Symbol _memberSymbol;
        private readonly CSharpSyntaxNode _root;
        private readonly DiagnosticBag _ignoredDiagnostics = new DiagnosticBag();
        private readonly ReaderWriterLockSlim _nodeMapLock = new ReaderWriterLockSlim(LockRecursionPolicy.NoRecursion);
        // The bound nodes associated with a syntax node, from highest in the tree to lowest.
        private readonly Dictionary<SyntaxNode, ImmutableArray<BoundNode>> _guardedNodeMap = new Dictionary<SyntaxNode, ImmutableArray<BoundNode>>();
        private Dictionary<SyntaxNode, BoundStatement> _lazyGuardedSynthesizedStatementsMap;

        internal readonly Binder RootBinder;

        // Fields specific to a speculative MemberSemanticModel.
        private readonly SyntaxTreeSemanticModel _parentSemanticModelOpt;
        private readonly int _speculatedPosition;

        private readonly Lazy<CSharpOperationFactory> _operationFactory;

        protected MemberSemanticModel(CSharpCompilation compilation, CSharpSyntaxNode root, Symbol memberSymbol, Binder rootBinder, SyntaxTreeSemanticModel parentSemanticModelOpt, int speculatedPosition)
        {
            Debug.Assert(compilation != null);
            Debug.Assert(root != null);
            Debug.Assert((object)memberSymbol != null);
            Debug.Assert(parentSemanticModelOpt == null || !parentSemanticModelOpt.IsSpeculativeSemanticModel, CSharpResources.ChainingSpeculativeModelIsNotSupported);

            _compilation = compilation;
            _root = root;
            _memberSymbol = memberSymbol;

            this.RootBinder = rootBinder.WithAdditionalFlags(GetSemanticModelBinderFlags());
            _parentSemanticModelOpt = parentSemanticModelOpt;
            _speculatedPosition = speculatedPosition;

            _operationFactory = new Lazy<CSharpOperationFactory>(() => new CSharpOperationFactory(this));
        }

        public override CSharpCompilation Compilation
        {
            get
            {
                return _compilation;
            }
        }

        internal override CSharpSyntaxNode Root
        {
            get
            {
                return _root;
            }
        }

        /// <summary>
        /// The member symbol 
        /// </summary>
        internal Symbol MemberSymbol
        {
            get
            {
                return _memberSymbol;
            }
        }

        public override bool IsSpeculativeSemanticModel
        {
            get
            {
                return _parentSemanticModelOpt != null;
            }
        }

        public override int OriginalPositionForSpeculation
        {
            get
            {
                return _speculatedPosition;
            }
        }

        public override CSharpSemanticModel ParentModel
        {
            get
            {
                return _parentSemanticModelOpt;
            }
        }

        internal override MemberSemanticModel GetMemberModel(SyntaxNode node)
        {
            // We do have to override this method, but should never call it because it might not do the right thing. 
            Debug.Assert(false);
            return IsInTree(node) ? this : null;
        }

        internal sealed override bool TryGetSpeculativeSemanticModelCore(SyntaxTreeSemanticModel parentModel, int position, TypeSyntax type, SpeculativeBindingOption bindingOption, out SemanticModel speculativeModel)
        {
            var expression = SyntaxFactory.GetStandaloneExpression(type);

            var binder = this.GetSpeculativeBinder(position, expression, bindingOption);
            if (binder != null)
            {
                speculativeModel = new SpeculativeMemberSemanticModel(parentModel, _memberSymbol, type, binder, position);
                return true;
            }

            speculativeModel = null;
            return false;
        }

        internal sealed override bool TryGetSpeculativeSemanticModelCore(SyntaxTreeSemanticModel parentModel, int position, CrefSyntax crefSyntax, out SemanticModel speculativeModel)
        {
            // crefs can never legally appear within members.
            speculativeModel = null;
            return false;
        }

        private Binder GetEnclosingBinderInternalWithinRoot(SyntaxNode node, int position)
        {
            AssertPositionAdjusted(position);
            return GetEnclosingBinderInternalWithinRoot(node, position, RootBinder, _root).WithAdditionalFlags(GetSemanticModelBinderFlags());
        }

        private static Binder GetEnclosingBinderInternalWithinRoot(SyntaxNode node, int position, Binder rootBinder, SyntaxNode root)
        {
            if (node == root)
            {
                return rootBinder.GetBinder(node) ?? rootBinder;
            }

            Debug.Assert(root.Contains(node));

            ExpressionSyntax typeOfArgument = null;
            LocalFunctionStatementSyntax ownerOfTypeParametersInScope = null;

            Binder binder = null;

            for (var current = node; binder == null; current = current.ParentOrStructuredTriviaParent)
            {
                Debug.Assert(current != null); // Why were we asked for an enclosing binder for a node outside our root?
                StatementSyntax stmt = current as StatementSyntax;
                TypeOfExpressionSyntax typeOfExpression;
                SyntaxKind kind = current.Kind();

                if (stmt != null)
                {
                    if (LookupPosition.IsInStatementScope(position, stmt))
                    {
                        binder = rootBinder.GetBinder(current);

                        if (binder != null)
                        {
                            binder = AdjustBinderForPositionWithinStatement(position, binder, stmt);
                        }
                        else if (kind == SyntaxKind.LocalFunctionStatement)
                        {
                            Debug.Assert(ownerOfTypeParametersInScope == null);
                            var localFunction = (LocalFunctionStatementSyntax)stmt;
                            if (localFunction.TypeParameterList != null &&
                                !LookupPosition.IsBetweenTokens(position, localFunction.Identifier, localFunction.TypeParameterList.LessThanToken)) // Scope does not include method name.
                            {
                                ownerOfTypeParametersInScope = localFunction;
                            }
                        }
                    }
                }
                else if (kind == SyntaxKind.CatchClause)
                {
                    if (LookupPosition.IsInCatchBlockScope(position, (CatchClauseSyntax)current))
                    {
                        binder = rootBinder.GetBinder(current);
                    }
                }
                else if (kind == SyntaxKind.CatchFilterClause)
                {
                    if (LookupPosition.IsInCatchFilterScope(position, (CatchFilterClauseSyntax)current))
                    {
                        binder = rootBinder.GetBinder(current);
                    }
                }
                else if (current.IsAnonymousFunction())
                {
                    if (LookupPosition.IsInAnonymousFunctionOrQuery(position, current))
                    {
                        binder = rootBinder.GetBinder(current.AnonymousFunctionBody());
                        Debug.Assert(binder != null);
                    }
                }
                else if (kind == SyntaxKind.TypeOfExpression &&
                    typeOfArgument == null &&
                    LookupPosition.IsBetweenTokens(
                        position,
                        (typeOfExpression = (TypeOfExpressionSyntax)current).OpenParenToken,
                        typeOfExpression.CloseParenToken))
                {
                    typeOfArgument = typeOfExpression.Type;
                }
                else if (kind == SyntaxKind.SwitchSection)
                {
                    if (LookupPosition.IsInSwitchSectionScope(position, (SwitchSectionSyntax)current))
                    {
                        binder = rootBinder.GetBinder(current);
                    }
                }
                else if (kind == SyntaxKind.ArgumentList)
                {
                    var argList = (ArgumentListSyntax)current;

                    if (LookupPosition.IsBetweenTokens(position, argList.OpenParenToken, argList.CloseParenToken))
                    {
                        binder = rootBinder.GetBinder(current);
                    }
                }
                else if (kind == SyntaxKind.EqualsValueClause)
                {
                    binder = rootBinder.GetBinder(current);
                }
                else if (kind == SyntaxKind.Attribute)
                {
                    binder = rootBinder.GetBinder(current);
                }
                else if (kind == SyntaxKind.ArrowExpressionClause)
                {
                    binder = rootBinder.GetBinder(current);
                }
                else if (kind == SyntaxKind.ThisConstructorInitializer || kind == SyntaxKind.BaseConstructorInitializer)
                {
                    binder = rootBinder.GetBinder(current);
                }
                else if (kind == SyntaxKind.ConstructorDeclaration)
                {
                    binder = rootBinder.GetBinder(current);
                }
<<<<<<< HEAD
                else if (kind == SyntaxKind.SwitchExpressionArm)
                {
                    binder = rootBinder.GetBinder(current);
                }
=======
>>>>>>> 62bb55cf
                else if ((current as ExpressionSyntax).IsValidScopeDesignator())
                {
                    binder = rootBinder.GetBinder(current);
                }
                else
                {
                    // If this ever breaks, make sure that all callers of
                    // CanHaveAssociatedLocalBinder are in sync.
                    Debug.Assert(!current.CanHaveAssociatedLocalBinder());
                }

                if (current == root)
                {
                    break;
                }
            }

            binder = binder ?? rootBinder.GetBinder(root) ?? rootBinder;
            Debug.Assert(binder != null);

            if (ownerOfTypeParametersInScope != null)
            {
                LocalFunctionSymbol function = GetDeclaredLocalFunction(binder, ownerOfTypeParametersInScope.Identifier);
                if ((object)function != null)
                {
                    binder = function.SignatureBinder;
                }
            }

            if (typeOfArgument != null)
            {
                binder = new TypeofBinder(typeOfArgument, binder);
            }

            return binder;
        }

        private static Binder AdjustBinderForPositionWithinStatement(int position, Binder binder, StatementSyntax stmt)
        {
            switch (stmt.Kind())
            {
                case SyntaxKind.SwitchStatement:
                    var switchStmt = (SwitchStatementSyntax)stmt;
                    if (LookupPosition.IsBetweenTokens(position, switchStmt.OpenParenToken, switchStmt.OpenBraceToken))
                    {
                        binder = binder.GetBinder(switchStmt.Expression);
                        Debug.Assert(binder != null);
                    }
                    break;

                case SyntaxKind.ForStatement:
                    var forStmt = (ForStatementSyntax)stmt;
                    if (LookupPosition.IsBetweenTokens(position, forStmt.SecondSemicolonToken, forStmt.CloseParenToken) &&
                        forStmt.Incrementors.Count > 0)
                    {
                        binder = binder.GetBinder(forStmt.Incrementors.First());
                        Debug.Assert(binder != null);
                    }
                    else if (LookupPosition.IsBetweenTokens(position, forStmt.FirstSemicolonToken, LookupPosition.GetFirstExcludedToken(forStmt)) &&
                        forStmt.Condition != null)
                    {
                        binder = binder.GetBinder(forStmt.Condition);
                        Debug.Assert(binder != null);
                    }
                    break;

                case SyntaxKind.ForEachStatement:
                case SyntaxKind.ForEachVariableStatement:
                    var foreachStmt = (CommonForEachStatementSyntax)stmt;
                    var start = stmt.Kind() == SyntaxKind.ForEachVariableStatement ? foreachStmt.InKeyword : foreachStmt.OpenParenToken;
                    if (LookupPosition.IsBetweenTokens(position, start, foreachStmt.Statement.GetFirstToken()))
                    {
                        binder = binder.GetBinder(foreachStmt.Expression);
                        Debug.Assert(binder != null);
                    }
                    break;
            }

            return binder;
        }

        public override Conversion ClassifyConversion(
            ExpressionSyntax expression,
            ITypeSymbol destination,
            bool isExplicitInSource = false)
        {
            if ((object)destination == null)
            {
                throw new ArgumentNullException(nameof(destination));
            }

            var csdestination = destination.EnsureCSharpSymbolOrNull<ITypeSymbol, TypeSymbol>(nameof(destination));

            if (expression.Kind() == SyntaxKind.DeclarationExpression)
            {
                // Conversion from a declaration is unspecified.
                return Conversion.NoConversion;
            }

            // Special Case: We have to treat anonymous functions differently, because of the way
            // they are cached in the syntax-to-bound node map.  Specifically, UnboundLambda nodes
            // never appear in the map - they are converted to BoundLambdas, even in error scenarios.
            // Since a BoundLambda has a type, we would end up doing a conversion from the delegate
            // type, rather than from the anonymous function expression.  If we use the overload that
            // takes a position, it considers the request speculative and does not use the map.
            // Bonus: Since the other overload will always bind the anonymous function from scratch,
            // we don't have to worry about it affecting the trial-binding cache in the "real" 
            // UnboundLambda node (DevDiv #854548).
            if (expression.IsAnonymousFunction())
            {
                CheckSyntaxNode(expression);
                return this.ClassifyConversion(expression.SpanStart, expression, destination, isExplicitInSource);
            }

            if (isExplicitInSource)
            {
                return ClassifyConversionForCast(expression, csdestination);
            }

            // Note that it is possible for an expression to be convertible to a type
            // via both an implicit user-defined conversion and an explicit built-in conversion.
            // In that case, this method chooses the implicit conversion.

            CheckSyntaxNode(expression);

            var binder = this.GetEnclosingBinderInternal(expression, GetAdjustedNodePosition(expression));
            CSharpSyntaxNode bindableNode = this.GetBindableSyntaxNode(expression);
            var boundExpression = this.GetLowerBoundNode(bindableNode) as BoundExpression;
            if (binder == null || boundExpression == null)
            {
                return Conversion.NoConversion;
            }

            HashSet<DiagnosticInfo> useSiteDiagnostics = null;
            return binder.Conversions.ClassifyConversionFromExpression(boundExpression, csdestination, ref useSiteDiagnostics);
        }

        internal override Conversion ClassifyConversionForCast(
            ExpressionSyntax expression,
            TypeSymbol destination)
        {
            CheckSyntaxNode(expression);

            if ((object)destination == null)
            {
                throw new ArgumentNullException(nameof(destination));
            }

            var binder = this.GetEnclosingBinderInternal(expression, GetAdjustedNodePosition(expression));
            CSharpSyntaxNode bindableNode = this.GetBindableSyntaxNode(expression);
            var boundExpression = this.GetLowerBoundNode(bindableNode) as BoundExpression;
            if (binder == null || boundExpression == null)
            {
                return Conversion.NoConversion;
            }

            HashSet<DiagnosticInfo> useSiteDiagnostics = null;
            return binder.Conversions.ClassifyConversionFromExpression(boundExpression, destination, ref useSiteDiagnostics, forCast: true);
        }

        /// <summary>
        /// Get the bound node corresponding to the root.
        /// </summary> 
        internal virtual BoundNode GetBoundRoot()
        {
            return GetUpperBoundNode(GetBindableSyntaxNode(this.Root));
        }

        /// <summary>
        /// Get the highest bound node in the tree associated with a particular syntax node.
        /// </summary>
        internal BoundNode GetUpperBoundNode(CSharpSyntaxNode node, bool promoteToBindable = false)
        {
            if (promoteToBindable)
            {
                node = GetBindableSyntaxNode(node);
            }
            else
            {
                Debug.Assert(node == GetBindableSyntaxNode(node));
            }

            // The bound nodes are stored in the map from highest to lowest, so the first bound node is the highest.
            var boundNodes = GetBoundNodes(node);

            if (boundNodes.Length == 0)
            {
                return null;
            }
            else
            {
                return boundNodes[0];
            }
        }

        /// <summary>
        /// Get the lowest bound node in the tree associated with a particular syntax node. Lowest is defined as last
        /// in a pre-order traversal of the bound tree.
        /// </summary>
        internal BoundNode GetLowerBoundNode(CSharpSyntaxNode node)
        {
            Debug.Assert(node == GetBindableSyntaxNode(node));

            // The bound nodes are stored in the map from highest to lowest, so the last bound node is the lowest.
            var boundNodes = GetBoundNodes(node);

            if (boundNodes.Length == 0)
            {
                return null;
            }
            else
            {
                return GetLowerBoundNode(boundNodes);
            }
        }

        private static BoundNode GetLowerBoundNode(ImmutableArray<BoundNode> boundNodes)
        {
            return boundNodes[boundNodes.Length - 1];
        }

        public override ImmutableArray<Diagnostic> GetSyntaxDiagnostics(TextSpan? span = null, CancellationToken cancellationToken = default(CancellationToken))
        {
            throw new NotSupportedException();
        }

        public override ImmutableArray<Diagnostic> GetDeclarationDiagnostics(TextSpan? span = null, CancellationToken cancellationToken = default(CancellationToken))
        {
            throw new NotSupportedException();
        }

        public override ImmutableArray<Diagnostic> GetMethodBodyDiagnostics(TextSpan? span = null, CancellationToken cancellationToken = default(CancellationToken))
        {
            throw new NotSupportedException();
        }

        public override ImmutableArray<Diagnostic> GetDiagnostics(TextSpan? span = null, CancellationToken cancellationToken = default(CancellationToken))
        {
            throw new NotSupportedException();
        }

        public override INamespaceSymbol GetDeclaredSymbol(NamespaceDeclarationSyntax declarationSyntax, CancellationToken cancellationToken = default(CancellationToken))
        {
            // Can't defined namespace inside a member.
            return null;
        }

        public override INamedTypeSymbol GetDeclaredSymbol(BaseTypeDeclarationSyntax declarationSyntax, CancellationToken cancellationToken = default(CancellationToken))
        {
            // Can't define type inside a member.
            return null;
        }

        public override INamedTypeSymbol GetDeclaredSymbol(DelegateDeclarationSyntax declarationSyntax, CancellationToken cancellationToken = default(CancellationToken))
        {
            // Can't define type inside a member.
            return null;
        }

        public override IFieldSymbol GetDeclaredSymbol(EnumMemberDeclarationSyntax declarationSyntax, CancellationToken cancellationToken = default(CancellationToken))
        {
            // Can't define member inside member.
            return null;
        }

        public override ISymbol GetDeclaredSymbol(LocalFunctionStatementSyntax declarationSyntax, CancellationToken cancellationToken = default(CancellationToken))
        {
            CheckSyntaxNode(declarationSyntax);
            return GetDeclaredLocalFunction(declarationSyntax, declarationSyntax.Identifier);
        }

        public override ISymbol GetDeclaredSymbol(MemberDeclarationSyntax declarationSyntax, CancellationToken cancellationToken = default(CancellationToken))
        {
            // Can't define member inside member.
            return null;
        }

        public override IMethodSymbol GetDeclaredSymbol(BaseMethodDeclarationSyntax declarationSyntax, CancellationToken cancellationToken = default(CancellationToken))
        {
            // Can't define method inside member.
            return null;
        }

        public override ISymbol GetDeclaredSymbol(BasePropertyDeclarationSyntax declarationSyntax, CancellationToken cancellationToken = default(CancellationToken))
        {
            // Can't define property inside member.
            return null;
        }

        public override IPropertySymbol GetDeclaredSymbol(PropertyDeclarationSyntax declarationSyntax, CancellationToken cancellationToken = default(CancellationToken))
        {
            // Can't define property inside member.
            return null;
        }

        public override IPropertySymbol GetDeclaredSymbol(IndexerDeclarationSyntax declarationSyntax, CancellationToken cancellationToken = default(CancellationToken))
        {
            // Can't define indexer inside member.
            return null;
        }

        public override IEventSymbol GetDeclaredSymbol(EventDeclarationSyntax declarationSyntax, CancellationToken cancellationToken = default(CancellationToken))
        {
            // Can't define event inside member.
            return null;
        }

        public override IMethodSymbol GetDeclaredSymbol(AccessorDeclarationSyntax declarationSyntax, CancellationToken cancellationToken = default(CancellationToken))
        {
            // Can't define accessor inside member.
            return null;
        }

        public override IMethodSymbol GetDeclaredSymbol(ArrowExpressionClauseSyntax declarationSyntax, CancellationToken cancellationToken = default(CancellationToken))
        {
            // Can't define another member inside member.
            return null;
        }

        public override ISymbol GetDeclaredSymbol(VariableDeclaratorSyntax declarationSyntax, CancellationToken cancellationToken = default(CancellationToken))
        {
            CheckSyntaxNode(declarationSyntax);
            return GetDeclaredLocal(declarationSyntax, declarationSyntax.Identifier);
        }

        public override ISymbol GetDeclaredSymbol(SingleVariableDesignationSyntax declarationSyntax, CancellationToken cancellationToken = default(CancellationToken))
        {
            CheckSyntaxNode(declarationSyntax);
            return GetDeclaredLocal(declarationSyntax, declarationSyntax.Identifier);
        }

        private LocalSymbol GetDeclaredLocal(CSharpSyntaxNode declarationSyntax, SyntaxToken declaredIdentifier)
        {
            for (var binder = this.GetEnclosingBinder(GetAdjustedNodePosition(declarationSyntax)); binder != null; binder = binder.Next)
            {
                foreach (var local in binder.Locals)
                {
                    if (local.IdentifierToken == declaredIdentifier)
                    {
                        return local;
                    }
                }
            }

            return null;
        }

        private LocalFunctionSymbol GetDeclaredLocalFunction(LocalFunctionStatementSyntax declarationSyntax, SyntaxToken declaredIdentifier)
        {
            return GetDeclaredLocalFunction(this.GetEnclosingBinder(GetAdjustedNodePosition(declarationSyntax)), declaredIdentifier);
        }

        private static LocalFunctionSymbol GetDeclaredLocalFunction(Binder enclosingBinder, SyntaxToken declaredIdentifier)
        {
            for (var binder = enclosingBinder; binder != null; binder = binder.Next)
            {
                foreach (var localFunction in binder.LocalFunctions)
                {
                    if (localFunction.NameToken == declaredIdentifier)
                    {
                        return localFunction;
                    }
                }
            }

            return null;
        }

        public override ILabelSymbol GetDeclaredSymbol(LabeledStatementSyntax declarationSyntax, CancellationToken cancellationToken = default(CancellationToken))
        {
            CheckSyntaxNode(declarationSyntax);

            var binder = this.GetEnclosingBinder(GetAdjustedNodePosition(declarationSyntax));

            while (binder != null && !binder.IsLabelsScopeBinder)
            {
                binder = binder.Next;
            }

            if (binder != null)
            {
                foreach (var label in binder.Labels)
                {
                    if (label.IdentifierNodeOrToken.IsToken &&
                        label.IdentifierNodeOrToken.AsToken() == declarationSyntax.Identifier)
                    {
                        return label;
                    }
                }
            }

            return null;
        }

        public override ILabelSymbol GetDeclaredSymbol(SwitchLabelSyntax declarationSyntax, CancellationToken cancellationToken = default(CancellationToken))
        {
            CheckSyntaxNode(declarationSyntax);

            var binder = this.GetEnclosingBinder(GetAdjustedNodePosition(declarationSyntax));
            while (binder != null && !(binder is PatternSwitchBinder))
            {
                binder = binder.Next;
            }

            if (binder != null)
            {
                foreach (var label in binder.Labels)
                {
                    if (label.IdentifierNodeOrToken.IsNode &&
                        label.IdentifierNodeOrToken.AsNode() == declarationSyntax)
                    {
                        return label;
                    }
                }
            }

            return null;
        }

        public override IAliasSymbol GetDeclaredSymbol(UsingDirectiveSyntax declarationSyntax, CancellationToken cancellationToken = default(CancellationToken))
        {
            // Can't define alias inside member.
            return null;
        }

        public override IAliasSymbol GetDeclaredSymbol(ExternAliasDirectiveSyntax declarationSyntax, CancellationToken cancellationToken = default(CancellationToken))
        {
            // Can't define an extern alias inside a member.
            return null;
        }

        public override IParameterSymbol GetDeclaredSymbol(ParameterSyntax declarationSyntax, CancellationToken cancellationToken = default(CancellationToken))
        {
            // Could be parameter of a lambda or a local function.
            CheckSyntaxNode(declarationSyntax);

            return GetLambdaOrLocalFunctionParameterSymbol(declarationSyntax, cancellationToken);
        }

        internal override ImmutableArray<ISymbol> GetDeclaredSymbols(BaseFieldDeclarationSyntax declarationSyntax, CancellationToken cancellationToken = default(CancellationToken))
        {
            // Can't define field inside member.
            return ImmutableArray.Create<ISymbol>();
        }

        private ParameterSymbol GetLambdaOrLocalFunctionParameterSymbol(
            ParameterSyntax parameter,
            CancellationToken cancellationToken)
        {
            Debug.Assert(parameter != null);

            var simpleLambda = parameter.Parent as SimpleLambdaExpressionSyntax;
            if (simpleLambda != null)
            {
                return GetLambdaParameterSymbol(parameter, simpleLambda, cancellationToken);
            }

            var paramList = parameter.Parent as ParameterListSyntax;
            if (paramList == null || paramList.Parent == null)
            {
                return null;
            }

            if (paramList.Parent.IsAnonymousFunction())
            {
                return GetLambdaParameterSymbol(parameter, (ExpressionSyntax)paramList.Parent, cancellationToken);
            }
            else if (paramList.Parent.Kind() == SyntaxKind.LocalFunctionStatement)
            {
                var localFunction = (MethodSymbol)GetDeclaredSymbol((LocalFunctionStatementSyntax)paramList.Parent, cancellationToken);
                if ((object)localFunction != null)
                {
                    return GetParameterSymbol(localFunction.Parameters, parameter, cancellationToken);
                }
            }

            return null;
        }

        private ParameterSymbol GetLambdaParameterSymbol(
            ParameterSyntax parameter,
            ExpressionSyntax lambda,
            CancellationToken cancellationToken)
        {
            Debug.Assert(parameter != null);
            Debug.Assert(lambda != null && lambda.IsAnonymousFunction());

            // We should always be able to get at least an error binding for a lambda.

            SymbolInfo symbolInfo = this.GetSymbolInfo(lambda, cancellationToken);

            LambdaSymbol lambdaSymbol;
            if ((object)symbolInfo.Symbol != null)
            {
                lambdaSymbol = (LambdaSymbol)symbolInfo.Symbol;
            }
            else if (symbolInfo.CandidateSymbols.Length == 1)
            {
                lambdaSymbol = (LambdaSymbol)symbolInfo.CandidateSymbols.Single();
            }
            else
            {
                Debug.Assert(this.GetMemberModel(lambda) == null, "Did not find a unique LambdaSymbol for lambda in member.");
                return null;
            }
            return GetParameterSymbol(lambdaSymbol.Parameters, parameter, cancellationToken);
        }

        public override ITypeParameterSymbol GetDeclaredSymbol(TypeParameterSyntax typeParameter, CancellationToken cancellationToken = default(CancellationToken))
        {
            // Can't define alias inside member.
            return null;
        }

        public override IRangeVariableSymbol GetDeclaredSymbol(JoinIntoClauseSyntax node, CancellationToken cancellationToken = default(CancellationToken))
        {
            var bound = GetBoundQueryClause(node);
            return bound == null ? null : bound.DefinedSymbol;
        }

        public override IRangeVariableSymbol GetDeclaredSymbol(QueryClauseSyntax queryClause, CancellationToken cancellationToken = default(CancellationToken))
        {
            var bound = GetBoundQueryClause(queryClause);
            return bound == null ? null : bound.DefinedSymbol;
        }

        public override IRangeVariableSymbol GetDeclaredSymbol(QueryContinuationSyntax node, CancellationToken cancellationToken = default(CancellationToken))
        {
            var bound = GetBoundQueryClause(node);
            return bound == null ? null : bound.DefinedSymbol;
        }

        public override AwaitExpressionInfo GetAwaitExpressionInfo(AwaitExpressionSyntax node)
        {
            if (node.Kind() != SyntaxKind.AwaitExpression)
            {
                throw new ArgumentException("node.Kind==" + node.Kind());
            }

            var bound = GetUpperBoundNode(node);
            BoundAwaitExpression boundAwait = ((bound as BoundExpressionStatement)?.Expression ?? bound) as BoundAwaitExpression;
            if (boundAwait == null)
            {
                return default(AwaitExpressionInfo);
            }

            return new AwaitExpressionInfo(boundAwait.GetAwaiter, boundAwait.IsCompleted, boundAwait.GetResult, boundAwait.IsDynamic);
        }

        public override ForEachStatementInfo GetForEachStatementInfo(ForEachStatementSyntax node)
        {
            return GetForEachStatementInfo((CommonForEachStatementSyntax)node);
        }

        public override ForEachStatementInfo GetForEachStatementInfo(CommonForEachStatementSyntax node)
        {
            BoundForEachStatement boundForEach = (BoundForEachStatement)GetUpperBoundNode(node);

            if (boundForEach == null)
            {
                return default(ForEachStatementInfo);
            }

            ForEachEnumeratorInfo enumeratorInfoOpt = boundForEach.EnumeratorInfoOpt;

            Debug.Assert(enumeratorInfoOpt != null || boundForEach.HasAnyErrors);

            if (enumeratorInfoOpt == null)
            {
                return default(ForEachStatementInfo);
            }

            // Even though we usually pretend to be using System.Collection.IEnumerable
            // for arrays, that doesn't make sense for pointer arrays since object
            // (the type of System.Collections.IEnumerator.Current) isn't convertible
            // to pointer types.
            if (enumeratorInfoOpt.ElementType.IsPointerType())
            {
                Debug.Assert(!enumeratorInfoOpt.CurrentConversion.IsValid);
                return default(ForEachStatementInfo);
            }

            // NOTE: we're going to list GetEnumerator, etc for array and string
            // collections, even though we know that's not how the implementation
            // actually enumerates them.
            return new ForEachStatementInfo(
                enumeratorInfoOpt.GetEnumeratorMethod,
                enumeratorInfoOpt.MoveNextMethod,
                (PropertySymbol)enumeratorInfoOpt.CurrentPropertyGetter.AssociatedSymbol,
                enumeratorInfoOpt.NeedsDisposeMethod ? (MethodSymbol)Compilation.GetSpecialTypeMember(SpecialMember.System_IDisposable__Dispose) : null,
                enumeratorInfoOpt.ElementType,
                boundForEach.ElementConversion,
                enumeratorInfoOpt.CurrentConversion);
        }

        public override DeconstructionInfo GetDeconstructionInfo(AssignmentExpressionSyntax node)
        {
            var boundDeconstruction = GetUpperBoundNode(node) as BoundDeconstructionAssignmentOperator;
            if (boundDeconstruction is null)
            {
                return default;
            }

            var boundConversion = boundDeconstruction.Right;
            Debug.Assert(boundConversion != null || boundDeconstruction.HasAnyErrors);

            return new DeconstructionInfo(boundConversion.Conversion);
        }

        public override DeconstructionInfo GetDeconstructionInfo(ForEachVariableStatementSyntax node)
        {
            var boundForEach = (BoundForEachStatement)GetUpperBoundNode(node);
            if (boundForEach is null)
            {
                return default;
            }

            var boundDeconstruction = boundForEach.DeconstructionOpt;
            Debug.Assert(boundDeconstruction != null || boundForEach.HasAnyErrors);

            return new DeconstructionInfo(boundDeconstruction.DeconstructionAssignment.Right.Conversion);
        }

        private BoundQueryClause GetBoundQueryClause(CSharpSyntaxNode node)
        {
            CheckSyntaxNode(node);
            return this.GetLowerBoundNode(node) as BoundQueryClause;
        }

        private QueryClauseInfo GetQueryClauseInfo(BoundQueryClause bound)
        {
            if (bound == null) return default(QueryClauseInfo);
            var castInfo = (bound.Cast == null) ? SymbolInfo.None : GetSymbolInfoForNode(SymbolInfoOptions.DefaultOptions, bound.Cast, bound.Cast, boundNodeForSyntacticParent: null, binderOpt: null);
            var operationInfo = GetSymbolInfoForQuery(bound);
            return new QueryClauseInfo(castInfo: castInfo, operationInfo: operationInfo);
        }

        private SymbolInfo GetSymbolInfoForQuery(BoundQueryClause bound)
        {
            var call = bound?.Operation as BoundCall;
            if (call == null)
            {
                return SymbolInfo.None;
            }

            var operation = call.IsDelegateCall ? call.ReceiverOpt : call;
            return GetSymbolInfoForNode(SymbolInfoOptions.DefaultOptions, operation, operation, boundNodeForSyntacticParent: null, binderOpt: null);
        }

        private CSharpTypeInfo GetTypeInfoForQuery(BoundQueryClause bound)
        {
            return bound == null ?
                CSharpTypeInfo.None :
                GetTypeInfoForNode(bound, bound, bound);
        }

        public override QueryClauseInfo GetQueryClauseInfo(QueryClauseSyntax node, CancellationToken cancellationToken = default(CancellationToken))
        {
            var bound = GetBoundQueryClause(node);
            return GetQueryClauseInfo(bound);
        }

        public override IPropertySymbol GetDeclaredSymbol(AnonymousObjectMemberDeclaratorSyntax declaratorSyntax, CancellationToken cancellationToken = default(CancellationToken))
        {
            CheckSyntaxNode(declaratorSyntax);
            var anonymousObjectCreation = (AnonymousObjectCreationExpressionSyntax)declaratorSyntax.Parent;
            if (anonymousObjectCreation == null)
            {
                return null;
            }

            var bound = this.GetLowerBoundNode(anonymousObjectCreation) as BoundAnonymousObjectCreationExpression;
            if (bound == null)
            {
                return null;
            }

            var anonymousType = bound.Type as NamedTypeSymbol;
            if ((object)anonymousType == null)
            {
                return null;
            }

            int index = anonymousObjectCreation.Initializers.IndexOf(declaratorSyntax);
            Debug.Assert(index >= 0);
            Debug.Assert(index < anonymousObjectCreation.Initializers.Count);
            return AnonymousTypeManager.GetAnonymousTypeProperty(anonymousType, index);
        }

        public override INamedTypeSymbol GetDeclaredSymbol(AnonymousObjectCreationExpressionSyntax declaratorSyntax, CancellationToken cancellationToken = default(CancellationToken))
        {
            CheckSyntaxNode(declaratorSyntax);
            var bound = this.GetLowerBoundNode(declaratorSyntax) as BoundAnonymousObjectCreationExpression;
            return (bound == null) ? null : bound.Type as NamedTypeSymbol;
        }

        public override INamedTypeSymbol GetDeclaredSymbol(TupleExpressionSyntax declaratorSyntax, CancellationToken cancellationToken = default(CancellationToken))
        {
            CheckSyntaxNode(declaratorSyntax);
            return GetTypeOfTupleLiteral(declaratorSyntax);
        }

        public override ISymbol GetDeclaredSymbol(ArgumentSyntax declaratorSyntax, CancellationToken cancellationToken = default(CancellationToken))
        {
            CheckSyntaxNode(declaratorSyntax);

            var tupleLiteral = declaratorSyntax?.Parent as TupleExpressionSyntax;

            // for now only arguments of a tuple literal may declare symbols
            if (tupleLiteral == null)
            {
                return null;
            }

            var tupleLiteralType = GetTypeOfTupleLiteral(tupleLiteral);

            if ((object)tupleLiteralType != null)
            {
                var elements = tupleLiteralType.TupleElements;

                if (!elements.IsDefault)
                {
                    var idx = tupleLiteral.Arguments.IndexOf(declaratorSyntax);
                    return elements[idx];
                }
            }

            return null;
        }

        private NamedTypeSymbol GetTypeOfTupleLiteral(TupleExpressionSyntax declaratorSyntax)
        {
            var bound = this.GetLowerBoundNode(declaratorSyntax);

            return (bound as BoundTupleExpression)?.Type as NamedTypeSymbol;
        }

        public override SyntaxTree SyntaxTree
        {
            get
            {
                return _root.SyntaxTree;
            }
        }

        internal override IOperation GetOperationWorker(CSharpSyntaxNode node, CancellationToken cancellationToken)
        {
            CSharpSyntaxNode bindingRoot = GetBindingRootOrInitializer(node);

            IOperation statementOrRootOperation = GetStatementOrRootOperation(bindingRoot, cancellationToken);
            if (statementOrRootOperation == null)
            {
                return null;
            }

            // we might optimize it later
            // https://github.com/dotnet/roslyn/issues/22180
            return statementOrRootOperation.DescendantsAndSelf().FirstOrDefault(o => !o.IsImplicit && o.Syntax == node);
        }

        private CSharpSyntaxNode GetBindingRootOrInitializer(CSharpSyntaxNode node)
        {
            CSharpSyntaxNode bindingRoot = GetBindingRoot(node);

            // if binding root is parameter, make it equal value
            // we need to do this since node map doesn't contain bound node for parameter
            if (bindingRoot is ParameterSyntax parameter && parameter.Default?.FullSpan.Contains(node.Span) == true)
            {
                return parameter.Default;
            }

            // if binding root is field variable declarator, make it initializer
            // we need to do this since node map doesn't contain bound node for field/event variable declarator
            if (bindingRoot is VariableDeclaratorSyntax variableDeclarator && variableDeclarator.Initializer?.FullSpan.Contains(node.Span) == true)
            {
                if (variableDeclarator.Parent?.Parent.IsKind(SyntaxKind.FieldDeclaration) == true ||
                    variableDeclarator.Parent?.Parent.IsKind(SyntaxKind.EventFieldDeclaration) == true)
                {
                    return variableDeclarator.Initializer;
                }
            }

            // if binding root is enum member declaration, make it equal value
            // we need to do this since node map doesn't contain bound node for enum member decl
            if (bindingRoot is EnumMemberDeclarationSyntax enumMember && enumMember.EqualsValue?.FullSpan.Contains(node.Span) == true)
            {
                return enumMember.EqualsValue;
            }

            // if binding root is property member declaration, make it equal value
            // we need to do this since node map doesn't contain bound node for property initializer
            if (bindingRoot is PropertyDeclarationSyntax propertyMember && propertyMember.Initializer?.FullSpan.Contains(node.Span) == true)
            {
                return propertyMember.Initializer;
            }

            return bindingRoot;
        }

        private IOperation GetStatementOrRootOperation(CSharpSyntaxNode node, CancellationToken cancellationToken)
        {
            Debug.Assert(node == GetBindingRootOrInitializer(node));

            BoundNode highestBoundNode;
            GetBoundNodes(node, out _, out _, out highestBoundNode, out _);

            // decide whether we should use highest or lowest bound node here 
            // https://github.com/dotnet/roslyn/issues/22179
            BoundNode result = highestBoundNode;

            // The CSharp operation factory assumes that UnboundLambda will be bound for error recovery and never be passed to the factory
            // as the start of a tree to get operations for. This is guaranteed by the builder that populates the node map, as it will call
            // UnboundLambda.BindForErrorRecovery() when it encounters an UnboundLambda node.
            Debug.Assert(result?.Kind != BoundKind.UnboundLambda);
            return _operationFactory.Value.Create(result);
        }

        internal override SymbolInfo GetSymbolInfoWorker(CSharpSyntaxNode node, SymbolInfoOptions options, CancellationToken cancellationToken = default(CancellationToken))
        {
            ValidateSymbolInfoOptions(options);

            CSharpSyntaxNode bindableNode;
            BoundNode lowestBoundNode;
            BoundNode highestBoundNode;
            BoundNode boundParent;
            GetBoundNodes(node, out bindableNode, out lowestBoundNode, out highestBoundNode, out boundParent);

            Debug.Assert(IsInTree(node), "Since the node is in the tree, we can always recompute the binder later");
            return base.GetSymbolInfoForNode(options, lowestBoundNode, highestBoundNode, boundParent, binderOpt: null);
        }

        internal override CSharpTypeInfo GetTypeInfoWorker(CSharpSyntaxNode node, CancellationToken cancellationToken = default(CancellationToken))
        {
            CSharpSyntaxNode bindableNode;
            BoundNode lowestBoundNode;
            BoundNode highestBoundNode;
            BoundNode boundParent;
            GetBoundNodes(node, out bindableNode, out lowestBoundNode, out highestBoundNode, out boundParent);

            return GetTypeInfoForNode(lowestBoundNode, highestBoundNode, boundParent);
        }

        internal override ImmutableArray<Symbol> GetMemberGroupWorker(CSharpSyntaxNode node, SymbolInfoOptions options, CancellationToken cancellationToken = default(CancellationToken))
        {
            CSharpSyntaxNode bindableNode;
            BoundNode lowestBoundNode;
            BoundNode highestBoundNode;
            BoundNode boundParent;
            GetBoundNodes(node, out bindableNode, out lowestBoundNode, out highestBoundNode, out boundParent);

            Debug.Assert(IsInTree(node), "Since the node is in the tree, we can always recompute the binder later");
            return base.GetMemberGroupForNode(options, lowestBoundNode, boundParent, binderOpt: null);
        }

        internal override ImmutableArray<PropertySymbol> GetIndexerGroupWorker(CSharpSyntaxNode node, SymbolInfoOptions options, CancellationToken cancellationToken = default(CancellationToken))
        {
            CSharpSyntaxNode bindableNode;
            BoundNode lowestBoundNode;
            BoundNode highestBoundNode;
            BoundNode boundParent;
            GetBoundNodes(node, out bindableNode, out lowestBoundNode, out highestBoundNode, out boundParent);

            Debug.Assert(IsInTree(node), "Since the node is in the tree, we can always recompute the binder later");
            return base.GetIndexerGroupForNode(lowestBoundNode, binderOpt: null);
        }

        internal override Optional<object> GetConstantValueWorker(CSharpSyntaxNode node, CancellationToken cancellationToken)
        {
            CSharpSyntaxNode bindableNode = this.GetBindableSyntaxNode(node);
            BoundExpression boundExpr = this.GetLowerBoundNode(bindableNode) as BoundExpression;

            if (boundExpr == null) return default(Optional<object>);

            ConstantValue constantValue = boundExpr.ConstantValue;
            return constantValue == null || constantValue.IsBad
                ? default(Optional<object>)
                : new Optional<object>(constantValue.Value);
        }

        internal override SymbolInfo GetCollectionInitializerSymbolInfoWorker(InitializerExpressionSyntax collectionInitializer, ExpressionSyntax node, CancellationToken cancellationToken = default(CancellationToken))
        {
            var boundCollectionInitializer = GetLowerBoundNode(collectionInitializer) as BoundCollectionInitializerExpression;

            if (boundCollectionInitializer != null)
            {
                var boundAdd = boundCollectionInitializer.Initializers[collectionInitializer.Expressions.IndexOf(node)];

                return GetSymbolInfoForNode(SymbolInfoOptions.DefaultOptions, boundAdd, boundAdd, null, binderOpt: null);
            }

            return SymbolInfo.None;
        }

        public override SymbolInfo GetSymbolInfo(OrderingSyntax node, CancellationToken cancellationToken = default(CancellationToken))
        {
            var bound = GetBoundQueryClause(node);
            return GetSymbolInfoForQuery(bound);
        }

        public override SymbolInfo GetSymbolInfo(SelectOrGroupClauseSyntax node, CancellationToken cancellationToken = default(CancellationToken))
        {
            var bound = GetBoundQueryClause(node);
            return GetSymbolInfoForQuery(bound);
        }

        public override TypeInfo GetTypeInfo(SelectOrGroupClauseSyntax node, CancellationToken cancellationToken = default(CancellationToken))
        {
            var bound = GetBoundQueryClause(node);
            return GetTypeInfoForQuery(bound);
        }

        private void GetBoundNodes(CSharpSyntaxNode node, out CSharpSyntaxNode bindableNode, out BoundNode lowestBoundNode, out BoundNode highestBoundNode, out BoundNode boundParent)
        {
            bindableNode = this.GetBindableSyntaxNode(node);

            CSharpSyntaxNode bindableParent = this.GetBindableParentNode(bindableNode);

            // Special handling for the Color Color case.
            //
            // Suppose we have:
            // public class Color {
            //   public void M(int x) {}
            //   public static void M(params int[] x) {}
            // }
            // public class C {
            //   public void Test() {
            //     Color Color = new Color();
            //     System.Action<int> d = Color.M;
            //   }
            // }
            //
            // We actually don't know how to interpret the "Color" in "Color.M" until we
            // perform overload resolution on the method group.  Now, if we were getting
            // the semantic info for the method group, then bindableParent would be the
            // variable declarator "d = Color.M" and so we would be able to pull the result
            // of overload resolution out of the bound (method group) conversion.  However,
            // if we are getting the semantic info for just the "Color" part, then
            // bindableParent will be the member access, which doesn't have enough information
            // to determine which "Color" to use (since no overload resolution has been
            // performed).  We resolve this problem by detecting the case where we're looking
            // up the LHS of a member access and calling GetBindableParentNode one more time.
            // This gets us up to the level where the method group conversion occurs.
            if (bindableParent != null && bindableParent.Kind() == SyntaxKind.SimpleMemberAccessExpression && ((MemberAccessExpressionSyntax)bindableParent).Expression == bindableNode)
            {
                bindableParent = this.GetBindableParentNode(bindableParent);
            }

            boundParent = bindableParent == null ? null : this.GetLowerBoundNode(bindableParent);

            lowestBoundNode = this.GetLowerBoundNode(bindableNode);
            highestBoundNode = this.GetUpperBoundNode(bindableNode);
        }

        // In lambda binding scenarios we need to know two things: First,
        // what is the *innermost* lambda that contains the expression we're
        // interested in?  Second, what is the smallest expression that contains 
        // the *outermost* lambda that we can bind in order to get a sensible
        // lambda binding?
        //
        // For example, suppose we have the statement:
        //
        // A().B(x=>x.C(y=>y.D().E())).F().G();
        //
        // and the user wants binding information about method group "D".  We must know
        // the bindable expression that is outside of every lambda:
        //
        // A().B(x=>x.C(y=>y.D().E()))
        //
        // By binding that we can determine the type of lambda parameters "x" and "y" and
        // put that information in the bound tree. Once we know those facts then
        // we can obtain the binding object associated with the innermost lambda:
        //
        // y=>y.D().E()
        //
        // And use that binding to obtain the analysis of:
        //
        // y.D
        //
        private CSharpSyntaxNode GetInnermostLambdaOrQuery(CSharpSyntaxNode node, int position, bool allowStarting = false)
        {
            Debug.Assert(node != null);

            for (var current = node; current != this.Root; current = current.ParentOrStructuredTriviaParent)
            {
                // current can only become null if we somehow got past the root. The only way we
                // could have gotten past the root is to have started outside of it. That's
                // unexpected; the binding should only be asked to provide an opinion on syntax
                // nodes that it knows about.
                Debug.Assert(current != null, "Why are we being asked to find an enclosing lambda outside of our root?");

                if (!(current.IsAnonymousFunction() || current.IsQuery()))
                {
                    continue;
                }

                // If the position is not actually within the scope of the lambda, then keep
                // looking.
                if (!LookupPosition.IsInAnonymousFunctionOrQuery(position, current))
                {
                    continue;
                }

                // If we were asked for the innermost lambda enclosing a lambda then don't return
                // that; it's not enclosing anything. Only return the lambda if it's enclosing the
                // original node.

                if (!allowStarting && current == node)
                {
                    continue;
                }

                return current;
            }

            // If we made it to the root, then we are not "inside" a lambda even if the root is a
            // lambda. Remember, the point of this code is to get the binding that is associated
            // with the innermost lambda; if we are already in a binding associated with the
            // innermost lambda then we're done.
            return null;
        }

        private void GuardedAddSynthesizedStatementToMap(StatementSyntax node, BoundStatement statement)
        {
            if (_lazyGuardedSynthesizedStatementsMap == null)
            {
                _lazyGuardedSynthesizedStatementsMap = new Dictionary<SyntaxNode, BoundStatement>();
            }

            _lazyGuardedSynthesizedStatementsMap.Add(node, statement);
        }

        private BoundStatement GuardedGetSynthesizedStatementFromMap(StatementSyntax node)
        {
            if (_lazyGuardedSynthesizedStatementsMap != null &&
                _lazyGuardedSynthesizedStatementsMap.TryGetValue(node, out BoundStatement result))
            {
                return result;
            }

            return null;
        }

        private ImmutableArray<BoundNode> GuardedGetBoundNodesFromMap(CSharpSyntaxNode node)
        {
            Debug.Assert(_nodeMapLock.IsWriteLockHeld || _nodeMapLock.IsReadLockHeld);
            ImmutableArray<BoundNode> result;
            return _guardedNodeMap.TryGetValue(node, out result) ? result : default(ImmutableArray<BoundNode>);
        }

        /// <summary>
        /// Internal for test purposes only
        /// </summary>
        internal ImmutableArray<BoundNode> TestOnlyTryGetBoundNodesFromMap(CSharpSyntaxNode node)
        {
            ImmutableArray<BoundNode> result;
            return _guardedNodeMap.TryGetValue(node, out result) ? result : default(ImmutableArray<BoundNode>);
        }

        // Adds every syntax/bound pair in a tree rooted at the given bound node to the map, and the
        // performs a lookup of the given syntax node in the map. 
        private ImmutableArray<BoundNode> GuardedAddBoundTreeAndGetBoundNodeFromMap(CSharpSyntaxNode syntax, BoundNode bound)
        {
            Debug.Assert(_nodeMapLock.IsWriteLockHeld);

            bool alreadyInTree = false;

            if (bound != null)
            {
                alreadyInTree = _guardedNodeMap.ContainsKey(bound.Syntax);
            }

            // check if we already have node in the cache.
            // this may happen if we have races and in such case we are no longer interested in adding
            if (!alreadyInTree)
            {
                NodeMapBuilder.AddToMap(bound, _guardedNodeMap);
            }

            ImmutableArray<BoundNode> result;
            return _guardedNodeMap.TryGetValue(syntax, out result) ? result : default(ImmutableArray<BoundNode>);
        }

        protected void UnguardedAddBoundTreeForStandaloneSyntax(SyntaxNode syntax, BoundNode bound)
        {
            using (_nodeMapLock.DisposableWrite())
            {
                GuardedAddBoundTreeForStandaloneSyntax(syntax, bound);
            }
        }

        protected void GuardedAddBoundTreeForStandaloneSyntax(SyntaxNode syntax, BoundNode bound)
        {
            Debug.Assert(_nodeMapLock.IsWriteLockHeld);
            bool alreadyInTree = false;

            // check if we already have node in the cache.
            // this may happen if we have races and in such case we are no longer interested in adding
            if (bound != null)
            {
                alreadyInTree = _guardedNodeMap.ContainsKey(bound.Syntax);
            }

            if (!alreadyInTree)
            {
                if (syntax == _root || syntax is StatementSyntax)
                {
                    // Note: For speculative model we want to always cache the entire bound tree.
                    // If syntax is a statement, we need to add all its children.
                    // Node cache assumes that if statement is cached, then all 
                    // its children are cached too.
                    NodeMapBuilder.AddToMap(bound, _guardedNodeMap);
                }
                else
                {
                    // expressions can be added individually.
                    NodeMapBuilder.AddToMap(bound, _guardedNodeMap, syntax);
                }
            }
        }

        // We might not have actually been given a bindable expression or statement; the caller can
        // give us variable declaration nodes, for example. If we're not at an expression or
        // statement, back up until we find one.
        private CSharpSyntaxNode GetBindingRoot(CSharpSyntaxNode node)
        {
            Debug.Assert(node != null);

#if DEBUG
            for (CSharpSyntaxNode current = node; current != this.Root; current = current.ParentOrStructuredTriviaParent)
            {
                // make sure we never go out of Root
                Debug.Assert(current != null, "How did we get outside the root?");
            }
#endif

            for (CSharpSyntaxNode current = node; current != this.Root; current = current.ParentOrStructuredTriviaParent)
            {
                if (current is StatementSyntax)
                {
                    return current;
                }

                switch (current.Kind())
                {
                    case SyntaxKind.ThisConstructorInitializer:
                    case SyntaxKind.BaseConstructorInitializer:
<<<<<<< HEAD
                    case SyntaxKind.ArrowExpressionClause:
                        return current;
=======
                        return current;
                    case SyntaxKind.ArrowExpressionClause:
                        // If this is an arrow expression on a local function statement, then our bindable root is actually our parent syntax as it's
                        // a statement in a function. If this is returned directly in IOperation, we'll end up with a separate tree.
                        if (current.Parent == null || current.Parent.Kind() != SyntaxKind.LocalFunctionStatement)
                        {
                            return current;
                        }
                        break;
>>>>>>> 62bb55cf
                }
            }

            return this.Root;
        }

        // We want the binder in which this syntax node is going to be bound, NOT the binder which
        // this syntax node *produces*. That is, suppose we have
        //
        // void M() { int x; { int y; { int z; } } } 
        //
        // We want the enclosing binder of the syntax node for { int z; }.  We do not want the binder
        // that has local z, but rather the binder that has local y. The inner block is going to be
        // bound in the context of its enclosing binder; it's contents are going to be bound in the
        // context of its binder.
        internal override Binder GetEnclosingBinderInternal(int position)
        {
            AssertPositionAdjusted(position);

            // If we have a root binder with no tokens in it, position can be outside the span event
            // after position is adjusted. If this happens, there can't be any 
            if (!this.Root.FullSpan.Contains(position))
                return this.RootBinder;

            SyntaxToken token = this.Root.FindToken(position);
            CSharpSyntaxNode node = (CSharpSyntaxNode)token.Parent;

            return GetEnclosingBinderInternal(node, position);
        }

        /// <summary>
        /// This overload exists for callers who already have a node in hand 
        /// and don't want to search through the tree.
        /// </summary>
        private Binder GetEnclosingBinderInternal(CSharpSyntaxNode node, int position)
        {
            AssertPositionAdjusted(position);

            CSharpSyntaxNode innerLambdaOrQuery = GetInnermostLambdaOrQuery(node, position, allowStarting: true);

            // There are three possible scenarios here.
            //
            // 1) the node is outside all lambdas in this context, or
            // 2) The node is an outermost lambda in this context, or
            // 3) the node is inside the outermost lambda in this context.
            //
            // In the first case, no lambdas are involved at all so let's just fall back on the
            // original enclosing binder code.
            //
            // In the second case, we have been asked to bind an entire lambda and we know it to be
            // the outermost lambda in this context. Therefore the enclosing binder is going to be
            // the enclosing binder of this expression. However, we do not simply want to say
            // "here's the enclosing binder":
            // 
            // void M() { Func<int, int> f = x=>x+1; }
            //
            // We should step out to the enclosing statement or expression, if there is one, and
            // bind that.

            if (innerLambdaOrQuery == null)
            {
                return GetEnclosingBinderInternalWithinRoot(node, position);
            }

            // In the third case, we're in a child lambda. 
            BoundNode boundInnerLambdaOrQuery = GetBoundLambdaOrQuery(innerLambdaOrQuery);
            return GetEnclosingBinderInLambdaOrQuery(position, node, innerLambdaOrQuery, ref boundInnerLambdaOrQuery);
        }

        private BoundNode GetBoundLambdaOrQuery(CSharpSyntaxNode lambdaOrQuery)
        {
            // Have we already cached a bound node for it?
            // If not, bind the outermost expression containing the lambda and then fill in the map.
            ImmutableArray<BoundNode> nodes;

            using (_nodeMapLock.DisposableRead())
            {
                nodes = GuardedGetBoundNodesFromMap(lambdaOrQuery);
            }

            if (!nodes.IsDefaultOrEmpty)
            {
                return GetLowerBoundNode(nodes);
            }

            // We probably never tried to bind an enclosing statement
            // Let's do that
            Binder lambdaRecoveryBinder;
            CSharpSyntaxNode bindingRoot = GetBindingRoot(lambdaOrQuery);
            CSharpSyntaxNode enclosingLambdaOrQuery = GetInnermostLambdaOrQuery(lambdaOrQuery, lambdaOrQuery.SpanStart, allowStarting: false);
            BoundNode boundEnclosingLambdaOrQuery = null;
            CSharpSyntaxNode nodeToBind;

            if (enclosingLambdaOrQuery == null)
            {
                nodeToBind = bindingRoot;
                lambdaRecoveryBinder = GetEnclosingBinderInternalWithinRoot(nodeToBind, GetAdjustedNodePosition(nodeToBind));
            }
            else
            {
                if (enclosingLambdaOrQuery == bindingRoot || !enclosingLambdaOrQuery.Contains(bindingRoot))
                {
                    Debug.Assert(bindingRoot.Contains(enclosingLambdaOrQuery));
                    nodeToBind = lambdaOrQuery;
                }
                else
                {
                    nodeToBind = bindingRoot;
                }

                boundEnclosingLambdaOrQuery = GetBoundLambdaOrQuery(enclosingLambdaOrQuery);

                using (_nodeMapLock.DisposableRead())
                {
                    nodes = GuardedGetBoundNodesFromMap(lambdaOrQuery);
                }

                if (!nodes.IsDefaultOrEmpty)
                {
                    // If everything is working as expected we should end up here because binding the enclosing lambda
                    // should also take care of binding and caching this lambda.
                    return GetLowerBoundNode(nodes);
                }

                lambdaRecoveryBinder = GetEnclosingBinderInLambdaOrQuery(GetAdjustedNodePosition(nodeToBind), nodeToBind, enclosingLambdaOrQuery, ref boundEnclosingLambdaOrQuery);
            }

            Binder incrementalBinder = new IncrementalBinder(this, lambdaRecoveryBinder);

            using (_nodeMapLock.DisposableWrite())
            {
                BoundNode boundOuterExpression = this.Bind(incrementalBinder, nodeToBind, _ignoredDiagnostics);
                nodes = GuardedAddBoundTreeAndGetBoundNodeFromMap(lambdaOrQuery, boundOuterExpression);
            }

            if (!nodes.IsDefaultOrEmpty)
            {
                return GetLowerBoundNode(nodes);
            }

            Debug.Assert(lambdaOrQuery != nodeToBind);

            // If there is a bug in the binder such that we "lose" a sub-expression containing a
            // lambda, and never put bound state for it into the bound tree, then the bound lambda
            // that comes back from the map lookup will be null. This can occur in error recovery
            // situations. Let's bind the node directly.
            if (enclosingLambdaOrQuery == null)
            {
                lambdaRecoveryBinder = GetEnclosingBinderInternalWithinRoot(lambdaOrQuery, GetAdjustedNodePosition(lambdaOrQuery));
            }
            else
            {
                lambdaRecoveryBinder = GetEnclosingBinderInLambdaOrQuery(GetAdjustedNodePosition(lambdaOrQuery), lambdaOrQuery, enclosingLambdaOrQuery, ref boundEnclosingLambdaOrQuery);
            }

            incrementalBinder = new IncrementalBinder(this, lambdaRecoveryBinder);

            using (_nodeMapLock.DisposableWrite())
            {
                BoundNode boundOuterExpression = this.Bind(incrementalBinder, lambdaOrQuery, _ignoredDiagnostics);
                nodes = GuardedAddBoundTreeAndGetBoundNodeFromMap(lambdaOrQuery, boundOuterExpression);
            }

            return GetLowerBoundNode(nodes);
        }

        private Binder GetEnclosingBinderInLambdaOrQuery(int position, CSharpSyntaxNode node, CSharpSyntaxNode innerLambdaOrQuery, ref BoundNode boundInnerLambdaOrQuery)
        {
            Debug.Assert(boundInnerLambdaOrQuery != null);
            Binder result;
            switch (boundInnerLambdaOrQuery.Kind)
            {
                case BoundKind.UnboundLambda:
                    boundInnerLambdaOrQuery = ((UnboundLambda)boundInnerLambdaOrQuery).BindForErrorRecovery();
                    goto case BoundKind.Lambda;
                case BoundKind.Lambda:
                    AssertPositionAdjusted(position);
                    result = GetLambdaEnclosingBinder(position, node, innerLambdaOrQuery, ((BoundLambda)boundInnerLambdaOrQuery).Binder);
                    break;
                case BoundKind.QueryClause:
                    result = GetQueryEnclosingBinder(position, node, ((BoundQueryClause)boundInnerLambdaOrQuery));
                    break;
                default:
                    return GetEnclosingBinderInternalWithinRoot(node, position); // Known to return non-null with BinderFlags.SemanticModel.
            }

            Debug.Assert(result != null);
            return result.WithAdditionalFlags(GetSemanticModelBinderFlags());
        }

        /// <remarks>
        /// Returned binder doesn't need to have <see cref="BinderFlags.SemanticModel"/> set - the caller will add it.
        /// </remarks>
        private static Binder GetQueryEnclosingBinder(int position, CSharpSyntaxNode startingNode, BoundQueryClause queryClause)
        {
            BoundExpression node = queryClause;

            do
            {
                switch (node.Kind)
                {
                    case BoundKind.QueryClause:
                        queryClause = (BoundQueryClause)node;
                        node = GetQueryClauseValue(queryClause);
                        continue;
                    case BoundKind.Call:
                        var call = (BoundCall)node;
                        node = GetContainingArgument(call.Arguments, position);
                        if (node != null)
                        {
                            continue;
                        }

                        BoundExpression receiver = call.ReceiverOpt;

                        // In some error scenarios, we end-up with a method group as the receiver,
                        // let's get to real receiver.
                        while (receiver?.Kind == BoundKind.MethodGroup)
                        {
                            receiver = ((BoundMethodGroup)receiver).ReceiverOpt;
                        }

                        if (receiver != null)
                        {
                            node = GetContainingExprOrQueryClause(receiver, position);
                            if (node != null)
                            {
                                continue;
                            }
                        }

                        // TODO: should we look for the "nearest" argument as a fallback?
                        node = call.Arguments.LastOrDefault();
                        continue;
                    case BoundKind.Conversion:
                        node = ((BoundConversion)node).Operand;
                        continue;
                    case BoundKind.UnboundLambda:
                        var unbound = (UnboundLambda)node;
                        return GetEnclosingBinderInternalWithinRoot(AdjustStartingNodeAccordingToNewRoot(startingNode, unbound.Syntax),
                                                  position, unbound.BindForErrorRecovery().Binder, unbound.Syntax);
                    case BoundKind.Lambda:
                        var lambda = (BoundLambda)node;
                        return GetEnclosingBinderInternalWithinRoot(AdjustStartingNodeAccordingToNewRoot(startingNode, lambda.Body.Syntax),
                                                  position, lambda.Binder, lambda.Body.Syntax);
                    default:
                        goto done;
                }
            }
            while (node != null);

done:
            return GetEnclosingBinderInternalWithinRoot(AdjustStartingNodeAccordingToNewRoot(startingNode, queryClause.Syntax),
                                      position, queryClause.Binder, queryClause.Syntax);
        }

        // Return the argument containing the position. For query
        // expressions, the span of an argument may include other
        // arguments, so the argument with the smallest span is returned.
        private static BoundExpression GetContainingArgument(ImmutableArray<BoundExpression> arguments, int position)
        {
            BoundExpression result = null;
            TextSpan resultSpan = default(TextSpan);
            foreach (var arg in arguments)
            {
                var expr = GetContainingExprOrQueryClause(arg, position);
                if (expr != null)
                {
                    var span = expr.Syntax.FullSpan;
                    if (result == null || resultSpan.Contains(span))
                    {
                        result = expr;
                        resultSpan = span;
                    }
                }
            }
            return result;
        }

        // Returns the expr if the syntax span contains the position;
        // returns the BoundQueryClause value if expr is a BoundQueryClause
        // and the value contains the position; otherwise returns null.
        private static BoundExpression GetContainingExprOrQueryClause(BoundExpression expr, int position)
        {
            if (expr.Kind == BoundKind.QueryClause)
            {
                var value = GetQueryClauseValue((BoundQueryClause)expr);
                if (value.Syntax.FullSpan.Contains(position))
                {
                    return value;
                }
            }
            if (expr.Syntax.FullSpan.Contains(position))
            {
                return expr;
            }
            return null;
        }

        private static BoundExpression GetQueryClauseValue(BoundQueryClause queryClause)
        {
            return queryClause.UnoptimizedForm ?? queryClause.Value;
        }

        private static SyntaxNode AdjustStartingNodeAccordingToNewRoot(SyntaxNode startingNode, SyntaxNode root)
        {
            SyntaxNode result = startingNode.Contains(root) ? root : startingNode;
            if (result != root && !root.Contains(result))
            {
                result = root;
            }

            return result;
        }

        /// <summary>
        /// Performs the same function as GetEnclosingBinder, but is known to take place within a
        /// specified lambda.  Walks up the syntax hierarchy until a node with an associated binder
        /// is found.
        /// </summary>
        /// <remarks>
        /// CONSIDER: can this share code with MemberSemanticModel.GetEnclosingBinder?
        /// 
        /// Returned binder doesn't need to have <see cref="BinderFlags.SemanticModel"/> set - the caller will add it.
        /// </remarks>
        private static Binder GetLambdaEnclosingBinder(int position, CSharpSyntaxNode startingNode, CSharpSyntaxNode containingLambda, Binder lambdaBinder)
        {
            Debug.Assert(containingLambda.IsAnonymousFunction());
            Debug.Assert(LookupPosition.IsInAnonymousFunctionOrQuery(position, containingLambda));

            return GetEnclosingBinderInternalWithinRoot(startingNode, position, lambdaBinder, containingLambda);
        }

        /// <summary>
        /// Get all bounds nodes associated with a node, ordered from highest to lowest in the bound tree.
        /// Strictly speaking, the order is that of a pre-order traversal of the bound tree.
        /// </summary>
        internal ImmutableArray<BoundNode> GetBoundNodes(CSharpSyntaxNode node)
        {
            // If this method is called with a null parameter, that implies that the Root should be
            // bound, but make sure that the Root is bindable.
            if (node == null)
            {
                node = GetBindableSyntaxNode(Root);
            }
            Debug.Assert(node == GetBindableSyntaxNode(node));

            // We have one SemanticModel for each method.
            //
            // The SemanticModel contains a lazily-built immutable map from scope-introducing 
            // syntactic statements (such as blocks) to binders, but not from lambdas to binders.
            //
            // The SemanticModel also contains a mutable map from syntax to bound nodes; that is 
            // declared here. Since the map is not thread-safe we ensure that it is guarded with a
            // reader-writer lock.
            //
            // Have we already got the desired bound node in the mutable map? If so, return it.
            ImmutableArray<BoundNode> results;

            using (_nodeMapLock.DisposableRead())
            {
                results = GuardedGetBoundNodesFromMap(node);
            }

            if (!results.IsDefaultOrEmpty)
            {
                return results;
            }

            // We might not actually have been given an expression or statement even though we were
            // allegedly given something that is "bindable".

            // If we didn't find in the cached bound nodes, find a binding root and bind it.
            // This will cache bound nodes under the binding root.
            CSharpSyntaxNode nodeToBind = GetBindingRoot(node);
            var statementBinder = GetEnclosingBinder(GetAdjustedNodePosition(nodeToBind));
            Binder incrementalBinder = new IncrementalBinder(this, statementBinder);

            using (_nodeMapLock.DisposableWrite())
            {
                BoundNode boundStatement = this.Bind(incrementalBinder, nodeToBind, _ignoredDiagnostics);
                results = GuardedAddBoundTreeAndGetBoundNodeFromMap(node, boundStatement);
            }

            if (!results.IsDefaultOrEmpty)
            {
                return results;
            }

            // If we still didn't find it, its still possible we could bind it directly.
            // For example, types are usually not represented by bound nodes, and some error conditions and
            // not yet implemented features do not create bound nodes for everything underneath them.
            //
            // In this case, however, we only add the single bound node we found to the map, not any child bound nodes,
            // to avoid duplicates in the map if a parent of this node comes through this code path also.

            var binder = GetEnclosingBinder(GetAdjustedNodePosition(node));

            using (_nodeMapLock.DisposableRead())
            {
                results = GuardedGetBoundNodesFromMap(node);
            }

            if (results.IsDefaultOrEmpty)
            {
                using (_nodeMapLock.DisposableWrite())
                {
                    var boundNode = this.Bind(binder, node, _ignoredDiagnostics);
                    GuardedAddBoundTreeForStandaloneSyntax(node, boundNode);
                    results = GuardedGetBoundNodesFromMap(node);
                }

                if (!results.IsDefaultOrEmpty)
                {
                    return results;
                }
            }
            else
            {
                return results;
            }

            return ImmutableArray<BoundNode>.Empty;
        }

        // some nodes don't have direct semantic meaning by themselves and so we need to bind a different node that does
        internal protected virtual CSharpSyntaxNode GetBindableSyntaxNode(CSharpSyntaxNode node)
        {
            switch (node.Kind())
            {
                case SyntaxKind.GetAccessorDeclaration:
                case SyntaxKind.SetAccessorDeclaration:
                case SyntaxKind.AddAccessorDeclaration:
                case SyntaxKind.RemoveAccessorDeclaration:
                case SyntaxKind.MethodDeclaration:
                case SyntaxKind.ConstructorDeclaration:
                case SyntaxKind.DestructorDeclaration:
                case SyntaxKind.OperatorDeclaration:
                case SyntaxKind.ConversionOperatorDeclaration:
                case SyntaxKind.GlobalStatement:
                    return node;
            }

            while (true)
            {
                switch (node.Kind())
                {
                    case SyntaxKind.ParenthesizedExpression:
                        node = ((ParenthesizedExpressionSyntax)node).Expression;
                        continue;

                    case SyntaxKind.CheckedExpression:
                    case SyntaxKind.UncheckedExpression:
                        node = ((CheckedExpressionSyntax)node).Expression;
                        continue;
                }

                break;
            }

            var parent = node.Parent;
            if (parent != null && node != this.Root)
            {
                switch (node.Kind())
                {
                    case SyntaxKind.IdentifierName:
                    case SyntaxKind.GenericName:
                        var tmp = SyntaxFactory.GetStandaloneNode(node);
                        if (tmp != node)
                        {
                            return GetBindableSyntaxNode(tmp);
                        }

                        break;

                    case SyntaxKind.AnonymousObjectMemberDeclarator:
                        return GetBindableSyntaxNode(parent);

                    case SyntaxKind.VariableDeclarator: // declarators are mapped in SyntaxBinder

                        // When a local variable declaration contains a single declarator, the bound node
                        // is associated with the declaration, rather than with the declarator.  If we
                        // used the declarator here, we would have enough context to bind it, but we wouldn't
                        // end up with an entry in the syntax-to-bound node map.
                        Debug.Assert(parent.Kind() == SyntaxKind.VariableDeclaration);
                        var grandparent = parent.Parent;
                        if (grandparent != null && grandparent.Kind() == SyntaxKind.LocalDeclarationStatement &&
                            ((VariableDeclarationSyntax)parent).Variables.Count == 1)
                        {
                            return GetBindableSyntaxNode(parent);
                        }
                        break;

                    default:
                        if (node is QueryExpressionSyntax && parent is QueryContinuationSyntax ||
                            !(node is ExpressionSyntax) &&
                            !(node is StatementSyntax) &&
                            !(node is SelectOrGroupClauseSyntax) &&
                            !(node is QueryClauseSyntax) &&
                            !(node is OrderingSyntax) &&
                            !(node is JoinIntoClauseSyntax) &&
                            !(node is QueryContinuationSyntax) &&
                            !(node is ConstructorInitializerSyntax) &&
                            !(node is ArrowExpressionClauseSyntax))
                        {
                            return GetBindableSyntaxNode(parent);
                        }

                        break;
                }
            }

            return node;
        }

        /// <summary>
        /// If the node is an expression, return the nearest parent node
        /// with semantic meaning. Otherwise return null.
        /// </summary>
        protected CSharpSyntaxNode GetBindableParentNode(CSharpSyntaxNode node)
        {
            if (!(node is ExpressionSyntax))
            {
                return null;
            }

            // The node is an expression, but its parent is null
            CSharpSyntaxNode parent = node.Parent;
            if (parent == null)
            {
                // For speculative model, expression might be the root of the syntax tree, in which case it can have a null parent.
                if (this.IsSpeculativeSemanticModel && this.Root == node)
                {
                    return null;
                }

                throw new ArgumentException($"The parent of {nameof(node)} must not be null unless this is a speculative semantic model.", nameof(node));
            }

            // skip up past parens and ref expressions, as we have no bound nodes for them.
            while (true)
            {
                switch (parent.Kind())
                {
                    case SyntaxKind.ParenthesizedExpression:
                    case SyntaxKind.RefExpression:
                    case SyntaxKind.RefType:
                        var pp = parent.Parent;
                        if (pp == null) break;
                        parent = pp;
                        break;
                    default:
                        goto foundParent;
                }
            }
            foundParent:;

            var bindableParent = this.GetBindableSyntaxNode(parent);
            Debug.Assert(bindableParent != null);

            // If the parent is a member used for a method invocation, then
            // the node is the instance associated with the method invocation.
            // In that case, return the invocation expression so that any conversion
            // of the receiver can be included in the resulting SemanticInfo.
            if ((bindableParent.Kind() == SyntaxKind.SimpleMemberAccessExpression) && (bindableParent.Parent.Kind() == SyntaxKind.InvocationExpression))
            {
                bindableParent = bindableParent.Parent;
            }
            else if (bindableParent.Kind() == SyntaxKind.ArrayType)
            {
                bindableParent = SyntaxFactory.GetStandaloneExpression((ArrayTypeSyntax)bindableParent);
            }

            return bindableParent;
        }

        /// <summary>
        /// The incremental binder is used when binding statements. Whenever a statement
        /// is bound, it checks the bound node cache to see if that statement was bound, 
        /// and returns it instead of rebinding it. 
        /// 
        /// For example, we might have:
        ///    while (x > goo())
        ///    {
        ///      y = y * x;
        ///      z = z + y;
        ///    }
        /// 
        /// We might first get semantic info about "z", and thus bind just the statement
        /// "z = z + y". Later, we might bind the entire While block. While binding the while
        /// block, we can reuse the binding we did of "z = z + y".
        /// </summary>
        /// <remarks>
        /// NOTE: any member overridden by this binder should follow the BuckStopsHereBinder pattern.
        /// Otherwise, a subsequent binder in the chain could suppress the caching behavior.
        /// </remarks>
        internal class IncrementalBinder : Binder
        {
            private readonly MemberSemanticModel _semanticModel;

            internal IncrementalBinder(MemberSemanticModel semanticModel, Binder next)
                : base(next)
            {
                _semanticModel = semanticModel;
            }

            /// <summary>
            /// We override GetBinder so that the BindStatement override is still
            /// in effect on nested binders.
            /// </summary>
            internal override Binder GetBinder(SyntaxNode node)
            {
                Binder binder = this.Next.GetBinder(node);

                if (binder != null)
                {
                    Debug.Assert(!(binder is IncrementalBinder));
                    return new IncrementalBinder(_semanticModel, binder.WithAdditionalFlags(BinderFlags.SemanticModel));
                }

                return null;
            }

            public override BoundStatement BindStatement(StatementSyntax node, DiagnosticBag diagnostics)
            {
                // Check the bound node cache to see if the statement was already bound.
                BoundStatement synthesizedStatement = _semanticModel.GuardedGetSynthesizedStatementFromMap(node);

                if (synthesizedStatement != null)
                {
                    return synthesizedStatement;
                }

                BoundNode boundNode = TryGetBoundNodeFromMap(node);

                if (boundNode == null)
                {
                    // Not bound already. Bind it. It will get added to the cache later by a MemberSemanticModel.NodeMapBuilder.
                    var statement = base.BindStatement(node, diagnostics);

                    // Synthesized statements are not added to the _guardedNodeMap, we cache them explicitly here in  
                    // _lazyGuardedSynthesizedStatementsMap
                    if (statement.WasCompilerGenerated)
                    {
                        _semanticModel.GuardedAddSynthesizedStatementToMap(node, statement);
                    }

                    return statement;
                }

                return (BoundStatement)boundNode;
            }

            private BoundNode TryGetBoundNodeFromMap(CSharpSyntaxNode node)
            {
                ImmutableArray<BoundNode> boundNodes = _semanticModel.GuardedGetBoundNodesFromMap(node);

                if (!boundNodes.IsDefaultOrEmpty)
                {
                    // Already bound. Return the top-most bound node associated with the statement. 
                    return boundNodes[0];
                }

                return null;
            }

            public override BoundNode BindMethodBody(CSharpSyntaxNode node, DiagnosticBag diagnostics)
            {
                return TryGetBoundNodeFromMap(node) ?? base.BindMethodBody(node, diagnostics);
            }

            internal override BoundExpressionStatement BindConstructorInitializer(ConstructorInitializerSyntax node, DiagnosticBag diagnostics)
            {
                return (BoundExpressionStatement)TryGetBoundNodeFromMap(node) ?? base.BindConstructorInitializer(node, diagnostics);
            }

            internal override BoundBlock BindExpressionBodyAsBlock(ArrowExpressionClauseSyntax node, DiagnosticBag diagnostics)
            {
                return (BoundBlock)TryGetBoundNodeFromMap(node) ?? base.BindExpressionBodyAsBlock(node, diagnostics);
            }
        }
    }
}<|MERGE_RESOLUTION|>--- conflicted
+++ resolved
@@ -250,13 +250,10 @@
                 {
                     binder = rootBinder.GetBinder(current);
                 }
-<<<<<<< HEAD
                 else if (kind == SyntaxKind.SwitchExpressionArm)
                 {
                     binder = rootBinder.GetBinder(current);
                 }
-=======
->>>>>>> 62bb55cf
                 else if ((current as ExpressionSyntax).IsValidScopeDesignator())
                 {
                     binder = rootBinder.GetBinder(current);
@@ -1403,10 +1400,6 @@
                 {
                     case SyntaxKind.ThisConstructorInitializer:
                     case SyntaxKind.BaseConstructorInitializer:
-<<<<<<< HEAD
-                    case SyntaxKind.ArrowExpressionClause:
-                        return current;
-=======
                         return current;
                     case SyntaxKind.ArrowExpressionClause:
                         // If this is an arrow expression on a local function statement, then our bindable root is actually our parent syntax as it's
@@ -1416,7 +1409,6 @@
                             return current;
                         }
                         break;
->>>>>>> 62bb55cf
                 }
             }
 
