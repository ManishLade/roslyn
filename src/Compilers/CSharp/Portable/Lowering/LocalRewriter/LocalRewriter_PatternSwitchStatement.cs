--- conflicted
+++ resolved
@@ -41,14 +41,8 @@
             private Dictionary<SyntaxNode, LabelSymbol> _sectionLabels = PooledDictionary<SyntaxNode, LabelSymbol>.GetInstance();
 
             /// <summary>
-<<<<<<< HEAD
-            /// We revise the returned label for a leaf so that all leafs in the same switch section are given the same label.
-            /// This permits all the leafs in a
-            /// section to share the label, which enables the switch emitter to produce better code.
-=======
             /// We revise the returned label for a leaf so that all leaves in the same switch section are given the same label.
             /// This enables the switch emitter to produce better code.
->>>>>>> 952f5667
             /// </summary>
             protected override LabelSymbol GetDagNodeLabel(BoundDecisionDagNode dag)
             {
@@ -59,11 +53,7 @@
 
                     // It is possible that the leaf represents a compiler-generated default for a switch statement in the EE.
                     // In that case d.Syntax is the whole switch statement, and its parent is null. We are only interested
-<<<<<<< HEAD
-                    // in leafs that result from explicit switch case labels in a switch section.
-=======
                     // in leaves that result from explicit switch case labels in a switch section.
->>>>>>> 952f5667
                     if (section?.Kind() == SyntaxKind.SwitchSection)
                     {
                         if (_sectionLabels.TryGetValue(section, out LabelSymbol replacementLabel))
