﻿// Copyright (c) Microsoft.  All Rights Reserved.  Licensed under the Apache License, Version 2.0.  See License.txt in the project root for license information.

using System;
using System.Collections.Generic;
using System.Collections.Immutable;
using System.Diagnostics;
using System.Diagnostics.CodeAnalysis;
using System.IO;
using System.Linq;
using System.Reflection.Metadata;
using System.Reflection.Metadata.Ecma335;
using System.Threading;
using System.Threading.Tasks;
using Microsoft.CodeAnalysis.Emit;
using Microsoft.CodeAnalysis.ErrorReporting;
<<<<<<< HEAD
using Microsoft.CodeAnalysis.PooledObjects;
using Microsoft.CodeAnalysis.Text;
=======
using Microsoft.CodeAnalysis.Shared.Extensions;
>>>>>>> 8f4011df
using Roslyn.Utilities;

namespace Microsoft.CodeAnalysis.EditAndContinue
{
    internal sealed partial class EditSession
    {
        private readonly struct Analysis
        {
            public readonly Document Document;
            public readonly AsyncLazy<DocumentAnalysisResults> Results;

            public Analysis(Document document, AsyncLazy<DocumentAnalysisResults> results)
            {
                Document = document;
                Results = results;
            }
        }

        private readonly Solution _baseSolution;

        // signaled when the session is terminated:
        private readonly CancellationTokenSource _cancellation;

        internal readonly AsyncLazy<ActiveStatementsMap> BaseActiveStatements;

        /// <summary>
        /// For each base active statement the exception regions around that statement. 
        /// </summary>
        internal readonly AsyncLazy<ImmutableArray<ActiveStatementExceptionRegions>> BaseActiveExceptionRegions;

        private readonly DebuggingSession _debuggingSession;
        private readonly IActiveStatementProvider _activeStatementProvider;

        /// <summary>
        /// Stopped at exception, an unwind is required before EnC is allowed. All edits are rude.
        /// </summary>
        private readonly bool _stoppedAtException;

        // Results of changed documents analysis. 
        // The work is triggered by an incremental analyzer on idle or explicitly when "continue" operation is executed.
        // Contains analyses of the latest observed document versions.
        private readonly object _analysesGuard = new object();
        private readonly Dictionary<DocumentId, Analysis> _analyses;

        // A document id is added whenever any analysis reports rude edits.
        // We collect a set of document ids that contained a rude edit
        // at some point in time during the lifespan of an edit session.
        // At the end of the session we aks the diagnostic analyzer to reanalyze 
        // the documents to clean up the diagnostics.
        // An id may be present in this set even if the document doesn't have a rude edit anymore.
        private readonly object _documentsWithReportedRudeEditsGuard = new object();
        private readonly HashSet<DocumentId> _documentsWithReportedRudeEdits;

        private readonly ImmutableDictionary<ProjectId, ProjectReadOnlyReason> _projects;

        // EncEditSessionInfo is populated on a background thread and then read from the UI thread
        private readonly object _encEditSessionInfoGuard = new object();
        private EncEditSessionInfo _encEditSessionInfo = new EncEditSessionInfo();

        private readonly ImmutableDictionary<ActiveMethodId, ImmutableArray<NonRemappableRegion>> _nonRemappableRegions;
        
        internal EditSession(
            Solution baseSolution,
            DebuggingSession debuggingSession,
            IActiveStatementProvider activeStatementProvider,
            ImmutableDictionary<ProjectId, ProjectReadOnlyReason> projects,
            ImmutableDictionary<ActiveMethodId, ImmutableArray<NonRemappableRegion>> nonRemappableRegions,
            bool stoppedAtException)
        {
            Debug.Assert(baseSolution != null);
            Debug.Assert(debuggingSession != null);
            Debug.Assert(activeStatementProvider != null);
            Debug.Assert(nonRemappableRegions != null);

            _baseSolution = baseSolution;
            _debuggingSession = debuggingSession;
            _activeStatementProvider = activeStatementProvider;
            _stoppedAtException = stoppedAtException;
            _projects = projects;
            _cancellation = new CancellationTokenSource();

            // TODO: small dict, pool?
            _analyses = new Dictionary<DocumentId, Analysis>();

            // TODO: small dict, pool?
            _documentsWithReportedRudeEdits = new HashSet<DocumentId>();

            _nonRemappableRegions = nonRemappableRegions;

            BaseActiveStatements = new AsyncLazy<ActiveStatementsMap>(GetBaseActiveStatementsAsync, cacheResult: true);
            BaseActiveExceptionRegions = new AsyncLazy<ImmutableArray<ActiveStatementExceptionRegions>>(GetBaseActiveExceptionRegionsAsync, cacheResult: true);
        }

        private async Task<ActiveStatementsMap> GetBaseActiveStatementsAsync(CancellationToken cancellationToken)
        {
            try
            {
                return CreateActiveStatementsMap(_baseSolution, await _activeStatementProvider.GetActiveStatementsAsync(cancellationToken).ConfigureAwait(false));
            }
            catch (Exception e) when (FatalError.ReportWithoutCrashUnlessCanceled(e))
            {
                return new ActiveStatementsMap(
                    SpecializedCollections.EmptyReadOnlyDictionary<DocumentId, ImmutableArray<ActiveStatement>>(), 
                    SpecializedCollections.EmptyReadOnlyDictionary<ActiveInstructionId, ActiveStatement>());
            }
        }
        
        private ActiveStatementsMap CreateActiveStatementsMap(Solution solution, ImmutableArray<ActiveStatementDebugInfo> debugInfos)
        {
            var byDocument = PooledDictionary<DocumentId, ArrayBuilder<ActiveStatement>>.GetInstance();
            var byInstruction = PooledDictionary<ActiveInstructionId, ActiveStatement>.GetInstance();

            bool SupportsEditAndContinue(DocumentId documentId)
                => solution.GetProject(documentId.ProjectId).LanguageServices.GetService<IEditAndContinueAnalyzer>() != null;

            foreach (var debugInfo in debugInfos)
            {
                string documentName = debugInfo.DocumentNameOpt;
                if (documentName == null)
                {
                    // Ignore active statements that do not have a source location.
                    continue;
                }

                var documentIds = solution.GetDocumentIdsWithFilePath(documentName);
                var firstDocumentId = documentIds.FirstOrDefault(SupportsEditAndContinue);
                if (firstDocumentId == null)
                {
                    // Ignore active statements that don't belong to the solution or language that supports EnC service.
                    continue;
                }

                if (!byDocument.TryGetValue(firstDocumentId, out var primaryDocumentActiveStatements))
                {
                    byDocument.Add(firstDocumentId, primaryDocumentActiveStatements = ArrayBuilder<ActiveStatement>.GetInstance());
                }

                var activeStatement = new ActiveStatement(
                    ordinal: byInstruction.Count,
                    primaryDocumentOrdinal: primaryDocumentActiveStatements.Count,
                    documentIds: documentIds,
                    flags: debugInfo.Flags,
                    span: GetUpToDateSpan(debugInfo),
                    instructionId: debugInfo.InstructionId,
                    threadIds: debugInfo.ThreadIds);

                primaryDocumentActiveStatements.Add(activeStatement);

                // TODO: associate only those documents that are from a project with the right module id
                // https://github.com/dotnet/roslyn/issues/24320
                for (int i = 1; i < documentIds.Length; i++)
                {
                    var documentId = documentIds[i];
                    if (!SupportsEditAndContinue(documentId))
                    {
                        continue;
                    }

                    if (!byDocument.TryGetValue(documentId, out var linkedDocumentActiveStatements))
                    {
                        byDocument.Add(documentId, linkedDocumentActiveStatements = ArrayBuilder<ActiveStatement>.GetInstance());
                    }

                    linkedDocumentActiveStatements.Add(activeStatement);
                }

                try
                {
                    byInstruction.Add(debugInfo.InstructionId, activeStatement);
                }
                catch (ArgumentException)
                {
                    throw new InvalidOperationException($"Multiple active statements with the same instruction id returned by " +
                        $"{_activeStatementProvider.GetType()}.{nameof(IActiveStatementProvider.GetActiveStatementsAsync)}");
                }
            }

            return new ActiveStatementsMap(byDocument.ToDictionaryAndFree(), byInstruction.ToDictionaryAndFree());
        }

        private LinePositionSpan GetUpToDateSpan(ActiveStatementDebugInfo activeStatementInfo)
        {
            if ((activeStatementInfo.Flags & ActiveStatementFlags.MethodUpToDate) != 0)
            {
                return activeStatementInfo.LinePositionSpan;
            }

            // Map active statement spans in non-remappable regions to the latest source locations.
            if (_nonRemappableRegions.TryGetValue(activeStatementInfo.InstructionId.MethodId, out var regionsInMethod))
            {
                foreach (var region in regionsInMethod)
                {
                    if (region.Span.Contains(activeStatementInfo.LinePositionSpan))
                    {
                        return activeStatementInfo.LinePositionSpan.AddLineDelta(region.LineDelta);
                    }
                }
            }

            // The active statement is in a method that's not up-to-date but the active span have not changed.
            // We only add changed spans to non-remappable regions map, so we won't find unchanged span there.
            // Return the original span.
            return activeStatementInfo.LinePositionSpan;
        }

        private async Task<ImmutableArray<ActiveStatementExceptionRegions>> GetBaseActiveExceptionRegionsAsync(CancellationToken cancellationToken)
        {
            try
            {
                var baseActiveStatements = await BaseActiveStatements.GetValueAsync(cancellationToken).ConfigureAwait(false);
                var instructionMap = baseActiveStatements.InstructionMap;
                var builder = ArrayBuilder<ActiveStatementExceptionRegions>.GetInstance(instructionMap.Count);
                builder.Count = instructionMap.Count;

                foreach (var activeStatement in instructionMap.Values)
                {
                    var document = _baseSolution.GetDocument(activeStatement.PrimaryDocumentId);
                    var sourceText = await document.GetTextAsync(cancellationToken).ConfigureAwait(false);
                    var syntaxRoot = await document.GetSyntaxRootAsync(cancellationToken).ConfigureAwait(false);

                    var analyzer = document.Project.LanguageServices.GetService<IEditAndContinueAnalyzer>();
                    var exceptionRegions = analyzer.GetExceptionRegions(sourceText, syntaxRoot, activeStatement.Span, activeStatement.IsNonLeaf, out bool isCovered);

                    builder[activeStatement.Ordinal] = new ActiveStatementExceptionRegions(exceptionRegions, isCovered);
                }

                return builder.ToImmutableAndFree();
            }
            catch (Exception e) when (FatalError.ReportWithoutCrashUnlessCanceled(e))
            {
                return ImmutableArray<ActiveStatementExceptionRegions>.Empty;
            }
        }

        internal CancellationTokenSource Cancellation => _cancellation;

        internal Solution BaseSolution => _baseSolution;

        private Solution CurrentSolution => _baseSolution.Workspace.CurrentSolution;

        public bool StoppedAtException => _stoppedAtException;

        public IReadOnlyDictionary<ProjectId, ProjectReadOnlyReason> Projects => _projects;

        internal bool HasProject(ProjectId id)
        {
            return Projects.TryGetValue(id, out var reason);
        }

        private List<(DocumentId, AsyncLazy<DocumentAnalysisResults>)> GetChangedDocumentsAnalyses(Project baseProject, Project project)
        {
            var changes = project.GetChanges(baseProject);
            var changedDocuments = changes.GetChangedDocuments().Concat(changes.GetAddedDocuments());
            var result = new List<(DocumentId, AsyncLazy<DocumentAnalysisResults>)>();

            lock (_analysesGuard)
            {
                foreach (var changedDocumentId in changedDocuments)
                {
                    result.Add((changedDocumentId, GetDocumentAnalysisNoLock(project.GetDocument(changedDocumentId))));
                }
            }

            return result;
        }

        private async Task<HashSet<ISymbol>> GetAllAddedSymbolsAsync(Project project, CancellationToken cancellationToken)
        {
            try
            {
                Analysis[] analyses;
                lock (_analysesGuard)
                {
                    analyses = _analyses.Values.ToArray();
                }

                HashSet<ISymbol> addedSymbols = null;
                foreach (var analysis in analyses)
                {
                    // Only consider analyses for documents that belong the currently analyzed project.
                    if (analysis.Document.Project == project)
                    {
                        var results = await analysis.Results.GetValueAsync(cancellationToken).ConfigureAwait(false);
                        if (!results.HasChangesAndErrors)
                        {
                            foreach (var edit in results.SemanticEdits)
                            {
                                if (edit.Kind == SemanticEditKind.Insert)
                                {
                                    if (addedSymbols == null)
                                    {
                                        addedSymbols = new HashSet<ISymbol>();
                                    }

                                    addedSymbols.Add(edit.NewSymbol);
                                }
                            }
                        }
                    }
                }

                return addedSymbols;
            }
            catch (Exception e) when (FatalError.ReportWithoutCrashUnlessCanceledAndPropagate(e))
            {
                throw ExceptionUtilities.Unreachable;
            }
        }

        public AsyncLazy<DocumentAnalysisResults> GetDocumentAnalysis(Document document)
        {
            lock (_analysesGuard)
            {
                return GetDocumentAnalysisNoLock(document);
            }
        }

        private AsyncLazy<DocumentAnalysisResults> GetDocumentAnalysisNoLock(Document document)
        {
            if (_analyses.TryGetValue(document.Id, out var analysis) && analysis.Document == document)
            {
                return analysis.Results;
            }

<<<<<<< HEAD
            var analyzer = document.Project.LanguageServices.GetRequiredService<IEditAndContinueAnalyzer>();
=======
            var analyzer = document.GetLanguageService<IEditAndContinueAnalyzer>();
            if (!_baseActiveStatements.TryGetValue(document.Id, out var activeStatements))
            {
                activeStatements = ImmutableArray.Create<ActiveStatementSpan>();
            }
>>>>>>> 8f4011df

            var lazyResults = new AsyncLazy<DocumentAnalysisResults>(
                asynchronousComputeFunction: async cancellationToken =>
                {
                    try
                    {
                        var baseActiveStatements = await BaseActiveStatements.GetValueAsync(cancellationToken).ConfigureAwait(false);
                        if (!baseActiveStatements.DocumentMap.TryGetValue(document.Id, out var documentBaseActiveStatements))
                        {
                            documentBaseActiveStatements = ImmutableArray<ActiveStatement>.Empty;
                        }

                        var result = await analyzer.AnalyzeDocumentAsync(_baseSolution, documentBaseActiveStatements, document, cancellationToken).ConfigureAwait(false);

                        if (!result.RudeEditErrors.IsDefault)
                        {
                            lock (_documentsWithReportedRudeEditsGuard)
                            {
                                _documentsWithReportedRudeEdits.Add(document.Id);
                            }
                        }

                        return result;
                    }
                    catch (Exception e) when (FatalError.ReportUnlessCanceled(e))
                    {
                        throw ExceptionUtilities.Unreachable;
                    }
                },
                cacheResult: true);

            _analyses[document.Id] = new Analysis(document, lazyResults);
            return lazyResults;
        }

        internal ImmutableArray<DocumentId> GetDocumentsWithReportedRudeEdits()
        {
            lock (_documentsWithReportedRudeEditsGuard)
            {
                return ImmutableArray.CreateRange(_documentsWithReportedRudeEdits);
            }
        }

        public async Task<ProjectAnalysisSummary> GetProjectAnalysisSummaryAsync(Project project, CancellationToken cancellationToken)
        {
            try
            {
                var baseProject = _baseSolution.GetProject(project.Id);

                // TODO (https://github.com/dotnet/roslyn/issues/1204):
                if (baseProject == null)
                {
                    return ProjectAnalysisSummary.NoChanges;
                }

                var documentAnalyses = GetChangedDocumentsAnalyses(baseProject, project);
                if (documentAnalyses.Count == 0)
                {
                    return ProjectAnalysisSummary.NoChanges;
                }

                bool hasChanges = false;
                bool hasSignificantChanges = false;

                foreach (var analysis in documentAnalyses)
                {
                    var result = await analysis.Item2.GetValueAsync(cancellationToken).ConfigureAwait(false);

                    // skip documents that actually were not changed:
                    if (!result.HasChanges)
                    {
                        continue;
                    }

                    // rude edit detection wasn't completed due to errors in compilation:
                    if (result.HasChangesAndCompilationErrors)
                    {
                        return ProjectAnalysisSummary.CompilationErrors;
                    }

                    // rude edits detected:
                    if (result.RudeEditErrors.Length != 0)
                    {
                        return ProjectAnalysisSummary.RudeEdits;
                    }

                    hasChanges = true;
                    hasSignificantChanges |= result.HasSignificantChanges;
                }

                if (!hasChanges)
                {
                    // we get here if a document is closed and reopen without any actual change:
                    return ProjectAnalysisSummary.NoChanges;
                }

                if (_stoppedAtException)
                {
                    // all edits are disallowed when stopped at exception:
                    return ProjectAnalysisSummary.RudeEdits;
                }

                return hasSignificantChanges ?
                    ProjectAnalysisSummary.ValidChanges :
                    ProjectAnalysisSummary.ValidInsignificantChanges;
            }
            catch (Exception e) when (FatalError.ReportUnlessCanceled(e))
            {
                throw ExceptionUtilities.Unreachable;
            }
        }

        private async Task<ProjectChanges> GetProjectChangesAsync(Project project, CancellationToken cancellationToken)
        {
            try
            {
                var baseProject = _baseSolution.GetProject(project.Id);
                var allEdits = ArrayBuilder<SemanticEdit>.GetInstance();
                var allLineEdits = ArrayBuilder<(DocumentId, ImmutableArray<LineChange>)>.GetInstance();
                var allActiveStatements = ArrayBuilder<(DocumentId, ImmutableArray<ActiveStatement>, ImmutableArray<ImmutableArray<LinePositionSpan>>)>.GetInstance();

                foreach (var (documentId, asyncResult) in GetChangedDocumentsAnalyses(baseProject, project))
                {
                    var result = await asyncResult.GetValueAsync(cancellationToken).ConfigureAwait(false);

                    // we shouldn't be asking for deltas in presence of errors:
                    Debug.Assert(!result.HasChangesAndErrors);

                    allEdits.AddRange(result.SemanticEdits);
                    if (result.LineEdits.Length > 0)
                    {
                        allLineEdits.Add((documentId, result.LineEdits));
                    }

                    if (result.ActiveStatements.Length > 0)
                    {
                        allActiveStatements.Add((documentId, result.ActiveStatements, result.ExceptionRegions));
                    }
                }

                // Ideally we shouldn't be asking for deltas in absence of significant changes.
                // But in VS we have no way of telling the debugger that the changes made 
                // to the source are not significant. So we emit an empty delta.
                // Debug.Assert(allEdits.Count > 0 || allLineEdits.Count > 0);

                return new ProjectChanges(allEdits.ToImmutableAndFree(), allLineEdits.ToImmutableAndFree(), allActiveStatements.ToImmutableAndFree());
            }
            catch (Exception e) when (FatalError.ReportWithoutCrashUnlessCanceledAndPropagate(e))
            {
                throw ExceptionUtilities.Unreachable;
            }
        }

        public async Task<Deltas> EmitProjectDeltaAsync(Project project, EmitBaseline baseline, CancellationToken cancellationToken)
        {
            try
            {
                Debug.Assert(!_stoppedAtException);

                var projectChanges = await GetProjectChangesAsync(project, cancellationToken).ConfigureAwait(false);
                var currentCompilation = await project.GetCompilationAsync(cancellationToken).ConfigureAwait(false);
                var allAddedSymbols = await GetAllAddedSymbolsAsync(project, cancellationToken).ConfigureAwait(false);
                var baseActiveStatements = await BaseActiveStatements.GetValueAsync(cancellationToken).ConfigureAwait(false);
                var baseActiveExceptionRegions = await BaseActiveExceptionRegions.GetValueAsync(cancellationToken).ConfigureAwait(false);

                var pdbStream = new MemoryStream();
                var updatedMethods = new List<MethodDefinitionHandle>();

                using (var metadataStream = SerializableBytes.CreateWritableStream())
                using (var ilStream = SerializableBytes.CreateWritableStream())
                {
                    EmitDifferenceResult result = currentCompilation.EmitDifference(
                        baseline,
                        projectChanges.SemanticEdits,
                        s => allAddedSymbols?.Contains(s) ?? false,
                        metadataStream,
                        ilStream,
                        pdbStream,
                        updatedMethods,
                        cancellationToken);
                    
                    int[] updatedMethodTokens = updatedMethods.Select(h => MetadataTokens.GetToken(h)).ToArray();

                    // Determine all active statements whose span changed and exception region span deltas.
                    
                    GetActiveStatementAndExceptionRegionSpans(
                        baseline.OriginalMetadata.GetModuleVersionId(),
                        baseActiveStatements, 
                        baseActiveExceptionRegions,
                        updatedMethodTokens,
                        _nonRemappableRegions,
                        projectChanges.NewActiveStatements,
                        out var activeStatementsInUpdatedMethods,
                        out var nonRemappableRegions);

                    return new Deltas(
                        ilStream.ToArray(),
                        metadataStream.ToArray(),
                        pdbStream,
                        updatedMethodTokens,
                        projectChanges.LineChanges,
                        nonRemappableRegions,
                        activeStatementsInUpdatedMethods,
                        result);
                }
            }
            catch (Exception e) when (FatalError.ReportWithoutCrashAndPropagate(e))
            {
                throw ExceptionUtilities.Unreachable;
            }
        }

        // internal for testing
        internal static void GetActiveStatementAndExceptionRegionSpans(
            Guid moduleId,
            ActiveStatementsMap baseActiveStatements, 
            ImmutableArray<ActiveStatementExceptionRegions> baseActiveExceptionRegions,
            int[] updatedMethodTokens,
            ImmutableDictionary<ActiveMethodId, ImmutableArray<NonRemappableRegion>> previousNonRemappableRegions,
            ImmutableArray<(DocumentId DocumentId, ImmutableArray<ActiveStatement> ActiveStatements, ImmutableArray<ImmutableArray<LinePositionSpan>> ExceptionRegions)> newActiveStatementsInChangedDocuments,
            out ImmutableArray<(Guid ThreadId, ActiveInstructionId OldInstructionId, LinePositionSpan NewSpan)> activeStatementsInUpdatedMethods,
            out ImmutableArray<(ActiveMethodId Method, NonRemappableRegion Region)> nonRemappableRegions)
        {
            var changedNonRemappableSpans = PooledDictionary<(int MethodToken, int MethodVersion, LinePositionSpan BaseSpan), LinePositionSpan>.GetInstance();
            var activeStatementsInUpdatedMethodsBuilder = ArrayBuilder<(Guid, ActiveInstructionId, LinePositionSpan)>.GetInstance();
            var nonRemappableRegionsBuilder = ArrayBuilder<(ActiveMethodId Method, NonRemappableRegion Region)>.GetInstance();

            // Process active statements and their exception regions in changed documents of this project/module:
            foreach (var (documentId, newActiveStatements, newExceptionRegions) in newActiveStatementsInChangedDocuments)
            {
                var oldActiveStatements = baseActiveStatements.DocumentMap[documentId];
                Debug.Assert(oldActiveStatements.Length == newActiveStatements.Length);
                Debug.Assert(newActiveStatements.Length == newExceptionRegions.Length);

                for (int i = 0; i < newActiveStatements.Length; i++)
                {
                    var oldActiveStatement = oldActiveStatements[i];
                    var newActiveStatement = newActiveStatements[i];
                    var oldInstructionId = oldActiveStatement.InstructionId;
                    var methodToken = oldInstructionId.MethodId.Token;
                    var methodVersion = oldInstructionId.MethodId.Version;

                    bool isMethodUpdated = updatedMethodTokens.Contains(methodToken);
                    if (isMethodUpdated)
                    {
                        foreach (var threadId in oldActiveStatement.ThreadIds)
                        {
                            activeStatementsInUpdatedMethodsBuilder.Add((threadId, oldInstructionId, newActiveStatement.Span));
                        }
                    }

                    void AddNonRemappableRegion(LinePositionSpan oldSpan, LinePositionSpan newSpan, bool isExceptionRegion)
                    {
                        if (oldActiveStatement.IsMethodUpToDate)
                        {
                            // Start tracking non-remappable regions for active statements in methods that were up-to-date 
                            // when break state was entered and now being updated (regardless of whether the active span changed or not).
                            if (isMethodUpdated)
                            {
                                int lineDelta = oldSpan.GetLineDelta(newSpan: newSpan);
                                nonRemappableRegionsBuilder.Add((oldInstructionId.MethodId, new NonRemappableRegion(oldSpan, lineDelta, isExceptionRegion)));
                            }

                            // If the method has been up-to-date and it is not updated now then either the active statement span has not changed,
                            // or the entire method containing it moved. In neither case do we need to start tracking non-remapable region
                            // for the active statement since movement of whole method bodies (if any) is handled only on PDB level without 
                            // triggering any remapping on the IL level.
                        }
                        else if (oldSpan != newSpan)
                        {
                            // The method is not up-to-date hence we maintain non-remapable span map for it that needs to be updated.
                            changedNonRemappableSpans[(methodToken, methodVersion, oldSpan)] = newSpan;
                        }
                    }

                    AddNonRemappableRegion(oldActiveStatement.Span, newActiveStatement.Span, isExceptionRegion: false);

                    int j = 0;
                    foreach (var oldSpan in baseActiveExceptionRegions[oldActiveStatement.Ordinal].Spans)
                    {
                        AddNonRemappableRegion(oldSpan, newExceptionRegions[oldActiveStatement.PrimaryDocumentOrdinal][j++], isExceptionRegion: true);
                    }
                }
            }

            activeStatementsInUpdatedMethods = activeStatementsInUpdatedMethodsBuilder.ToImmutableAndFree();

            // Gather all active method instances contained in this project/module that are not up-to-date:
            var unremappedActiveMethods = PooledHashSet<ActiveMethodId>.GetInstance();
            foreach (var (instruction, baseActiveStatement) in baseActiveStatements.InstructionMap)
            {
                if (moduleId == instruction.MethodId.ModuleId && !baseActiveStatement.IsMethodUpToDate)
                {
                    unremappedActiveMethods.Add(instruction.MethodId);
                }
            }

            if (unremappedActiveMethods.Count > 0)
            {
                foreach (var (methodInstance, regionsInMethod) in previousNonRemappableRegions)
                {
                    // Skip non-remappable regions that belong to method instances that are from a different module 
                    // or no longer active (all active statements in these method instances have been remapped to newer versions).
                    if (!unremappedActiveMethods.Contains(methodInstance))
                    {
                        continue;
                    }

                    foreach (var region in regionsInMethod)
                    {
                        // We have calculated changes against a base snapshot (last break state):
                        var baseSpan = region.Span.AddLineDelta(region.LineDelta);

                        NonRemappableRegion newRegion;
                        if (changedNonRemappableSpans.TryGetValue((methodInstance.Token, methodInstance.Version, baseSpan), out var newSpan))
                        {
                            // all spans must be of the same size:
                            Debug.Assert(newSpan.End.Line - newSpan.Start.Line == baseSpan.End.Line - baseSpan.Start.Line);
                            Debug.Assert(region.Span.End.Line - region.Span.Start.Line == baseSpan.End.Line - baseSpan.Start.Line);

                            newRegion = region.WithLineDelta(region.Span.GetLineDelta(newSpan: newSpan));
                        }
                        else
                        {
                            newRegion = region;
                        }

                        nonRemappableRegionsBuilder.Add((methodInstance, newRegion));
                    }
                }
            }

            nonRemappableRegions = nonRemappableRegionsBuilder.ToImmutableAndFree();
            changedNonRemappableSpans.Free();
            unremappedActiveMethods.Free();
        }

        internal void LogRudeEditErrors(ImmutableArray<RudeEditDiagnostic> rudeEditErrors)
        {
            lock (_encEditSessionInfoGuard)
            {
                if (_encEditSessionInfo != null)
                {
                    foreach (var item in rudeEditErrors)
                    {
                        _encEditSessionInfo.LogRudeEdit((ushort)item.Kind, item.SyntaxKind);
                    }
                }
            }
        }

        internal void LogEmitProjectDeltaErrors(IEnumerable<string> errorIds)
        {
            lock (_encEditSessionInfoGuard)
            {
                Debug.Assert(_encEditSessionInfo != null);
                _encEditSessionInfo.EmitDeltaErrorIds = errorIds;
            }
        }

        internal void LogBuildState(ProjectAnalysisSummary lastEditSessionSummary)
        {
            lock (_encEditSessionInfoGuard)
            {
                Debug.Assert(_encEditSessionInfo != null);
                _encEditSessionInfo.HadCompilationErrors |= lastEditSessionSummary == ProjectAnalysisSummary.CompilationErrors;
                _encEditSessionInfo.HadRudeEdits |= lastEditSessionSummary == ProjectAnalysisSummary.RudeEdits;
                _encEditSessionInfo.HadValidChanges |= lastEditSessionSummary == ProjectAnalysisSummary.ValidChanges;
                _encEditSessionInfo.HadValidInsignificantChanges |= lastEditSessionSummary == ProjectAnalysisSummary.ValidInsignificantChanges;
            }
        }

        internal void LogEditSession(EncDebuggingSessionInfo encDebuggingSessionInfo)
        {
            lock (_encEditSessionInfoGuard)
            {
                Debug.Assert(_encEditSessionInfo != null);
                encDebuggingSessionInfo.EndEditSession(_encEditSessionInfo);
                _encEditSessionInfo = null;
            }
        }
    }
}<|MERGE_RESOLUTION|>--- conflicted
+++ resolved
@@ -13,12 +13,9 @@
 using System.Threading.Tasks;
 using Microsoft.CodeAnalysis.Emit;
 using Microsoft.CodeAnalysis.ErrorReporting;
-<<<<<<< HEAD
 using Microsoft.CodeAnalysis.PooledObjects;
 using Microsoft.CodeAnalysis.Text;
-=======
 using Microsoft.CodeAnalysis.Shared.Extensions;
->>>>>>> 8f4011df
 using Roslyn.Utilities;
 
 namespace Microsoft.CodeAnalysis.EditAndContinue
@@ -343,15 +340,7 @@
                 return analysis.Results;
             }
 
-<<<<<<< HEAD
             var analyzer = document.Project.LanguageServices.GetRequiredService<IEditAndContinueAnalyzer>();
-=======
-            var analyzer = document.GetLanguageService<IEditAndContinueAnalyzer>();
-            if (!_baseActiveStatements.TryGetValue(document.Id, out var activeStatements))
-            {
-                activeStatements = ImmutableArray.Create<ActiveStatementSpan>();
-            }
->>>>>>> 8f4011df
 
             var lazyResults = new AsyncLazy<DocumentAnalysisResults>(
                 asynchronousComputeFunction: async cancellationToken =>
