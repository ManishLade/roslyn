﻿// Copyright (c) Microsoft.  All Rights Reserved.  Licensed under the Apache License, Version 2.0.  See License.txt in the project root for license information.

namespace Microsoft.CodeAnalysis.Test.Utilities
{
    public enum CompilerFeature
    {
        Async,
        Dynamic,
        ExpressionBody,
        Determinism,
        Iterator,
        LocalFunctions,
        Params,
        Var,
        Tuples,
        RefLocalsReturns,
        ReadOnlyReferences,
        OutVar,
        Patterns,
        DefaultLiteral,
        AsyncMain,
        IOperation,
        Dataflow,
        NonTrailingNamedArgs,
        PrivateProtected,
        PEVerifyCompat,
        RefConditionalOperator,
        TupleEquality,
        StackAllocInitializer,
        NullCoalescingAssignment,
        AsyncStreams,
        NullableReferenceTypes,
        DefaultInterfaceImplementation,
<<<<<<< HEAD
        StatementAttributes,
=======
        LambdaDiscardParameters,
>>>>>>> ef05ad18
    }
}<|MERGE_RESOLUTION|>--- conflicted
+++ resolved
@@ -31,10 +31,7 @@
         AsyncStreams,
         NullableReferenceTypes,
         DefaultInterfaceImplementation,
-<<<<<<< HEAD
+        LambdaDiscardParameters,
         StatementAttributes,
-=======
-        LambdaDiscardParameters,
->>>>>>> ef05ad18
     }
 }