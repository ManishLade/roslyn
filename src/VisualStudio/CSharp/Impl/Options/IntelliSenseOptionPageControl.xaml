﻿<options:AbstractOptionPageControl
    x:Class="Microsoft.VisualStudio.LanguageServices.CSharp.Options.IntelliSenseOptionPageControl"
    x:ClassModifier="internal"
    x:Uid="CSharpOptionsIntelliSenseOptionPageControl"
    xmlns="http://schemas.microsoft.com/winfx/2006/xaml/presentation"
    xmlns:x="http://schemas.microsoft.com/winfx/2006/xaml"
    xmlns:mc="http://schemas.openxmlformats.org/markup-compatibility/2006"
    xmlns:d="http://schemas.microsoft.com/expression/blend/2008"
    xmlns:options="clr-namespace:Microsoft.VisualStudio.LanguageServices.Implementation.Options;assembly=Microsoft.VisualStudio.LanguageServices.Implementation"
    xmlns:local="clr-namespace:Microsoft.VisualStudio.LanguageServices.CSharp.Options"
    mc:Ignorable="d" d:DesignHeight="350" d:DesignWidth="460">

    <ScrollViewer VerticalScrollBarVisibility="Auto">
        <StackPanel>
            <GroupBox x:Uid="CompletionListsGroupBox"
                      Header="{x:Static local:IntelliSenseOptionPageStrings.Option_CompletionLists}">
                <StackPanel>
<<<<<<< HEAD
                    <CheckBox x:Uid="BringUpOnIdentifier"
                              x:Name="BringUpOnIdentifier"
                              Content="{x:Static local:IntelliSenseOptionPageStrings.Option_BringUpOnIdentifier}" />
=======
                    <CheckBox x:Uid="Show_completion_list_after_a_character_is_typed"
                              x:Name="Show_completion_list_after_a_character_is_typed"
                              Content="{x:Static local:IntelliSenseOptionPageStrings.Option_Show_completion_list_after_a_character_is_typed}"
                              Checked="BringUpOnIdentifier_Checked"
                              Unchecked="BringUpOnIdentifier_Unchecked" />
                    <StackPanel Margin="15, 0, 0, 0">
                        <CheckBox x:Uid="ShowKeywords"
                                  x:Name="ShowKeywords"
                                  Content="{x:Static local:IntelliSenseOptionPageStrings.Option_ShowKeywords}" />
                        <CheckBox x:Uid="ShowSnippets"
                                  x:Name="ShowSnippets"
                                  Content="{x:Static local:IntelliSenseOptionPageStrings.Option_ShowSnippets}" />
                        <CheckBox x:Uid="Show_completion_list_after_a_character_is_deleted"
                                  x:Name="Show_completion_list_after_a_character_is_deleted"
                                  Content="{x:Static local:IntelliSenseOptionPageStrings.Option_Show_completion_list_after_a_character_is_deleted}" 
                                  Checked="Show_completion_list_after_a_character_is_deleted_Checked" 
                                  Unchecked="Show_completion_list_after_a_character_is_deleted_Unchecked"/>
                    </StackPanel>
>>>>>>> ac8f350e

                    <CheckBox x:Uid="Highlight_matching_portions_of_completion_list_items"
                                  x:Name="Highlight_matching_portions_of_completion_list_items"
                                  Content="{x:Static local:IntelliSenseOptionPageStrings.Option_Highlight_matching_portions_of_completion_list_items}" />
                    <CheckBox x:Uid="Show_completion_item_filters"
                                  x:Name="Show_completion_item_filters"
                                  Content="{x:Static local:IntelliSenseOptionPageStrings.Option_Show_completion_item_filters}" />

                    <Label Content="{x:Static local:IntelliSenseOptionPageStrings.Snippets_behavior}"/>
                    <StackPanel Margin="15, 0, 0, 0">
                        <RadioButton  GroupName="Snippets_behavior"
                                          x:Name="Never_include_snippets"
                                          Content="{x:Static local:IntelliSenseOptionPageStrings.Option_Never_include_snippets}"/>
                        <RadioButton  GroupName="Snippets_behavior"
                                          x:Name="Always_include_snippets"
                                          Content="{x:Static local:IntelliSenseOptionPageStrings.Option_Always_include_snippets}"/>
                        <RadioButton  GroupName="Snippets_behavior"
                                          x:Name="Include_snippets_when_question_Tab_is_typed_after_an_identifier"
                                          Content="{x:Static local:IntelliSenseOptionPageStrings.Option_Include_snippets_when_question_Tab_is_typed_after_an_identifier}"/>
                    </StackPanel>

                    <Label Content="{x:Static local:IntelliSenseOptionPageStrings.Enter_key_behavior_Title}"/>
                    <StackPanel Margin="15, 0, 0, 0">
                        <RadioButton  GroupName="InsertNewlineOnEnterRadio"
                                          x:Name="Never_add_new_line_on_enter"
                                          Content="{x:Static local:IntelliSenseOptionPageStrings.Option_Never_add_new_line_on_enter}"/>
                        <RadioButton  GroupName="InsertNewlineOnEnterRadio"
                                          x:Name="Only_add_new_line_on_enter_with_whole_word"
                                          Content="{x:Static local:IntelliSenseOptionPageStrings.Option_Only_add_new_line_on_enter_with_whole_word}"/>
                        <RadioButton  GroupName="InsertNewlineOnEnterRadio"
                                          x:Name="Always_add_new_line_on_enter"
                                          Content="{x:Static local:IntelliSenseOptionPageStrings.Option_Always_add_new_line_on_enter}"/>
                    </StackPanel>
                </StackPanel>
            </GroupBox>
        </StackPanel>
    </ScrollViewer>
</options:AbstractOptionPageControl><|MERGE_RESOLUTION|>--- conflicted
+++ resolved
@@ -15,30 +15,16 @@
             <GroupBox x:Uid="CompletionListsGroupBox"
                       Header="{x:Static local:IntelliSenseOptionPageStrings.Option_CompletionLists}">
                 <StackPanel>
-<<<<<<< HEAD
-                    <CheckBox x:Uid="BringUpOnIdentifier"
-                              x:Name="BringUpOnIdentifier"
-                              Content="{x:Static local:IntelliSenseOptionPageStrings.Option_BringUpOnIdentifier}" />
-=======
                     <CheckBox x:Uid="Show_completion_list_after_a_character_is_typed"
                               x:Name="Show_completion_list_after_a_character_is_typed"
-                              Content="{x:Static local:IntelliSenseOptionPageStrings.Option_Show_completion_list_after_a_character_is_typed}"
-                              Checked="BringUpOnIdentifier_Checked"
-                              Unchecked="BringUpOnIdentifier_Unchecked" />
+                              Content="{x:Static local:IntelliSenseOptionPageStrings.Option_Show_completion_list_after_a_character_is_typed}" />
                     <StackPanel Margin="15, 0, 0, 0">
-                        <CheckBox x:Uid="ShowKeywords"
-                                  x:Name="ShowKeywords"
-                                  Content="{x:Static local:IntelliSenseOptionPageStrings.Option_ShowKeywords}" />
-                        <CheckBox x:Uid="ShowSnippets"
-                                  x:Name="ShowSnippets"
-                                  Content="{x:Static local:IntelliSenseOptionPageStrings.Option_ShowSnippets}" />
                         <CheckBox x:Uid="Show_completion_list_after_a_character_is_deleted"
                                   x:Name="Show_completion_list_after_a_character_is_deleted"
                                   Content="{x:Static local:IntelliSenseOptionPageStrings.Option_Show_completion_list_after_a_character_is_deleted}" 
                                   Checked="Show_completion_list_after_a_character_is_deleted_Checked" 
                                   Unchecked="Show_completion_list_after_a_character_is_deleted_Unchecked"/>
                     </StackPanel>
->>>>>>> ac8f350e
 
                     <CheckBox x:Uid="Highlight_matching_portions_of_completion_list_items"
                                   x:Name="Highlight_matching_portions_of_completion_list_items"
