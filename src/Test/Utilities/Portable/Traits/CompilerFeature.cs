﻿// Copyright (c) Microsoft.  All Rights Reserved.  Licensed under the Apache License, Version 2.0.  See License.txt in the project root for license information.

using System;
using Xunit;
using Xunit.Sdk;

namespace Microsoft.CodeAnalysis.Test.Utilities
{
    public enum CompilerFeature
    {
        Async,
        Dynamic,
        ExpressionBody,
        Determinism,
        Iterator,
        LocalFunctions,
        Params,
        Var,
        Tuples,
        RefLocalsReturns,
        OutVar,
        Patterns,
        DefaultLiteral,
<<<<<<< HEAD
        DefaultInterfaceImplementation,
=======
        AsyncMain,
>>>>>>> 501dbf61
    }
}<|MERGE_RESOLUTION|>--- conflicted
+++ resolved
@@ -21,10 +21,7 @@
         OutVar,
         Patterns,
         DefaultLiteral,
-<<<<<<< HEAD
+        AsyncMain,
         DefaultInterfaceImplementation,
-=======
-        AsyncMain,
->>>>>>> 501dbf61
     }
 }