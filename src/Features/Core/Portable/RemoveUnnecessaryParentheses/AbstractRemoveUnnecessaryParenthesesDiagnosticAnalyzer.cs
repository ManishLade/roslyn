--- conflicted
+++ resolved
@@ -100,11 +100,7 @@
             }
 
             var option = GetLanguageOption(precedence);
-<<<<<<< HEAD
             var preference = context.GetOption(option, parenthesizedExpression.Language);
-=======
-            var preference = optionSet.GetOption(option, parenthesizedExpression.Language)!;
->>>>>>> edd063a0
 
             if (preference.Notification.Severity == ReportDiagnostic.Suppress)
             {
