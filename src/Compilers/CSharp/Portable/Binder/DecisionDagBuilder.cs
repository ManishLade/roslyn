﻿// Licensed to the .NET Foundation under one or more agreements.
// The .NET Foundation licenses this file to you under the MIT license.
// See the LICENSE file in the project root for more information.

using System;
using System.Collections.Generic;
using System.Collections.Immutable;
using System.Diagnostics;
using System.Linq;
using System.Text;
using Microsoft.CodeAnalysis.CSharp.Symbols;
using Microsoft.CodeAnalysis.PooledObjects;
using Roslyn.Utilities;

#nullable enable

namespace Microsoft.CodeAnalysis.CSharp
{
    /// <summary>
    /// <para>
    /// A utility class for making a decision dag (directed acyclic graph) for a pattern-matching construct.
    /// A decision dag is represented by
    /// the class <see cref="BoundDecisionDag"/> and is a representation of a finite state automaton that performs a
    /// sequence of binary tests. Each node is represented by a <see cref="BoundDecisionDagNode"/>. There are four
    /// kind of nodes: <see cref="BoundTestDecisionDagNode"/> performs one of the binary tests;
    /// <see cref="BoundEvaluationDecisionDagNode"/> simply performs some computation and stores it in one or more
    /// temporary variables for use in subsequent nodes (think of it as a node with a single successor);
    /// <see cref="BoundWhenDecisionDagNode"/> represents the test performed by evaluating the expression of the
    /// when-clause of a switch case; and <see cref="BoundLeafDecisionDagNode"/> represents a leaf node when we
    /// have finally determined exactly which case matches. Each test processes a single input, and there are
    /// four kinds:<see cref="BoundDagExplicitNullTest"/> tests a value for null; <see cref="BoundDagNonNullTest"/>
    /// tests that a value is not null; <see cref="BoundDagTypeTest"/> checks if the value is of a given type;
    /// and <see cref="BoundDagValueTest"/> checks if the value is equal to a given constant. Of the evaluations,
    /// there are <see cref="BoundDagDeconstructEvaluation"/> which represents an invocation of a type's
    /// "Deconstruct" method; <see cref="BoundDagFieldEvaluation"/> reads a field; <see cref="BoundDagPropertyEvaluation"/>
    /// reads a property; and <see cref="BoundDagTypeEvaluation"/> converts a value from one type to another (which
    /// is performed only after testing that the value is of that type).
    /// </para>
    /// <para>
    /// In order to build this automaton, we start (in
    /// <see cref="MakeDecisionDag(ImmutableArray{DecisionDagBuilder.StateForCase}, BoundLeafDecisionDagNode)"/>)
    /// by computing a description of the initial state in a <see cref="DagState"/>, and then
    /// for each such state description we decide what the test or evaluation will be at
    /// that state, and compute the successor state descriptions.
    /// A state description represented by a <see cref="DagState"/> is a collection of partially matched
    /// cases represented
    /// by <see cref="StateForCase"/>, in which some number of the tests have already been performed
    /// for each case.
    /// When we have computed <see cref="DagState"/> descriptions for all of the states, we create a new
    /// <see cref="BoundDecisionDagNode"/> for each of them, containing
    /// the state transitions (including the test to perform at each node and the successor nodes) but
    /// not the state descriptions. A <see cref="BoundDecisionDag"/> containing this
    /// set of nodes becomes part of the bound nodes (e.g. in <see cref="BoundSwitchStatement"/> and
    /// <see cref="BoundUnconvertedSwitchExpression"/>) and is used for semantic analysis and lowering.
    /// </para>
    /// </summary>
    internal sealed class DecisionDagBuilder
    {
        private readonly CSharpCompilation _compilation;
        private readonly Conversions _conversions;
        private readonly DiagnosticBag _diagnostics;
        private readonly LabelSymbol _defaultLabel;

        private DecisionDagBuilder(CSharpCompilation compilation, LabelSymbol defaultLabel, DiagnosticBag diagnostics)
        {
            this._compilation = compilation;
            this._conversions = compilation.Conversions;
            _diagnostics = diagnostics;
            _defaultLabel = defaultLabel;
        }

        /// <summary>
        /// Create a decision dag for a switch statement.
        /// </summary>
        public static BoundDecisionDag CreateDecisionDagForSwitchStatement(
            CSharpCompilation compilation,
            SyntaxNode syntax,
            BoundExpression switchGoverningExpression,
            ImmutableArray<BoundSwitchSection> switchSections,
            LabelSymbol defaultLabel,
            DiagnosticBag diagnostics)
        {
            var builder = new DecisionDagBuilder(compilation, defaultLabel, diagnostics);
            return builder.CreateDecisionDagForSwitchStatement(syntax, switchGoverningExpression, switchSections);
        }

        /// <summary>
        /// Create a decision dag for a switch expression.
        /// </summary>
        public static BoundDecisionDag CreateDecisionDagForSwitchExpression(
            CSharpCompilation compilation,
            SyntaxNode syntax,
            BoundExpression switchExpressionInput,
            ImmutableArray<BoundSwitchExpressionArm> switchArms,
            LabelSymbol defaultLabel,
            DiagnosticBag diagnostics)
        {
            var builder = new DecisionDagBuilder(compilation, defaultLabel, diagnostics);
            return builder.CreateDecisionDagForSwitchExpression(syntax, switchExpressionInput, switchArms);
        }

        /// <summary>
        /// Translate the pattern of an is-pattern expression.
        /// </summary>
        public static BoundDecisionDag CreateDecisionDagForIsPattern(
            CSharpCompilation compilation,
            SyntaxNode syntax,
            BoundExpression inputExpression,
            BoundPattern pattern,
            LabelSymbol whenTrueLabel,
            LabelSymbol whenFalseLabel,
            DiagnosticBag diagnostics)
        {
            var builder = new DecisionDagBuilder(compilation, defaultLabel: whenFalseLabel, diagnostics);
            return builder.CreateDecisionDagForIsPattern(syntax, inputExpression, pattern, whenTrueLabel);
        }

        private BoundDecisionDag CreateDecisionDagForIsPattern(
            SyntaxNode syntax,
            BoundExpression inputExpression,
            BoundPattern pattern,
            LabelSymbol whenTrueLabel)
        {
            var rootIdentifier = BoundDagTemp.ForOriginalInput(inputExpression);
            return MakeDecisionDag(syntax, ImmutableArray.Create(MakeTestsForPattern(index: 1, pattern.Syntax, rootIdentifier, pattern, whenClause: null, whenTrueLabel)));
        }

        private BoundDecisionDag CreateDecisionDagForSwitchStatement(
            SyntaxNode syntax,
            BoundExpression switchGoverningExpression,
            ImmutableArray<BoundSwitchSection> switchSections)
        {
            var rootIdentifier = BoundDagTemp.ForOriginalInput(switchGoverningExpression);
            int i = 0;
            var builder = ArrayBuilder<StateForCase>.GetInstance(switchSections.Length);
            foreach (BoundSwitchSection section in switchSections)
            {
                foreach (BoundSwitchLabel label in section.SwitchLabels)
                {
                    if (label.Syntax.Kind() != SyntaxKind.DefaultSwitchLabel)
                    {
                        builder.Add(MakeTestsForPattern(++i, label.Syntax, rootIdentifier, label.Pattern, label.WhenClause, label.Label));
                    }
                }
            }

            return MakeDecisionDag(syntax, builder.ToImmutableAndFree());
        }

        /// <summary>
        /// Used to create a decision dag for a switch expression.
        /// </summary>
        private BoundDecisionDag CreateDecisionDagForSwitchExpression(
            SyntaxNode syntax,
            BoundExpression switchExpressionInput,
            ImmutableArray<BoundSwitchExpressionArm> switchArms)
        {
            var rootIdentifier = BoundDagTemp.ForOriginalInput(switchExpressionInput);
            int i = 0;
            var builder = ArrayBuilder<StateForCase>.GetInstance(switchArms.Length);
            foreach (BoundSwitchExpressionArm arm in switchArms)
                builder.Add(MakeTestsForPattern(++i, arm.Syntax, rootIdentifier, arm.Pattern, arm.WhenClause, arm.Label));

            return MakeDecisionDag(syntax, builder.ToImmutableAndFree());
        }

        /// <summary>
        /// Compute the set of remaining tests for a pattern.
        /// </summary>
        private StateForCase MakeTestsForPattern(
            int index,
            SyntaxNode syntax,
            BoundDagTemp input,
            BoundPattern pattern,
            BoundExpression? whenClause,
            LabelSymbol label)
        {
            Tests tests = MakeAndSimplifyTestsAndBindings(input, pattern, out ImmutableArray<BoundPatternBinding> bindings);
            return new StateForCase(index, syntax, tests, bindings, whenClause, label);
        }

        private Tests MakeAndSimplifyTestsAndBindings(
            BoundDagTemp input,
            BoundPattern pattern,
            out ImmutableArray<BoundPatternBinding> bindings)
        {
            var bindingsBuilder = ArrayBuilder<BoundPatternBinding>.GetInstance();
            Tests tests = MakeTestsAndBindings(input, pattern, bindingsBuilder);
            tests = SimplifyTestsAndBindings(tests, bindingsBuilder);
            bindings = bindingsBuilder.ToImmutableAndFree();
            return tests;
        }

        private static Tests SimplifyTestsAndBindings(
            Tests tests,
            ArrayBuilder<BoundPatternBinding> bindingsBuilder)
        {
            // Now simplify the tests and bindings. We don't need anything in tests that does not
            // contribute to the result. This will, for example, permit us to match `(2, 3) is (2, _)` without
            // fetching `Item2` from the input.
            var usedValues = PooledHashSet<BoundDagEvaluation>.GetInstance();
            foreach (BoundPatternBinding binding in bindingsBuilder)
            {
                BoundDagTemp temp = binding.TempContainingValue;
                if (temp.Source is { })
                {
                    usedValues.Add(temp.Source);
                }
            }

            var result = scanAndSimplify(tests);
            usedValues.Free();
            return result;

            Tests scanAndSimplify(Tests tests)
            {
                switch (tests)
                {
                    case Tests.SequenceTests seq:
                        var testSequence = seq.RemainingTests;
                        var length = testSequence.Length;
                        var newSequence = ArrayBuilder<Tests>.GetInstance(length);
                        newSequence.AddRange(testSequence);
                        for (int i = length - 1; i >= 0; i--)
                        {
                            newSequence[i] = scanAndSimplify(newSequence[i]);
                        }
                        return seq.Update(newSequence);
                    case Tests.True _:
                    case Tests.False _:
                        return tests;
                    case Tests.One(BoundDagEvaluation e):
                        if (usedValues.Contains(e))
                        {
                            if (e.Input.Source is { })
                                usedValues.Add(e.Input.Source);
                            return tests;
                        }
                        else
                        {
                            return Tests.True.Instance;
                        }
                    case Tests.One(BoundDagTest d):
                        if (d.Input.Source is { })
                            usedValues.Add(d.Input.Source);
                        return tests;
                    case Tests.Not n:
                        return Tests.Not.Create(scanAndSimplify(n.Negated));
                    default:
                        throw ExceptionUtilities.UnexpectedValue(tests);
                }
            }
        }

        private Tests MakeTestsAndBindings(
            BoundDagTemp input,
            BoundPattern pattern,
            ArrayBuilder<BoundPatternBinding> bindings)
        {
            switch (pattern)
            {
                case BoundDeclarationPattern declaration:
                    return MakeTestsAndBindingsForDeclarationPattern(input, declaration, bindings);
                case BoundConstantPattern constant:
                    return MakeTestsAndBindingsForConstantPattern(input, constant, bindings);
                case BoundDiscardPattern wildcard:
                    return Tests.True.Instance;
                case BoundRecursivePattern recursive:
                    return MakeTestsAndBindingsForRecursivePattern(input, recursive, bindings);
                case BoundITuplePattern iTuple:
                    return MakeTestsAndBindingsForITuplePattern(input, iTuple, bindings);
                case BoundTypePattern type:
                    return MakeTestsAndBindingsForTypePattern(input, type, bindings);
                case BoundRelationalPattern rel:
                    return MakeTestsAndBindingsForRelationalPattern(input, rel);
                case BoundNegatedPattern neg:
                    return MakeTestsAndBindingsForNegatedPattern(input, neg, bindings);
                case BoundBinaryPattern bin:
                    return MakeTestsAndBindingsForBinaryPattern(input, bin, bindings);
                default:
                    throw ExceptionUtilities.UnexpectedValue(pattern.Kind);
            }
        }

        private Tests MakeTestsAndBindingsForITuplePattern(
            BoundDagTemp input,
            BoundITuplePattern pattern,
            ArrayBuilder<BoundPatternBinding> bindings)
        {
            var syntax = pattern.Syntax;
            var patternLength = pattern.Subpatterns.Length;
            var objectType = this._compilation.GetSpecialType(SpecialType.System_Object);
            var getLengthProperty = (PropertySymbol)pattern.GetLengthMethod.AssociatedSymbol;
            RoslynDebug.Assert(getLengthProperty.Type.SpecialType == SpecialType.System_Int32);
            var getItemProperty = (PropertySymbol)pattern.GetItemMethod.AssociatedSymbol;
            var iTupleType = getLengthProperty.ContainingType;
            RoslynDebug.Assert(iTupleType.Name == "ITuple");
            var tests = ArrayBuilder<Tests>.GetInstance(4 + patternLength * 2);

            tests.Add(new Tests.One(new BoundDagTypeTest(syntax, iTupleType, input)));
            var valueAsITupleEvaluation = new BoundDagTypeEvaluation(syntax, iTupleType, input);
            tests.Add(new Tests.One(valueAsITupleEvaluation));
            var valueAsITuple = new BoundDagTemp(syntax, iTupleType, valueAsITupleEvaluation);

<<<<<<< HEAD
            var lengthEvaluation = new BoundDagPropertyEvaluation(syntax, getLengthProperty, valueAsITuple);
            tests.Add(new Tests.One(lengthEvaluation));
=======
            var lengthEvaluation = new BoundDagPropertyEvaluation(syntax, getLengthProperty, OriginalInput(valueAsITuple, getLengthProperty));
            tests.Add(lengthEvaluation);
>>>>>>> 646456e7
            var lengthTemp = new BoundDagTemp(syntax, this._compilation.GetSpecialType(SpecialType.System_Int32), lengthEvaluation);
            tests.Add(new Tests.One(new BoundDagValueTest(syntax, ConstantValue.Create(patternLength), lengthTemp)));

            var getItemPropertyInput = OriginalInput(valueAsITuple, getItemProperty);
            for (int i = 0; i < patternLength; i++)
            {
<<<<<<< HEAD
                var indexEvaluation = new BoundDagIndexEvaluation(syntax, getItemProperty, i, valueAsITuple);
                tests.Add(new Tests.One(indexEvaluation));
=======
                var indexEvaluation = new BoundDagIndexEvaluation(syntax, getItemProperty, i, getItemPropertyInput);
                tests.Add(indexEvaluation);
>>>>>>> 646456e7
                var indexTemp = new BoundDagTemp(syntax, objectType, indexEvaluation);
                tests.Add(MakeTestsAndBindings(indexTemp, pattern.Subpatterns[i].Pattern, bindings));
            }

            return Tests.AndSequence.Create(tests);
        }

<<<<<<< HEAD
        private Tests MakeTestsAndBindingsForDeclarationPattern(
=======
        /// <summary>
        /// Get the earliest input of which the symbol is a member.
        /// A BoundDagTypeEvaluation doesn't change the underlying object being pointed to.
        /// So two evaluations act on the same input so long as they have the same original input.
        /// We use this method to compute the original input for an evaluation.
        /// </summary>
        private BoundDagTemp OriginalInput(BoundDagTemp input, Symbol symbol)
        {
            while (input.Source is BoundDagTypeEvaluation source && IsDerivedType(source.Input.Type, symbol.ContainingType))
            {
                input = source.Input;
            }

            return input;
        }

        bool IsDerivedType(TypeSymbol possibleDerived, TypeSymbol possibleBase)
        {
            HashSet<DiagnosticInfo> useSiteDiagnostics = null;
            return this._conversions.HasIdentityOrImplicitReferenceConversion(possibleDerived, possibleBase, ref useSiteDiagnostics);
        }

        private void MakeTestsAndBindings(
>>>>>>> 646456e7
            BoundDagTemp input,
            BoundDeclarationPattern declaration,
            ArrayBuilder<BoundPatternBinding> bindings)
        {
            TypeSymbol? type = declaration.DeclaredType?.Type;
            var tests = ArrayBuilder<Tests>.GetInstance(1);

            // Add a null and type test if needed.
            if (!declaration.IsVar)
                input = MakeConvertToType(input, declaration.Syntax, type!, isExplicitTest: false, tests);

            BoundExpression? variableAccess = declaration.VariableAccess;
            if (variableAccess is { })
            {
                RoslynDebug.Assert(variableAccess.Type!.Equals(input.Type, TypeCompareKind.AllIgnoreOptions));
                bindings.Add(new BoundPatternBinding(variableAccess, input));
            }
            else
            {
                RoslynDebug.Assert(declaration.Variable == null);
            }

            return Tests.AndSequence.Create(tests);
        }

        private Tests MakeTestsAndBindingsForTypePattern(BoundDagTemp input, BoundTypePattern typePattern, ArrayBuilder<BoundPatternBinding> bindings)
        {
            TypeSymbol type = typePattern.DeclaredType.Type;
            var tests = ArrayBuilder<Tests>.GetInstance(4);
            input = MakeConvertToType(input: input, syntax: typePattern.Syntax, type: type, isExplicitTest: typePattern.IsExplicitNotNullTest, tests: tests);
            return Tests.AndSequence.Create(tests);
        }

        private static void MakeCheckNotNull(
            BoundDagTemp input,
            SyntaxNode syntax,
            bool isExplicitTest,
            ArrayBuilder<Tests> tests)
        {
            // Add a null test if needed
            if (input.Type.CanContainNull())
                tests.Add(new Tests.One(new BoundDagNonNullTest(syntax, isExplicitTest, input)));
        }

        /// <summary>
        /// Generate a not-null check and a type check.
        /// </summary>
        private BoundDagTemp MakeConvertToType(
            BoundDagTemp input,
            SyntaxNode syntax,
            TypeSymbol type,
            bool isExplicitTest,
            ArrayBuilder<Tests> tests)
        {
            MakeCheckNotNull(input, syntax, isExplicitTest, tests);
            if (!input.Type.Equals(type, TypeCompareKind.AllIgnoreOptions))
            {
                TypeSymbol inputType = input.Type.StrippedType(); // since a null check has already been done
                HashSet<DiagnosticInfo>? useSiteDiagnostics = null;
                Conversion conversion = _conversions.ClassifyBuiltInConversion(inputType, type, ref useSiteDiagnostics);
                _diagnostics.Add(syntax, useSiteDiagnostics);
                if (input.Type.IsDynamic() ? type.SpecialType == SpecialType.System_Object : conversion.IsImplicit)
                {
                    // type test not needed, only the type cast
                }
                else
                {
                    // both type test and cast needed
                    tests.Add(new Tests.One(new BoundDagTypeTest(syntax, type, input)));
                }

                var evaluation = new BoundDagTypeEvaluation(syntax, type, input);
                input = new BoundDagTemp(syntax, type, evaluation);
                tests.Add(new Tests.One(evaluation));
            }

            return input;
        }

        private Tests MakeTestsAndBindingsForConstantPattern(
            BoundDagTemp input,
            BoundConstantPattern constant,
            ArrayBuilder<BoundPatternBinding> bindings)
        {
            if (constant.ConstantValue == ConstantValue.Null)
            {
                return new Tests.One(new BoundDagExplicitNullTest(constant.Syntax, input));
            }
            else
            {
                var tests = ArrayBuilder<Tests>.GetInstance(2);
                var convertedInput = MakeConvertToType(input, constant.Syntax, constant.Value.Type!, isExplicitTest: false, tests);
                tests.Add(new Tests.One(new BoundDagValueTest(constant.Syntax, constant.ConstantValue, convertedInput)));
                return Tests.AndSequence.Create(tests);
            }
        }

        private Tests MakeTestsAndBindingsForRecursivePattern(
            BoundDagTemp input,
            BoundRecursivePattern recursive,
            ArrayBuilder<BoundPatternBinding> bindings)
        {
            RoslynDebug.Assert(input.Type.IsErrorType() || recursive.InputType.IsErrorType() || input.Type.Equals(recursive.InputType, TypeCompareKind.AllIgnoreOptions));
            var inputType = recursive.DeclaredType?.Type ?? input.Type.StrippedType();
            var tests = ArrayBuilder<Tests>.GetInstance(5);
            input = MakeConvertToType(input, recursive.Syntax, inputType, isExplicitTest: recursive.IsExplicitNotNullTest, tests);

            if (!recursive.Deconstruction.IsDefault)
            {
                // we have a "deconstruction" form, which is either an invocation of a Deconstruct method, or a disassembly of a tuple
                if (recursive.DeconstructMethod != null)
                {
                    MethodSymbol method = recursive.DeconstructMethod;
<<<<<<< HEAD
                    var evaluation = new BoundDagDeconstructEvaluation(recursive.Syntax, method, input);
                    tests.Add(new Tests.One(evaluation));
=======
                    var evaluation = new BoundDagDeconstructEvaluation(recursive.Syntax, method, OriginalInput(input, method));
                    tests.Add(evaluation);
>>>>>>> 646456e7
                    int extensionExtra = method.IsStatic ? 1 : 0;
                    int count = Math.Min(method.ParameterCount - extensionExtra, recursive.Deconstruction.Length);
                    for (int i = 0; i < count; i++)
                    {
                        BoundPattern pattern = recursive.Deconstruction[i].Pattern;
                        SyntaxNode syntax = pattern.Syntax;
                        var output = new BoundDagTemp(syntax, method.Parameters[i + extensionExtra].Type, evaluation, i);
                        tests.Add(MakeTestsAndBindings(output, pattern, bindings));
                    }
                }
                else if (Binder.IsZeroElementTupleType(inputType))
                {
                    // Work around https://github.com/dotnet/roslyn/issues/20648: The compiler's internal APIs such as `declType.IsTupleType`
                    // do not correctly treat the non-generic struct `System.ValueTuple` as a tuple type.  We explicitly perform the tests
                    // required to identify it.  When that bug is fixed we should be able to remove this if statement.

                    // nothing to do, as there are no tests for the zero elements of this tuple
                }
                else if (inputType.IsTupleType)
                {
                    ImmutableArray<FieldSymbol> elements = inputType.TupleElements;
                    ImmutableArray<TypeWithAnnotations> elementTypes = inputType.TupleElementTypesWithAnnotations;
                    int count = Math.Min(elementTypes.Length, recursive.Deconstruction.Length);
                    for (int i = 0; i < count; i++)
                    {
                        BoundPattern pattern = recursive.Deconstruction[i].Pattern;
                        SyntaxNode syntax = pattern.Syntax;
                        FieldSymbol field = elements[i];
<<<<<<< HEAD
                        var evaluation = new BoundDagFieldEvaluation(syntax, field, input); // fetch the ItemN field
                        tests.Add(new Tests.One(evaluation));
=======
                        var evaluation = new BoundDagFieldEvaluation(syntax, field, OriginalInput(input, field)); // fetch the ItemN field
                        tests.Add(evaluation);
>>>>>>> 646456e7
                        var output = new BoundDagTemp(syntax, field.Type, evaluation);
                        tests.Add(MakeTestsAndBindings(output, pattern, bindings));
                    }
                }
                else
                {
                    // This occurs in error cases.
                    RoslynDebug.Assert(recursive.HasAnyErrors);
                    // To prevent this pattern from subsuming other patterns and triggering a cascaded diagnostic, we add a test that will fail.
                    tests.Add(new Tests.One(new BoundDagTypeTest(recursive.Syntax, ErrorType(), input, hasErrors: true)));
                }
            }

            if (!recursive.Properties.IsDefault)
            {
                // we have a "property" form
                for (int i = 0; i < recursive.Properties.Length; i++)
                {
                    var subPattern = recursive.Properties[i];
                    Symbol? symbol = subPattern.Symbol;
                    BoundPattern pattern = subPattern.Pattern;
                    BoundDagEvaluation evaluation;
                    switch (symbol)
                    {
                        case PropertySymbol property:
                            evaluation = new BoundDagPropertyEvaluation(pattern.Syntax, property, OriginalInput(input, property));
                            break;
                        case FieldSymbol field:
                            evaluation = new BoundDagFieldEvaluation(pattern.Syntax, field, OriginalInput(input, field));
                            break;
                        default:
                            RoslynDebug.Assert(recursive.HasAnyErrors);
                            tests.Add(new Tests.One(new BoundDagTypeTest(recursive.Syntax, ErrorType(), input, hasErrors: true)));
                            continue;
                    }

                    tests.Add(new Tests.One(evaluation));
                    var output = new BoundDagTemp(pattern.Syntax, symbol.GetTypeOrReturnType().Type, evaluation);
                    tests.Add(MakeTestsAndBindings(output, pattern, bindings));
                }
            }

            if (recursive.VariableAccess != null)
            {
                // we have a "variable" declaration
                bindings.Add(new BoundPatternBinding(recursive.VariableAccess, input));
            }

            return Tests.AndSequence.Create(tests);
        }

        private Tests MakeTestsAndBindingsForNegatedPattern(BoundDagTemp input, BoundNegatedPattern neg, ArrayBuilder<BoundPatternBinding> bindings)
        {
            var tests = MakeTestsAndBindings(input, neg.Negated, bindings);
            return Tests.Not.Create(tests);
        }

        private Tests MakeTestsAndBindingsForBinaryPattern(BoundDagTemp input, BoundBinaryPattern bin, ArrayBuilder<BoundPatternBinding> bindings)
        {
            var builder = ArrayBuilder<Tests>.GetInstance(2);
            builder.Add(MakeTestsAndBindings(input, bin.Left, bindings));
            builder.Add(MakeTestsAndBindings(input, bin.Right, bindings));
            return bin.Disjunction ? Tests.OrSequence.Create(builder) : Tests.AndSequence.Create(builder);
        }

        private Tests MakeTestsAndBindingsForRelationalPattern(BoundDagTemp input, BoundRelationalPattern rel)
        {
            var tests = ArrayBuilder<Tests>.GetInstance(2);
            var convertedInput = MakeConvertToType(input, rel.Syntax, rel.Value.Type!, isExplicitTest: false, tests);
            tests.Add(new Tests.One(new BoundDagRelationalTest(rel.Syntax, rel.Relation, rel.ConstantValue, convertedInput, rel.HasErrors)));
            return Tests.AndSequence.Create(tests);
        }

        private TypeSymbol ErrorType(string name = "")
        {
            return new ExtendedErrorTypeSymbol(this._compilation, name, arity: 0, errorInfo: null, unreported: false);
        }

        private BoundDecisionDag MakeDecisionDag(SyntaxNode syntax, ImmutableArray<StateForCase> cases)
        {
            var defaultDecision = new BoundLeafDecisionDagNode(syntax, _defaultLabel);
            return MakeDecisionDag(cases, defaultDecision);
        }

        /// <summary>
        /// Compute and translate the decision dag, given a description of its initial state and a default
        /// decision when no decision appears to match. This implementation is nonrecursive to avoid
        /// overflowing the compiler's evaluation stack when compiling a large switch statement.
        /// </summary>
        private BoundDecisionDag MakeDecisionDag(ImmutableArray<StateForCase> casesForRootNode, BoundLeafDecisionDagNode defaultDecision)
        {
            // A work list of DagStates whose successors need to be computed
            var workList = ArrayBuilder<DagState>.GetInstance();

            // A mapping used to make each DagState unique (i.e. to de-dup identical states).
            var uniqueState = new Dictionary<DagState, DagState>(DagStateEquivalence.Instance);

            // We "intern" the states, so that we only have a single object representing one
            // semantic state. Because the decision automaton may contain states that have more than one
            // predecessor, we want to represent each such state as a reference-unique object
            // so that it is processed only once. This object identity uniqueness will be important later when we
            // start mutating the DagState nodes to compute successors and BoundDecisionDagNodes
            // for each one.
            DagState uniqifyState(ImmutableArray<StateForCase> cases, ImmutableDictionary<BoundDagTemp, IValueSet> remainingValues)
            {
                var state = new DagState(cases, remainingValues);
                if (uniqueState.TryGetValue(state, out DagState? existingState))
                {
                    var newRemainingValues = existingState.RemainingValues;
                    bool changed = false;
                    foreach (var (dagTemp, valuesForTemp) in remainingValues)
                    {
                        if (newRemainingValues.TryGetValue(dagTemp, out var existingValuesForTemp))
                        {
                            var newExistingValuesForTemp = existingValuesForTemp.Union(valuesForTemp);
                            if (!newExistingValuesForTemp.Equals(existingValuesForTemp))
                            {
                                newRemainingValues = newRemainingValues.SetItem(dagTemp, newExistingValuesForTemp);
                                changed = true;
                            }
                        }
                        else
                        {
                            newRemainingValues = newRemainingValues.Add(dagTemp, valuesForTemp);
                            changed = true;
                        }
                    }

                    if (changed)
                    {
                        existingState.UpdateRemainingValues(newRemainingValues);
                        if (!workList.Contains(existingState))
                            workList.Push(existingState);
                    }

                    return existingState;
                }
                else
                {
                    // When we add a new unique state, we add it to a work list so that we
                    // will process it to compute its successors.
                    uniqueState.Add(state, state);
                    workList.Push(state);
                    return state;
                }
            }

            var initialState = uniqifyState(casesForRootNode, ImmutableDictionary<BoundDagTemp, IValueSet>.Empty);

            // Go through the worklist of DagState nodes for which we have not yet computed
            // successor states.
            while (workList.Count != 0)
            {
                DagState state = workList.Pop();
                RoslynDebug.Assert(state.SelectedTest == null);
                RoslynDebug.Assert(state.TrueBranch == null);
                RoslynDebug.Assert(state.FalseBranch == null);
                if (state.Cases.IsDefaultOrEmpty)
                {
                    // If this state has no more cases that could possibly match, then
                    // we know there is no case that will match and this node represents a "default"
                    // decision. We do not need to compute a successor, as it is a leaf node
                    continue;
                }

                StateForCase first = state.Cases[0];

                if (first.RemainingTests is Tests.True)
                {
                    // The first of the remaining cases has fully matched, as there are no more tests to do.
                    // The language semantics of the switch statement and switch expression require that we
                    // execute the first matching case.
                    if (first.WhenClause == null || first.WhenClause.ConstantValue == ConstantValue.True)
                    {
                        // The when clause is satisfied also, so this is a leaf node
                    }
                    else
                    {
                        // In case the when clause fails, we prepare for the remaining cases.
                        var stateWhenFails = state.Cases.RemoveAt(0);
                        state.FalseBranch = uniqifyState(stateWhenFails, state.RemainingValues);
                    }
                }
                else
                {
                    // Select the next test to do at this state, and compute successor states
                    switch (state.SelectedTest = state.ComputeSelectedTest())
                    {
                        case BoundDagEvaluation e:
                            state.TrueBranch = uniqifyState(RemoveEvaluation(state.Cases, e), state.RemainingValues);
                            // An evaluation is considered to always succeed, so there is no false branch
                            break;
                        case BoundDagTest d:
                            bool foundExplicitNullTest = false;
                            SplitCases(
                                state.Cases, state.RemainingValues, d,
                                out ImmutableArray<StateForCase> whenTrueDecisions,
                                out ImmutableArray<StateForCase> whenFalseDecisions,
                                out ImmutableDictionary<BoundDagTemp, IValueSet> whenTrueValues,
                                out ImmutableDictionary<BoundDagTemp, IValueSet> whenFalseValues,
                                ref foundExplicitNullTest);
                            state.TrueBranch = uniqifyState(whenTrueDecisions, whenTrueValues);
                            state.FalseBranch = uniqifyState(whenFalseDecisions, whenFalseValues);
                            if (foundExplicitNullTest && d is BoundDagNonNullTest t)
                            {
                                // Turn an "implicit" non-null test into an explicit null test to preserve its explicitness
                                state.SelectedTest = new BoundDagExplicitNullTest(t.Syntax, t.Input, t.HasErrors);
                                (state.TrueBranch, state.FalseBranch) = (state.FalseBranch, state.TrueBranch);
                            }
                            break;
                        case var n:
                            throw ExceptionUtilities.UnexpectedValue(n.Kind);
                    }
                }
            }

            var decisionDag = new DecisionDag(initialState);
            // Note: It is useful for debugging the dag state table construction to view `decisionDag.Dump()` here.
            workList.Free();

            // Now process the states in topological order, leaves first, and assign a BoundDecisionDag to each DagState.
            ImmutableArray<DagState> sortedStates = decisionDag.TopologicallySortedReachableStates();
            RoslynDebug.Assert(_defaultLabel != null);
            var finalStates = PooledDictionary<LabelSymbol, BoundDecisionDagNode>.GetInstance();
            finalStates.Add(_defaultLabel, defaultDecision);

            for (int i = sortedStates.Length - 1; i >= 0; i--)
            {
                var state = sortedStates[i];
                if (state.Cases.IsDefaultOrEmpty)
                {
                    state.Dag = defaultDecision;
                    continue;
                }

                StateForCase first = state.Cases[0];
                RoslynDebug.Assert(!(first.RemainingTests is Tests.False));
                if (first.RemainingTests is Tests.True)
                {
                    // The first case/pattern has fully matched
                    if (first.WhenClause is null || first.WhenClause.ConstantValue == ConstantValue.True)
                    {
                        state.Dag = finalState(first.Syntax, first.CaseLabel, first.Bindings);
                    }
                    else
                    {
                        // in case the when clause fails, we prepare for the remaining cases.
                        RoslynDebug.Assert(state.TrueBranch == null);
                        // The final state here does not need bindings, as they will be performed before evaluating the when
                        BoundDecisionDagNode whenTrue = finalState(first.Syntax, first.CaseLabel, default);
                        BoundDecisionDagNode? whenFalse = state.FalseBranch!.Dag;
                        RoslynDebug.Assert(whenFalse is { });
                        state.Dag = new BoundWhenDecisionDagNode(first.Syntax, first.Bindings, first.WhenClause, whenTrue, whenFalse);
                    }

                    BoundDecisionDagNode finalState(SyntaxNode syntax, LabelSymbol label, ImmutableArray<BoundPatternBinding> bindings)
                    {
                        if (!finalStates.TryGetValue(label, out BoundDecisionDagNode? final))
                        {
                            final = new BoundLeafDecisionDagNode(syntax, label);
                            if (!bindings.IsDefaultOrEmpty)
                                final = new BoundWhenDecisionDagNode(syntax, bindings, null, final, null);

                            finalStates.Add(label, final);
                        }

                        return final;
                    }
                }
                else
                {
                    switch (state.SelectedTest)
                    {
                        case BoundDagEvaluation e:
                            {
                                BoundDecisionDagNode? next = state.TrueBranch!.Dag;
                                RoslynDebug.Assert(next is { });
                                RoslynDebug.Assert(state.FalseBranch == null);
                                state.Dag = new BoundEvaluationDecisionDagNode(e.Syntax, e, next);
                            }
                            break;
                        case BoundDagTest d:
                            {
                                BoundDecisionDagNode? whenTrue = state.TrueBranch!.Dag;
                                BoundDecisionDagNode? whenFalse = state.FalseBranch!.Dag;
                                RoslynDebug.Assert(whenTrue is { });
                                RoslynDebug.Assert(whenFalse is { });
                                state.Dag = new BoundTestDecisionDagNode(d.Syntax, d, whenTrue, whenFalse);
                            }
                            break;
                        case var n:
                            throw ExceptionUtilities.UnexpectedValue(n?.Kind);
                    }
                }
            }

            finalStates.Free();

            var rootDecisionDagNode = decisionDag.RootNode.Dag;
            RoslynDebug.Assert(rootDecisionDagNode != null);
            return new BoundDecisionDag(rootDecisionDagNode.Syntax, rootDecisionDagNode);
        }

        private void SplitCase(
            StateForCase stateForCase,
            BoundDagTest test,
            IValueSet? whenTrueValues,
            IValueSet? whenFalseValues,
            out StateForCase whenTrue,
            out StateForCase whenFalse,
            ref bool foundExplicitNullTest)
        {
            stateForCase.RemainingTests.Filter(this, test, whenTrueValues, whenFalseValues, out Tests whenTrueTests, out Tests whenFalseTests, ref foundExplicitNullTest);
            whenTrue = makeNext(whenTrueTests);
            whenFalse = makeNext(whenFalseTests);
            return;

            StateForCase makeNext(Tests remainingTests)
            {
                return remainingTests.Equals(stateForCase.RemainingTests)
                    ? stateForCase
                    : new StateForCase(
                        stateForCase.Index, stateForCase.Syntax, remainingTests,
                        stateForCase.Bindings, stateForCase.WhenClause, stateForCase.CaseLabel);
            }
        }

        private void SplitCases(
            ImmutableArray<StateForCase> statesForCases,
            ImmutableDictionary<BoundDagTemp, IValueSet> values,
            BoundDagTest test,
            out ImmutableArray<StateForCase> whenTrue,
            out ImmutableArray<StateForCase> whenFalse,
            out ImmutableDictionary<BoundDagTemp, IValueSet> whenTrueValues,
            out ImmutableDictionary<BoundDagTemp, IValueSet> whenFalseValues,
            ref bool foundExplicitNullTest)
        {
            var whenTrueBuilder = ArrayBuilder<StateForCase>.GetInstance(statesForCases.Length);
            var whenFalseBuilder = ArrayBuilder<StateForCase>.GetInstance(statesForCases.Length);
            bool whenTruePossible, whenFalsePossible;
            (whenTrueValues, whenFalseValues, whenTruePossible, whenFalsePossible) = SplitValues(values, test);
            // If either branch were impossible, the test would have been replaced earlier.
            RoslynDebug.Assert(whenTruePossible && whenFalsePossible || test.HasErrors);
            foreach (var state in statesForCases)
            {
                SplitCase(
                    state, test,
                    whenTrueValues.TryGetValue(test.Input, out var v1) ? v1 : null,
                    whenFalseValues.TryGetValue(test.Input, out var v2) ? v2 : null,
                    out var whenTrueState, out var whenFalseState, ref foundExplicitNullTest);
                if (!(whenTrueState.RemainingTests is Tests.False))
                    whenTrueBuilder.Add(whenTrueState);
                if (!(whenFalseState.RemainingTests is Tests.False))
                    whenFalseBuilder.Add(whenFalseState);
            }

            whenTrue = whenTrueBuilder.ToImmutableAndFree();
            whenFalse = whenFalseBuilder.ToImmutableAndFree();
        }

        private static (
            ImmutableDictionary<BoundDagTemp, IValueSet> whenTrueValues,
            ImmutableDictionary<BoundDagTemp, IValueSet> whenFalseValues,
            bool truePossible,
            bool falsePossible)
            SplitValues(
            ImmutableDictionary<BoundDagTemp, IValueSet> values,
            BoundDagTest test)
        {
            switch (test)
            {
                case BoundDagEvaluation _:
                case BoundDagExplicitNullTest _:
                case BoundDagNonNullTest _:
                case BoundDagTypeTest _:
                    return (values, values, true, true);
                case BoundDagValueTest t:
                    return resultForRelation(BinaryOperatorKind.Equal, t.Value);
                case BoundDagRelationalTest t:
                    return resultForRelation(t.Relation, t.Value);
                default:
                    throw ExceptionUtilities.UnexpectedValue(test);
            }

            (
            ImmutableDictionary<BoundDagTemp, IValueSet> whenTrueValues,
            ImmutableDictionary<BoundDagTemp, IValueSet> whenFalseValues,
            bool truePossible,
            bool falsePossible)
            resultForRelation(BinaryOperatorKind relation, ConstantValue value)
            {
                var input = test.Input;
                IValueSetFactory? valueFac = ValueSetFactory.ForSpecialType(input.Type.EnumUnderlyingTypeOrSelf().SpecialType);
                if (valueFac == null || value.IsBad)
                {
                    // If it is a type we don't track yet, assume all values are possible
                    return (values, values, true, true);
                }
                IValueSet fromTestPassing = valueFac.Related(relation.Operator(), value);
                IValueSet fromTestFailing = fromTestPassing.Complement();
                if (values.TryGetValue(test.Input, out IValueSet tempValuesBeforeTest))
                {
                    fromTestPassing = fromTestPassing.Intersect(tempValuesBeforeTest);
                    fromTestFailing = fromTestFailing.Intersect(tempValuesBeforeTest);
                }
                var whenTrueValues = values.SetItem(input, fromTestPassing);
                var whenFalseValues = values.SetItem(input, fromTestFailing);
                return (whenTrueValues, whenFalseValues, !fromTestPassing.IsEmpty, !fromTestFailing.IsEmpty);
            }
        }

        private static ImmutableArray<StateForCase> RemoveEvaluation(ImmutableArray<StateForCase> cases, BoundDagEvaluation e)
        {
            var builder = ArrayBuilder<StateForCase>.GetInstance(cases.Length);
            foreach (var stateForCase in cases)
            {
                var remainingTests = stateForCase.RemainingTests.RemoveEvaluation(e);
                if (remainingTests is Tests.False)
                {
                    // This can occur in error cases like `e is not int x` where there is a trailing evaluation
                    // in a failure branch.
                }
                else
                {
                    builder.Add(new StateForCase(
                        Index: stateForCase.Index, Syntax: stateForCase.Syntax,
                        RemainingTests: remainingTests,
                        Bindings: stateForCase.Bindings, WhenClause: stateForCase.WhenClause, CaseLabel: stateForCase.CaseLabel));
                }
            }

            return builder.ToImmutableAndFree();
        }

        /// <summary>
        /// Given that the test <paramref name="test"/> has occurred and produced a true/false result,
        /// set some flags indicating the implied status of the <paramref name="other"/> test.
        /// </summary>
        /// <param name="test"></param>
        /// <param name="other"></param>
        /// <param name="whenTrueValues">The possible values of test.Input when <paramref name="test"/> has succeeded.</param>
        /// <param name="whenFalseValues">The possible values of test.Input when <paramref name="test"/> has failed.</param>
        /// <param name="trueTestPermitsTrueOther">set if <paramref name="test"/> being true would permit <paramref name="other"/> to succeed</param>
        /// <param name="falseTestPermitsTrueOther">set if a false result on <paramref name="test"/> would permit <paramref name="other"/> to succeed</param>
        /// <param name="trueTestImpliesTrueOther">set if <paramref name="test"/> being true means <paramref name="other"/> has been proven true</param>
        /// <param name="falseTestImpliesTrueOther">set if <paramref name="test"/> being false means <paramref name="other"/> has been proven true</param>
        private void CheckConsistentDecision(
            BoundDagTest test,
            BoundDagTest other,
            IValueSet? whenTrueValues,
            IValueSet? whenFalseValues,
            SyntaxNode syntax,
            out bool trueTestPermitsTrueOther,
            out bool falseTestPermitsTrueOther,
            out bool trueTestImpliesTrueOther,
            out bool falseTestImpliesTrueOther,
            ref bool foundExplicitNullTest)
        {
            // innocent until proven guilty
            trueTestPermitsTrueOther = true;
            falseTestPermitsTrueOther = true;
            trueTestImpliesTrueOther = false;
            falseTestImpliesTrueOther = false;

            // if the tests are for unrelated things, there is no implication from one to the other
            if (test.Input != other.Input)
                return;

            // a test is consistent with itself
            if (test == other)
            {
                trueTestImpliesTrueOther = true;
                falseTestPermitsTrueOther = false;
                return;
            }

            switch (test)
            {
                case BoundDagNonNullTest n1:
                    switch (other)
                    {
                        case BoundDagValueTest v2:
                            // !(v != null) --> !(v == K)
                            falseTestPermitsTrueOther = false;
                            break;
                        case BoundDagExplicitNullTest v2:
                            foundExplicitNullTest = true;
                            // v != null --> !(v == null)
                            trueTestPermitsTrueOther = false;
                            // !(v != null) --> v == null
                            falseTestImpliesTrueOther = true;
                            break;
                        case BoundDagNonNullTest n2:
                            // v != null --> v != null
                            trueTestImpliesTrueOther = true;
                            // !(v != null) --> !(v != null)
                            falseTestPermitsTrueOther = false;
                            break;
                        default:
                            // !(v != null) --> !(v is T)
                            falseTestPermitsTrueOther = false;
                            break;
                    }
                    break;
                case BoundDagTypeTest t1:
                    switch (other)
                    {
                        case BoundDagNonNullTest n2:
                            // v is T --> v != null
                            trueTestImpliesTrueOther = true;
                            break;
                        case BoundDagTypeTest t2:
                            {
                                HashSet<DiagnosticInfo>? useSiteDiagnostics = null;
                                bool? matches = ExpressionOfTypeMatchesPatternTypeForLearningFromSuccessfulTypeTest(t1.Type, t2.Type, ref useSiteDiagnostics);
                                if (matches == false)
                                {
                                    // If T1 could never be T2
                                    // v is T1 --> !(v is T2)
                                    trueTestPermitsTrueOther = false;
                                }
                                else if (matches == true)
                                {
                                    // If T1: T2
                                    // v is T1 --> v is T2
                                    trueTestImpliesTrueOther = true;
                                }

                                // If every T2 is a T1, then failure of T1 implies failure of T2.
                                matches = Binder.ExpressionOfTypeMatchesPatternType(_conversions, t2.Type, t1.Type, ref useSiteDiagnostics, out _);
                                _diagnostics.Add(syntax, useSiteDiagnostics);
                                if (matches == true)
                                {
                                    // If T2: T1
                                    // !(v is T1) --> !(v is T2)
                                    falseTestPermitsTrueOther = false;
                                }
                            }
                            break;
                        case BoundDagValueTest v2:
                            break;
                        case BoundDagExplicitNullTest v2:
                            foundExplicitNullTest = true;
                            // v is T --> !(v == null)
                            trueTestPermitsTrueOther = false;
                            break;
                    }
                    break;
                case BoundDagValueTest _:
                case BoundDagRelationalTest _:
                    switch (other)
                    {
                        case BoundDagNonNullTest n2:
                            // v == K --> v != null
                            trueTestImpliesTrueOther = true;
                            break;
                        case BoundDagTypeTest t2:
                            break;
                        case BoundDagExplicitNullTest v2:
                            foundExplicitNullTest = true;
                            // v == K --> !(v == null)
                            trueTestPermitsTrueOther = false;
                            break;
                        case BoundDagRelationalTest r2:
                            trueTestPermitsTrueOther = whenTrueValues?.Any(r2.Relation, r2.Value) ?? true;
                            trueTestImpliesTrueOther = trueTestPermitsTrueOther && (whenTrueValues?.All(r2.Relation, r2.Value) ?? false);
                            falseTestPermitsTrueOther = whenFalseValues?.Any(r2.Relation, r2.Value) ?? true;
                            falseTestImpliesTrueOther = falseTestPermitsTrueOther && (whenFalseValues?.All(r2.Relation, r2.Value) ?? false);
                            break;
                        case BoundDagValueTest v2:
                            trueTestPermitsTrueOther = whenTrueValues?.Any(BinaryOperatorKind.Equal, v2.Value) ?? true;
                            trueTestImpliesTrueOther = trueTestPermitsTrueOther && (whenTrueValues?.All(BinaryOperatorKind.Equal, v2.Value) ?? false);
                            falseTestPermitsTrueOther = whenFalseValues?.Any(BinaryOperatorKind.Equal, v2.Value) ?? true;
                            falseTestImpliesTrueOther = falseTestPermitsTrueOther && (whenFalseValues?.All(BinaryOperatorKind.Equal, v2.Value) ?? false);
                            break;
                    }
                    break;
                case BoundDagExplicitNullTest v1:
                    foundExplicitNullTest = true;
                    switch (other)
                    {
                        case BoundDagNonNullTest n2:
                            // v == null --> !(v != null)
                            trueTestPermitsTrueOther = false;
                            // !(v == null) --> v != null
                            falseTestImpliesTrueOther = true;
                            break;
                        case BoundDagTypeTest t2:
                            // v == null --> !(v is T)
                            trueTestPermitsTrueOther = false;
                            break;
                        case BoundDagExplicitNullTest v2:
                            foundExplicitNullTest = true;
                            // v == null --> v == null
                            trueTestImpliesTrueOther = true;
                            // !(v == null) --> !(v == null)
                            falseTestPermitsTrueOther = false;
                            break;
                        case BoundDagValueTest v2:
                            // v == null --> !(v == K)
                            trueTestPermitsTrueOther = false;
                            break;
                    }
                    break;
            }
        }

        /// <summary>
        /// Determine what we can learn from one successful runtime type test about another planned
        /// runtime type test for the purpose of building the decision tree.
        /// We accommodate a special behavior of the runtime here, which does not match the language rules.
        /// A value of type `int[]` is an "instanceof" (i.e. result of the `isinst` instruction) the type
        /// `uint[]` and vice versa.  It is similarly so for every pair of same-sized numeric types, and
        /// arrays of enums are considered to be their underlying type.  We need the dag construction to
        /// recognize this runtime behavior, so we pretend that matching one of them gives no information
        /// on whether the other will be matched.  That isn't quite correct (nothing reasonable we do
        /// could be), but it comes closest to preserving the existing C#7 behavior without undesirable
        /// side-effects, and permits the code-gen strategy to preserve the dynamic semantic equivalence
        /// of a switch (on the one hand) and a series of if-then-else statements (on the other).
        /// See, for example, https://github.com/dotnet/roslyn/issues/35661
        /// </summary>
        private bool? ExpressionOfTypeMatchesPatternTypeForLearningFromSuccessfulTypeTest(
            TypeSymbol expressionType,
            TypeSymbol patternType,
            ref HashSet<DiagnosticInfo>? useSiteDiagnostics)
        {
            bool? result = Binder.ExpressionOfTypeMatchesPatternType(_conversions, expressionType, patternType, ref useSiteDiagnostics, out Conversion conversion);
            return (!conversion.Exists && isRuntimeSimilar(expressionType, patternType))
                ? null // runtime and compile-time test behavior differ. Pretend we don't know what happens.
                : result;

            static bool isRuntimeSimilar(TypeSymbol expressionType, TypeSymbol patternType)
            {
                while (expressionType is ArrayTypeSymbol { ElementType: var e1, IsSZArray: var sz1, Rank: var r1 } &&
                       patternType is ArrayTypeSymbol { ElementType: var e2, IsSZArray: var sz2, Rank: var r2 } &&
                       sz1 == sz2 && r1 == r2)
                {
                    e1 = e1.EnumUnderlyingTypeOrSelf();
                    e2 = e2.EnumUnderlyingTypeOrSelf();
                    switch (e1.SpecialType, e2.SpecialType)
                    {
                        // The following support CLR behavior that is required by
                        // the CLI specification but violates the C# language behavior.
                        // See ECMA-335's definition of *array-element-compatible-with*.
                        case var (s1, s2) when s1 == s2:
                        case (SpecialType.System_SByte, SpecialType.System_Byte):
                        case (SpecialType.System_Byte, SpecialType.System_SByte):
                        case (SpecialType.System_Int16, SpecialType.System_UInt16):
                        case (SpecialType.System_UInt16, SpecialType.System_Int16):
                        case (SpecialType.System_Int32, SpecialType.System_UInt32):
                        case (SpecialType.System_UInt32, SpecialType.System_Int32):
                        case (SpecialType.System_Int64, SpecialType.System_UInt64):
                        case (SpecialType.System_UInt64, SpecialType.System_Int64):
                        case (SpecialType.System_IntPtr, SpecialType.System_UIntPtr):
                        case (SpecialType.System_UIntPtr, SpecialType.System_IntPtr):

                        // The following support behavior of the CLR that violates the CLI
                        // and C# specifications, but we implement them because that is the
                        // behavior on 32-bit runtimes.
                        case (SpecialType.System_Int32, SpecialType.System_IntPtr):
                        case (SpecialType.System_Int32, SpecialType.System_UIntPtr):
                        case (SpecialType.System_UInt32, SpecialType.System_IntPtr):
                        case (SpecialType.System_UInt32, SpecialType.System_UIntPtr):
                        case (SpecialType.System_IntPtr, SpecialType.System_Int32):
                        case (SpecialType.System_IntPtr, SpecialType.System_UInt32):
                        case (SpecialType.System_UIntPtr, SpecialType.System_Int32):
                        case (SpecialType.System_UIntPtr, SpecialType.System_UInt32):

                        // The following support behavior of the CLR that violates the CLI
                        // and C# specifications, but we implement them because that is the
                        // behavior on 64-bit runtimes.
                        case (SpecialType.System_Int64, SpecialType.System_IntPtr):
                        case (SpecialType.System_Int64, SpecialType.System_UIntPtr):
                        case (SpecialType.System_UInt64, SpecialType.System_IntPtr):
                        case (SpecialType.System_UInt64, SpecialType.System_UIntPtr):
                        case (SpecialType.System_IntPtr, SpecialType.System_Int64):
                        case (SpecialType.System_IntPtr, SpecialType.System_UInt64):
                        case (SpecialType.System_UIntPtr, SpecialType.System_Int64):
                        case (SpecialType.System_UIntPtr, SpecialType.System_UInt64):
                            return true;

                        default:
                            (expressionType, patternType) = (e1, e2);
                            break;
                    }
                }

                return false;
            }
        }

        /// <summary>
        /// A representation of the entire decision dag and each of its states.
        /// </summary>
        private sealed class DecisionDag
        {
            /// <summary>
            /// The starting point for deciding which case matches.
            /// </summary>
            public readonly DagState RootNode;
            public DecisionDag(DagState rootNode)
            {
                this.RootNode = rootNode;
            }

            /// <summary>
            /// A successor function used to topologically sort the DagState set.
            /// </summary>
            private static ImmutableArray<DagState> Successor(DagState state)
            {

                if (state.TrueBranch != null && state.FalseBranch != null)
                {
                    return ImmutableArray.Create(state.TrueBranch, state.FalseBranch);
                }
                else if (state.TrueBranch != null)
                {
                    return ImmutableArray.Create(state.TrueBranch);
                }
                else if (state.FalseBranch != null)
                {
                    return ImmutableArray.Create(state.FalseBranch);
                }
                else
                {
                    return ImmutableArray<DagState>.Empty;
                }
            }

            public ImmutableArray<DagState> TopologicallySortedReachableStates()
            {
                // Now process the states in topological order, leaves first, and assign a BoundDecisionDag to each DagState.
                return TopologicalSort.IterativeSort<DagState>(SpecializedCollections.SingletonEnumerable<DagState>(this.RootNode), Successor);
            }

#if DEBUG
            /// <summary>
            /// Starting with `this` state, produce a human-readable description of the state tables.
            /// This is very useful for debugging and optimizing the dag state construction.
            /// </summary>
            internal string Dump()
            {
                var allStates = this.TopologicallySortedReachableStates();
                var stateIdentifierMap = PooledDictionary<DagState, int>.GetInstance();
                for (int i = 0; i < allStates.Length; i++)
                {
                    stateIdentifierMap.Add(allStates[i], i);
                }

                // NOTE that this numbering for temps does not work well for the invocation of Deconstruct, which produces
                // multiple values.  This would make them appear to be the same temp in the debug dump.
                int nextTempNumber = 0;
                PooledDictionary<BoundDagEvaluation, int> tempIdentifierMap = PooledDictionary<BoundDagEvaluation, int>.GetInstance();
                int tempIdentifier(BoundDagEvaluation? e)
                {
                    return (e == null) ? 0 : tempIdentifierMap.TryGetValue(e, out int value) ? value : tempIdentifierMap[e] = ++nextTempNumber;
                }

                string tempName(BoundDagTemp t)
                {
                    return $"t{tempIdentifier(t.Source)}";
                }

                var resultBuilder = PooledStringBuilder.GetInstance();
                var result = resultBuilder.Builder;

                foreach (DagState state in allStates)
                {
                    bool isFail = state.Cases.IsEmpty;
                    bool starred = isFail || state.Cases.First().RemainingTests is Tests.True;
                    result.Append($"{(starred ? "*" : "")}State " + stateIdentifierMap[state] + (isFail ? " FAIL" : ""));
                    var remainingValues = state.RemainingValues.Select(kvp => $"{tempName(kvp.Key)}:{kvp.Value}");
                    result.AppendLine($"{(remainingValues.Any() ? " REMAINING " + string.Join(" ", remainingValues) : "")}");

                    foreach (StateForCase cd in state.Cases)
                    {
                        result.AppendLine($"    {dumpStateForCase(cd)}");
                    }

                    if (state.SelectedTest != null)
                    {
                        result.AppendLine($"    Test: {dumpDagTest(state.SelectedTest)}");
                    }

                    if (state.TrueBranch != null)
                    {
                        result.AppendLine($"    TrueBranch: {stateIdentifierMap[state.TrueBranch]}");
                    }

                    if (state.FalseBranch != null)
                    {
                        result.AppendLine($"    FalseBranch: {stateIdentifierMap[state.FalseBranch]}");
                    }
                }

                stateIdentifierMap.Free();
                tempIdentifierMap.Free();
                return resultBuilder.ToStringAndFree();

                string dumpStateForCase(StateForCase cd)
                {
                    var instance = PooledStringBuilder.GetInstance();
                    StringBuilder builder = instance.Builder;
                    builder.Append($"{cd.Index}. [{cd.Syntax}] {(cd.RemainingTests is Tests.True ? "MATCH" : cd.RemainingTests.Dump(dumpDagTest))}");
                    var bindings = cd.Bindings.Select(bpb => $"{(bpb.VariableAccess is BoundLocal l ? l.LocalSymbol.Name : "<var>")}={tempName(bpb.TempContainingValue)}");
                    if (bindings.Any())
                    {
                        builder.Append(" BIND[");
                        builder.Append(string.Join("; ", bindings));
                        builder.Append("]");
                    }

                    if (cd.WhenClause is { })
                    {
                        builder.Append($" WHEN[{cd.WhenClause.Syntax}]");
                    }

                    return instance.ToStringAndFree();
                }

                string dumpDagTest(BoundDagTest d)
                {
                    switch (d)
                    {
                        case BoundDagTypeEvaluation a:
                            return $"t{tempIdentifier(a)}={a.Kind}(t{tempIdentifier(a)} as {a.Type})";
                        case BoundDagEvaluation e:
                            return $"t{tempIdentifier(e)}={e.Kind}(t{tempIdentifier(e)})";
                        case BoundDagTypeTest b:
                            return $"?{d.Kind}({tempName(d.Input)} is {b.Type})";
                        case BoundDagValueTest v:
                            return $"?{d.Kind}({tempName(d.Input)} == {v.Value})";
                        case BoundDagRelationalTest r:
                            var operatorName = r.Relation.Operator() switch
                            {
                                BinaryOperatorKind.LessThan => "<",
                                BinaryOperatorKind.LessThanOrEqual => "<=",
                                BinaryOperatorKind.GreaterThan => ">",
                                BinaryOperatorKind.GreaterThanOrEqual => ">=",
                                _ => "??"
                            };
                            return $"?{d.Kind}({tempName(d.Input)} {operatorName} {r.Value})";
                        default:
                            return $"?{d.Kind}({tempName(d.Input)})";
                    }
                }
            }
#endif
        }

        /// <summary>
        /// The state at a given node of the decision finite state automaton. This is used during computation of the state
        /// machine (<see cref="BoundDecisionDag"/>), and contains a representation of the meaning of the state. Because we always make
        /// forward progress when a test is evaluated (the state description is monotonically smaller at each edge), the
        /// graph of states is acyclic, which is why we call it a dag (directed acyclic graph).
        /// </summary>
        private sealed class DagState
        {
            /// <summary>
            /// For each dag temp of a type for which we track such things (the integral types, floating-point types, and bool),
            /// the possible values it can take on when control reaches this state.
            /// If this dictionary is mutated after <see cref="TrueBranch"/>, <see cref="FalseBranch"/>,
            /// and <see cref="Dag"/> are computed (for example to merge states), they must be cleared and recomputed,
            /// as the set of possible values can affect successor states.
            /// A <see cref="BoundDagTemp"/> absent from this dictionary means that all values of the type are possible.
            /// </summary>
            public ImmutableDictionary<BoundDagTemp, IValueSet> RemainingValues { get; private set; }

            /// <summary>
            /// The set of cases that may still match, and for each of them the set of tests that remain to be tested.
            /// </summary>
            public readonly ImmutableArray<StateForCase> Cases;

            public DagState(ImmutableArray<StateForCase> cases, ImmutableDictionary<BoundDagTemp, IValueSet> remainingValues)
            {
                this.Cases = cases;
                this.RemainingValues = remainingValues;
            }

            // If not a leaf node or a when clause, the test that will be taken at this node of the
            // decision automaton.
            public BoundDagTest? SelectedTest;

            // We only compute the dag states for the branches after we de-dup this DagState itself.
            // If all that remains is the `when` clauses, SelectedDecision is left `null` (we can
            // build the leaf node easily during translation) and the FalseBranch field is populated
            // with the successor on failure of the when clause (if one exists).
            public DagState? TrueBranch, FalseBranch;

            // After the entire graph of DagState objects is complete, we translate each into its Dag node.
            public BoundDecisionDagNode? Dag;

            /// <summary>
            /// Decide on what test to use at this node of the decision dag. This is the principal
            /// heuristic we can change to adjust the quality of the generated decision automaton.
            /// See https://www.cs.tufts.edu/~nr/cs257/archive/norman-ramsey/match.pdf for some ideas.
            /// </summary>
            internal BoundDagTest ComputeSelectedTest()
            {
                return Cases[0].RemainingTests.ComputeSelectedTest();
            }

            internal void UpdateRemainingValues(ImmutableDictionary<BoundDagTemp, IValueSet> newRemainingValues)
            {
                this.RemainingValues = newRemainingValues;
                this.SelectedTest = null;
                this.TrueBranch = null;
                this.FalseBranch = null;
            }
        }

        /// <summary>
        /// An equivalence relation between dag states used to dedup the states during dag construction.
        /// After dag construction is complete we treat a DagState as using object equality as equivalent
        /// states have been merged.
        /// </summary>
        private sealed class DagStateEquivalence : IEqualityComparer<DagState>
        {
            public static readonly DagStateEquivalence Instance = new DagStateEquivalence();

            private DagStateEquivalence() { }

            public bool Equals(DagState? x, DagState? y)
            {
                RoslynDebug.Assert(x is { });
                RoslynDebug.Assert(y is { });
                return x.Cases.SequenceEqual(y.Cases, (a, b) => a.Equals(b));
            }

            public int GetHashCode(DagState x)
            {
                return Hash.Combine(Hash.CombineValues(x.Cases), x.Cases.Length);
            }
        }

        /// <summary>
        /// As part of the description of a node of the decision automaton, we keep track of what tests
        /// remain to be done for each case.
        /// </summary>
        private sealed class StateForCase
        {
            /// <summary>
            /// A number that is distinct for each case and monotonically increasing from earlier to later cases.
            /// Since we always keep the cases in order, this is only used to assist with debugging (e.g.
            /// see DecisionDag.Dump()).
            /// </summary>
            public readonly int Index;
            public readonly SyntaxNode Syntax;
            public readonly Tests RemainingTests;
            public readonly ImmutableArray<BoundPatternBinding> Bindings;
            public readonly BoundExpression? WhenClause;
            public readonly LabelSymbol CaseLabel;
            public StateForCase(
                int Index,
                SyntaxNode Syntax,
                Tests RemainingTests,
                ImmutableArray<BoundPatternBinding> Bindings,
                BoundExpression? WhenClause,
                LabelSymbol CaseLabel)
            {
                this.Index = Index;
                this.Syntax = Syntax;
                this.RemainingTests = RemainingTests;
                this.Bindings = Bindings;
                this.WhenClause = WhenClause;
                this.CaseLabel = CaseLabel;
            }

            public override bool Equals(object? obj)
            {
                throw ExceptionUtilities.Unreachable;
            }

            public bool Equals(StateForCase other)
            {
                // We do not include Syntax, Bindings, WhereClause, or CaseLabel
                // because once the Index is the same, those must be the same too.
                return other != null &&
                    this.Index == other.Index &&
                    this.RemainingTests.Equals(other.RemainingTests);
            }

            public override int GetHashCode()
            {
                return Hash.Combine(RemainingTests.GetHashCode(), Index);
            }
        }

        /// <summary>
        /// A set of tests to be performed.  This is a discriminated union; see the options (nested types) for more details.
        /// </summary>
        private abstract class Tests
        {
            private Tests() { }

            /// <summary>
            /// Take the set of tests and split them into two, one for when the test has succeeded, and one for when the test has failed.
            /// </summary>
            public abstract void Filter(
                DecisionDagBuilder builder,
                BoundDagTest test,
                IValueSet? whenTrueValues,
                IValueSet? whenFalseValues,
                out Tests whenTrue,
                out Tests whenFalse,
                ref bool foundExplicitNullTest);
            public virtual BoundDagTest ComputeSelectedTest() => throw ExceptionUtilities.Unreachable;
            public virtual Tests RemoveEvaluation(BoundDagEvaluation e) => this;
            public abstract string Dump(Func<BoundDagTest, string> dump);

            /// <summary>
            /// No tests to be performed; the result is true (success).
            /// </summary>
            public sealed class True : Tests
            {
                public static readonly True Instance = new True();
                public override string Dump(Func<BoundDagTest, string> dump) => "TRUE";
                public override void Filter(
                    DecisionDagBuilder builder,
                    BoundDagTest test,
                    IValueSet? whenTrueValues,
                    IValueSet? whenFalseValues,
                    out Tests whenTrue,
                    out Tests whenFalse,
                    ref bool foundExplicitNullTest)
                {
                    whenTrue = whenFalse = this;
                }
            }

            /// <summary>
            /// No tests to be performed; the result is false (failure).
            /// </summary>
            public sealed class False : Tests
            {
                public static readonly False Instance = new False();
                public override string Dump(Func<BoundDagTest, string> dump) => "FALSE";
                public override void Filter(
                    DecisionDagBuilder builder,
                    BoundDagTest test,
                    IValueSet? whenTrueValues,
                    IValueSet? whenFalseValues,
                    out Tests whenTrue,
                    out Tests whenFalse,
                    ref bool foundExplicitNullTest)
                {
                    whenTrue = whenFalse = this;
                }
            }

            /// <summary>
            /// A single test to be performed, described by a <see cref="BoundDagTest"/>.
            /// Note that the test might be a <see cref="BoundDagEvaluation"/>, in which case it is deemed to have
            /// succeeded after being evaluated.
            /// </summary>
            public sealed class One : Tests
            {
                public readonly BoundDagTest Test;
                public One(BoundDagTest test) => this.Test = test;
                public void Deconstruct(out BoundDagTest Test) => Test = this.Test;
                public override void Filter(
                    DecisionDagBuilder builder,
                    BoundDagTest test,
                    IValueSet? whenTrueValues,
                    IValueSet? whenFalseValues,
                    out Tests whenTrue,
                    out Tests whenFalse,
                    ref bool foundExplicitNullTest)
                {
                    builder.CheckConsistentDecision(
                        test: test,
                        other: Test,
                        whenTrueValues: whenTrueValues,
                        whenFalseValues: whenFalseValues,
                        syntax: test.Syntax,
                        trueTestPermitsTrueOther: out bool trueDecisionPermitsTrueOther,
                        falseTestPermitsTrueOther: out bool falseDecisionPermitsTrueOther,
                        trueTestImpliesTrueOther: out bool trueDecisionImpliesTrueOther,
                        falseTestImpliesTrueOther: out bool falseDecisionImpliesTrueOther,
                        foundExplicitNullTest: ref foundExplicitNullTest);
                    whenTrue = trueDecisionImpliesTrueOther ? Tests.True.Instance : trueDecisionPermitsTrueOther ? this : (Tests)Tests.False.Instance;
                    whenFalse = falseDecisionImpliesTrueOther ? Tests.True.Instance : falseDecisionPermitsTrueOther ? this : (Tests)Tests.False.Instance;
                }
                public override BoundDagTest ComputeSelectedTest() => this.Test;
                public override Tests RemoveEvaluation(BoundDagEvaluation e) => e.Equals(Test) ? Tests.True.Instance : (Tests)this;
                public override string Dump(Func<BoundDagTest, string> dump) => dump(this.Test);
                public override bool Equals(object? obj)
                {
                    if (!(obj is One other))
                        return false;

                    return sameTest(this.Test, other.Test);

                    static bool sameTest(BoundDagTest x, BoundDagTest y)
                    {
                        if (x.Kind != y.Kind || x.Input != y.Input)
                        {
                            return false;
                        }

                        switch (x.Kind)
                        {
                            case BoundKind.DagTypeTest:
                                return ((BoundDagTypeTest)x).Type.Equals(((BoundDagTypeTest)y).Type, TypeCompareKind.AllIgnoreOptions);

                            case BoundKind.DagValueTest:
                                return ((BoundDagValueTest)x).Value == ((BoundDagValueTest)y).Value;

                            case BoundKind.DagExplicitNullTest:
                            case BoundKind.DagNonNullTest:
                                return true;

                            default:
                                // For an evaluation, we defer to its .Equals
                                return x.Equals(y);
                        }
                    }
                }
                public override int GetHashCode()
                {
                    return (int)this.Test.Kind;
                }
            }

            public sealed class Not : Tests
            {
                // Negation is pushed to the level of a single test by demorgan's laws
                public readonly Tests Negated;
                private Not(Tests negated) => Negated = negated;
                public static Tests Create(Tests negated) => negated switch
                {
                    Tests.True _ => Tests.False.Instance,
                    Tests.False _ => Tests.True.Instance,
                    Tests.Not n => n.Negated, // double negative
                    Tests.AndSequence a => new Not(a),
                    Tests.OrSequence a => Tests.AndSequence.Create(NegateSequenceElements(a.RemainingTests)), // use demorgan to prefer and sequences
                    Tests.One o => new Not(o),
                    _ => throw ExceptionUtilities.UnexpectedValue(negated),
                };
                private static ArrayBuilder<Tests> NegateSequenceElements(ImmutableArray<Tests> seq)
                {
                    var builder = ArrayBuilder<Tests>.GetInstance(seq.Length);
                    foreach (var t in seq)
                        builder.Add(Not.Create(t));

                    return builder;
                }
                public override Tests RemoveEvaluation(BoundDagEvaluation e) => Create(Negated.RemoveEvaluation(e));
                public override BoundDagTest ComputeSelectedTest() => Negated.ComputeSelectedTest();
                public override string Dump(Func<BoundDagTest, string> dump) => $"Not ({Negated.Dump(dump)})";
                public override void Filter(
                    DecisionDagBuilder builder,
                    BoundDagTest test,
                    IValueSet? whenTrueValues,
                    IValueSet? whenFalseValues,
                    out Tests whenTrue,
                    out Tests whenFalse,
                    ref bool foundExplicitNullTest)
                {
                    Negated.Filter(builder, test, whenTrueValues, whenFalseValues, out var whenTestTrue, out var whenTestFalse, ref foundExplicitNullTest);
                    whenTrue = Not.Create(whenTestTrue);
                    whenFalse = Not.Create(whenTestFalse);
                }
                public override bool Equals(object? obj) => obj is Not n && Negated.Equals(n.Negated);
                public override int GetHashCode() => Hash.Combine(Negated.GetHashCode(), typeof(Not).GetHashCode());
            }

            public abstract class SequenceTests : Tests
            {
                public readonly ImmutableArray<Tests> RemainingTests;
                protected SequenceTests(ImmutableArray<Tests> remainingTests)
                {
                    Debug.Assert(remainingTests.Length > 1);
                    this.RemainingTests = remainingTests;
                }
                public abstract Tests Update(ArrayBuilder<Tests> remainingTests);
                public override void Filter(
                    DecisionDagBuilder builder,
                    BoundDagTest test,
                    IValueSet? whenTrueValues,
                    IValueSet? whenFalseValues,
                    out Tests whenTrue,
                    out Tests whenFalse,
                    ref bool foundExplicitNullTest)
                {
                    var trueBuilder = ArrayBuilder<Tests>.GetInstance(RemainingTests.Length);
                    var falseBuilder = ArrayBuilder<Tests>.GetInstance(RemainingTests.Length);
                    foreach (var other in RemainingTests)
                    {
                        other.Filter(builder, test, whenTrueValues, whenFalseValues, out Tests oneTrue, out Tests oneFalse, ref foundExplicitNullTest);
                        trueBuilder.Add(oneTrue);
                        falseBuilder.Add(oneFalse);
                    }

                    whenTrue = Update(trueBuilder);
                    whenFalse = Update(falseBuilder);
                }
                public override Tests RemoveEvaluation(BoundDagEvaluation e)
                {
                    var builder = ArrayBuilder<Tests>.GetInstance(RemainingTests.Length);
                    foreach (var test in RemainingTests)
                        builder.Add(test.RemoveEvaluation(e));

                    return Update(builder);
                }
                public override bool Equals(object? obj) =>
                    obj is SequenceTests other && this.GetType() == other.GetType() && RemainingTests.SequenceEqual(other.RemainingTests);
                public override int GetHashCode()
                {
                    int length = this.RemainingTests.Length;
                    int value = Hash.Combine(length, this.GetType().GetHashCode());
                    value = Hash.Combine(Hash.CombineValues(this.RemainingTests), value);
                    return value;
                }
            }

            /// <summary>
            /// A sequence of tests that must be performed, each of which must succeed.
            /// The sequence is deemed to succeed if no element fails.
            /// </summary>
            public sealed class AndSequence : SequenceTests
            {
                private AndSequence(ImmutableArray<Tests> remainingTests) : base(remainingTests) { }
                public override Tests Update(ArrayBuilder<Tests> remainingTests) => Create(remainingTests);
                public static Tests Create(ArrayBuilder<Tests> remainingTests)
                {
                    for (int i = remainingTests.Count - 1; i >= 0; i--)
                    {
                        switch (remainingTests[i])
                        {
                            case True _:
                                remainingTests.RemoveAt(i);
                                break;
                            case False f:
                                return f;
                            case AndSequence seq:
                                var testsToInsert = seq.RemainingTests;
                                remainingTests.RemoveAt(i);
                                for (int j = 0, n = testsToInsert.Length; j < n; j++)
                                    remainingTests.Insert(i + j, testsToInsert[j]);
                                break;
                        }
                    }
                    var result = remainingTests.Count switch
                    {
                        0 => True.Instance,
                        1 => remainingTests[0],
                        _ => new AndSequence(remainingTests.ToImmutable()),
                    };
                    remainingTests.Free();
                    return result;
                }
                public override BoundDagTest ComputeSelectedTest()
                {
                    // Our simple heuristic is to perform the first test of the
                    // first possible matched case, with two exceptions.

                    if (RemainingTests[0] is One { Test: { Kind: BoundKind.DagNonNullTest } planA })
                    {
                        switch (RemainingTests[1])
                        {
                            // In the specific case of a null check following by a type test, we skip the
                            // null check and perform the type test directly.  That's because the type test
                            // has the side-effect of performing the null check for us.
                            case One { Test: { Kind: BoundKind.DagTypeTest } planB1 }:
                                return (planA.Input == planB1.Input) ? planB1 : planA;

                            // In the specific case of a null check following by a value test (which occurs for
                            // pattern matching a string constant pattern), we skip the
                            // null check and perform the value test directly.  That's because the value test
                            // has the side-effect of performing the null check for us.
                            case One { Test: { Kind: BoundKind.DagValueTest } planB2 }:
                                return (planA.Input == planB2.Input) ? planB2 : planA;
                        }
                    }

                    return RemainingTests[0].ComputeSelectedTest();
                }
                public override string Dump(Func<BoundDagTest, string> dump)
                {
                    return $"AND({string.Join(", ", RemainingTests.Select(t => t.Dump(dump)))})";
                }
            }

            /// <summary>
            /// A sequence of tests that must be performed, any of which must succeed.
            /// The sequence is deemed to succeed if some element succeeds.
            /// </summary>
            public sealed class OrSequence : SequenceTests
            {
                private OrSequence(ImmutableArray<Tests> remainingTests) : base(remainingTests) { }
                public override BoundDagTest ComputeSelectedTest() => this.RemainingTests[0].ComputeSelectedTest();
                public override Tests Update(ArrayBuilder<Tests> remainingTests) => Create(remainingTests);
                public static Tests Create(ArrayBuilder<Tests> remainingTests)
                {
                    for (int i = remainingTests.Count - 1; i >= 0; i--)
                    {
                        switch (remainingTests[i])
                        {
                            case False _:
                                remainingTests.RemoveAt(i);
                                break;
                            case True t:
                                return t;
                            case OrSequence seq:
                                remainingTests.RemoveAt(i);
                                var testsToInsert = seq.RemainingTests;
                                for (int j = 0, n = testsToInsert.Length; j < n; j++)
                                    remainingTests.Insert(i + j, testsToInsert[j]);
                                break;
                        }
                    }
                    var result = remainingTests.Count switch
                    {
                        0 => False.Instance,
                        1 => remainingTests[0],
                        _ => new OrSequence(remainingTests.ToImmutable()),
                    };
                    remainingTests.Free();
                    return result;
                }
                public override string Dump(Func<BoundDagTest, string> dump)
                {
                    return $"OR({string.Join(", ", RemainingTests.Select(t => t.Dump(dump)))})";
                }
            }
        }
    }
}<|MERGE_RESOLUTION|>--- conflicted
+++ resolved
@@ -302,26 +302,16 @@
             tests.Add(new Tests.One(valueAsITupleEvaluation));
             var valueAsITuple = new BoundDagTemp(syntax, iTupleType, valueAsITupleEvaluation);
 
-<<<<<<< HEAD
-            var lengthEvaluation = new BoundDagPropertyEvaluation(syntax, getLengthProperty, valueAsITuple);
+            var lengthEvaluation = new BoundDagPropertyEvaluation(syntax, getLengthProperty, OriginalInput(valueAsITuple, getLengthProperty));
             tests.Add(new Tests.One(lengthEvaluation));
-=======
-            var lengthEvaluation = new BoundDagPropertyEvaluation(syntax, getLengthProperty, OriginalInput(valueAsITuple, getLengthProperty));
-            tests.Add(lengthEvaluation);
->>>>>>> 646456e7
             var lengthTemp = new BoundDagTemp(syntax, this._compilation.GetSpecialType(SpecialType.System_Int32), lengthEvaluation);
             tests.Add(new Tests.One(new BoundDagValueTest(syntax, ConstantValue.Create(patternLength), lengthTemp)));
 
             var getItemPropertyInput = OriginalInput(valueAsITuple, getItemProperty);
             for (int i = 0; i < patternLength; i++)
             {
-<<<<<<< HEAD
-                var indexEvaluation = new BoundDagIndexEvaluation(syntax, getItemProperty, i, valueAsITuple);
+                var indexEvaluation = new BoundDagIndexEvaluation(syntax, getItemProperty, i, getItemPropertyInput);
                 tests.Add(new Tests.One(indexEvaluation));
-=======
-                var indexEvaluation = new BoundDagIndexEvaluation(syntax, getItemProperty, i, getItemPropertyInput);
-                tests.Add(indexEvaluation);
->>>>>>> 646456e7
                 var indexTemp = new BoundDagTemp(syntax, objectType, indexEvaluation);
                 tests.Add(MakeTestsAndBindings(indexTemp, pattern.Subpatterns[i].Pattern, bindings));
             }
@@ -329,9 +319,6 @@
             return Tests.AndSequence.Create(tests);
         }
 
-<<<<<<< HEAD
-        private Tests MakeTestsAndBindingsForDeclarationPattern(
-=======
         /// <summary>
         /// Get the earliest input of which the symbol is a member.
         /// A BoundDagTypeEvaluation doesn't change the underlying object being pointed to.
@@ -350,12 +337,11 @@
 
         bool IsDerivedType(TypeSymbol possibleDerived, TypeSymbol possibleBase)
         {
-            HashSet<DiagnosticInfo> useSiteDiagnostics = null;
+            HashSet<DiagnosticInfo>? useSiteDiagnostics = null;
             return this._conversions.HasIdentityOrImplicitReferenceConversion(possibleDerived, possibleBase, ref useSiteDiagnostics);
         }
 
-        private void MakeTestsAndBindings(
->>>>>>> 646456e7
+        private Tests MakeTestsAndBindingsForDeclarationPattern(
             BoundDagTemp input,
             BoundDeclarationPattern declaration,
             ArrayBuilder<BoundPatternBinding> bindings)
@@ -469,13 +455,8 @@
                 if (recursive.DeconstructMethod != null)
                 {
                     MethodSymbol method = recursive.DeconstructMethod;
-<<<<<<< HEAD
-                    var evaluation = new BoundDagDeconstructEvaluation(recursive.Syntax, method, input);
+                    var evaluation = new BoundDagDeconstructEvaluation(recursive.Syntax, method, OriginalInput(input, method));
                     tests.Add(new Tests.One(evaluation));
-=======
-                    var evaluation = new BoundDagDeconstructEvaluation(recursive.Syntax, method, OriginalInput(input, method));
-                    tests.Add(evaluation);
->>>>>>> 646456e7
                     int extensionExtra = method.IsStatic ? 1 : 0;
                     int count = Math.Min(method.ParameterCount - extensionExtra, recursive.Deconstruction.Length);
                     for (int i = 0; i < count; i++)
@@ -504,13 +485,8 @@
                         BoundPattern pattern = recursive.Deconstruction[i].Pattern;
                         SyntaxNode syntax = pattern.Syntax;
                         FieldSymbol field = elements[i];
-<<<<<<< HEAD
-                        var evaluation = new BoundDagFieldEvaluation(syntax, field, input); // fetch the ItemN field
+                        var evaluation = new BoundDagFieldEvaluation(syntax, field, OriginalInput(input, field)); // fetch the ItemN field
                         tests.Add(new Tests.One(evaluation));
-=======
-                        var evaluation = new BoundDagFieldEvaluation(syntax, field, OriginalInput(input, field)); // fetch the ItemN field
-                        tests.Add(evaluation);
->>>>>>> 646456e7
                         var output = new BoundDagTemp(syntax, field.Type, evaluation);
                         tests.Add(MakeTestsAndBindings(output, pattern, bindings));
                     }
