﻿// Licensed to the .NET Foundation under one or more agreements.
// The .NET Foundation licenses this file to you under the MIT license.
// See the LICENSE file in the project root for more information.

using System.Collections.Generic;
using System.Linq;
using System.Threading;
using System.Threading.Tasks;
using Microsoft.CodeAnalysis.CodeActions;
using Microsoft.CodeAnalysis.CodeGeneration;
using Microsoft.CodeAnalysis.Editing;
using Microsoft.CodeAnalysis.Shared.Extensions;

namespace Microsoft.CodeAnalysis.GenerateMember.GenerateDefaultConstructors
{
    internal abstract partial class AbstractGenerateDefaultConstructorsService<TService>
    {
        private abstract class AbstractCodeAction : CodeAction
        {
            private readonly IList<IMethodSymbol> _constructors;
            private readonly Document _document;
            private readonly State _state;
            private readonly string _title;

            protected AbstractCodeAction(
                Document document,
                State state,
                IList<IMethodSymbol> constructors,
                string title)
            {
                _document = document;
                _state = state;
                _constructors = constructors;
                _title = title;
            }

            public override string Title => _title;

            protected override async Task<Document> GetChangedDocumentAsync(CancellationToken cancellationToken)
            {
                var result = await CodeGenerator.AddMemberDeclarationsAsync(
                    _document.Project.Solution,
                    _state.ClassType,
                    _constructors.Select(CreateConstructorDefinition),
                    cancellationToken: cancellationToken).ConfigureAwait(false);

                return result;
            }

            private IMethodSymbol CreateConstructorDefinition(
                IMethodSymbol baseConstructor)
            {
                var syntaxFactory = _document.GetLanguageService<SyntaxGenerator>();
                var baseConstructorArguments = baseConstructor.Parameters.Length != 0
                    ? syntaxFactory.CreateArguments(baseConstructor.Parameters)
                    : default;

                var classType = _state.ClassType;
<<<<<<< HEAD

                // If our base is abstract, and we are not, then (since we likely want to be
                // instantiated) we make our constructor public by default.
                //
                // If our base constructor is public, and we're abstract, we switch to being
                // protected as that's a more natural default for constructors in abstract classes.
                //
                // in all other cases, we just keep our construct in line with our base class.

                var accessibility = baseConstructor.ContainingType.IsAbstractClass() && !classType.IsAbstractClass()
                    ? Accessibility.Public
                    : baseConstructor.DeclaredAccessibility == Accessibility.Public && classType.IsAbstractClass()
                        ? Accessibility.Protected
                        : baseConstructor.DeclaredAccessibility;
=======
                var accessibility = DetermineAccessibility(baseConstructor, classType);
>>>>>>> 4efbe40d
                return CodeGenerationSymbolFactory.CreateConstructorSymbol(
                    attributes: default,
                    accessibility: accessibility,
                    modifiers: new DeclarationModifiers(),
                    typeName: classType.Name,
                    parameters: baseConstructor.Parameters,
                    statements: default,
                    baseConstructorArguments: baseConstructorArguments);
            }

            private static Accessibility DetermineAccessibility(IMethodSymbol baseConstructor, INamedTypeSymbol classType)
            {
                if (baseConstructor.ContainingType.IsAbstractClass() && !classType.IsAbstractClass())
                    return Accessibility.Public;

                if (classType.IsSealed)
                {
                    // remove protected as it makes no sense in a sealed type.
                    switch (baseConstructor.DeclaredAccessibility)
                    {
                        case Accessibility.Protected:
                            return Accessibility.Public;
                        case Accessibility.ProtectedAndInternal:
                        case Accessibility.ProtectedOrInternal:
                            return Accessibility.Internal;
                    }
                }

                // Defer to whatever the base constructor was declared as.
                return baseConstructor.DeclaredAccessibility;
            }
        }
    }
}<|MERGE_RESOLUTION|>--- conflicted
+++ resolved
@@ -56,24 +56,8 @@
                     : default;
 
                 var classType = _state.ClassType;
-<<<<<<< HEAD
 
-                // If our base is abstract, and we are not, then (since we likely want to be
-                // instantiated) we make our constructor public by default.
-                //
-                // If our base constructor is public, and we're abstract, we switch to being
-                // protected as that's a more natural default for constructors in abstract classes.
-                //
-                // in all other cases, we just keep our construct in line with our base class.
-
-                var accessibility = baseConstructor.ContainingType.IsAbstractClass() && !classType.IsAbstractClass()
-                    ? Accessibility.Public
-                    : baseConstructor.DeclaredAccessibility == Accessibility.Public && classType.IsAbstractClass()
-                        ? Accessibility.Protected
-                        : baseConstructor.DeclaredAccessibility;
-=======
                 var accessibility = DetermineAccessibility(baseConstructor, classType);
->>>>>>> 4efbe40d
                 return CodeGenerationSymbolFactory.CreateConstructorSymbol(
                     attributes: default,
                     accessibility: accessibility,
@@ -86,8 +70,15 @@
 
             private static Accessibility DetermineAccessibility(IMethodSymbol baseConstructor, INamedTypeSymbol classType)
             {
+                // If our base is abstract, and we are not, then (since we likely want to be
+                // instantiated) we make our constructor public by default.
                 if (baseConstructor.ContainingType.IsAbstractClass() && !classType.IsAbstractClass())
                     return Accessibility.Public;
+
+                // If our base constructor is public, and we're abstract, we switch to being
+                // protected as that's a more natural default for constructors in abstract classes.
+                if (classType.IsAbstractClass() && baseConstructor.DeclaredAccessibility == Accessibility.Public)
+                    return Accessibility.Protected;
 
                 if (classType.IsSealed)
                 {
