﻿// Copyright (c) Microsoft.  All Rights Reserved.  Licensed under the Apache License, Version 2.0.  See License.txt in the project root for license information.

using System.Collections.Immutable;
using System.Diagnostics;
using Microsoft.CodeAnalysis.CSharp.Syntax;
using Roslyn.Utilities;

namespace Microsoft.CodeAnalysis.CSharp.Symbols
{
    internal sealed class SourceDestructorSymbol : SourceMethodSymbol
    {
<<<<<<< HEAD
        private TypeSymbolWithAnnotations _lazyReturnType;
=======
        private TypeSymbol _lazyReturnType;
        private readonly bool _isExpressionBodied;
>>>>>>> 2355a7be

        internal SourceDestructorSymbol(
            SourceMemberContainerTypeSymbol containingType,
            DestructorDeclarationSyntax syntax,
            DiagnosticBag diagnostics) :
            base(containingType, syntax.GetReference(), syntax.Body?.GetReference() ?? syntax.ExpressionBody?.GetReference() , syntax.Identifier.GetLocation())
        {
            const MethodKind methodKind = MethodKind.Destructor;
            Location location = this.Locations[0];

            bool modifierErrors;
            var declarationModifiers = MakeModifiers(syntax.Modifiers, location, diagnostics, out modifierErrors);
            this.MakeFlags(methodKind, declarationModifiers, returnsVoid: true, isExtensionMethod: false);

            if (syntax.Identifier.ValueText != containingType.Name)
            {
                diagnostics.Add(ErrorCode.ERR_BadDestructorName, syntax.Identifier.GetLocation());
            }

            bool hasBlockBody = syntax.Body != null;
            _isExpressionBodied = !hasBlockBody && syntax.ExpressionBody != null;

            if (hasBlockBody || _isExpressionBodied)
            {
                if (IsExtern)
                {
                    diagnostics.Add(ErrorCode.ERR_ExternHasBody, location, this);
                }
            }

            if (!modifierErrors && bodySyntaxReferenceOpt == null && !IsExtern)
            {
                diagnostics.Add(ErrorCode.ERR_ConcreteMissingBody, location, this);
            }

            Debug.Assert(syntax.ParameterList.Parameters.Count == 0);

            if (containingType.IsStatic)
            {
                diagnostics.Add(ErrorCode.ERR_DestructorInStaticClass, location, this);
            }
            else if (!containingType.IsReferenceType)
            {
                diagnostics.Add(ErrorCode.ERR_OnlyClassesCanContainDestructors, location, this);
            }

            CheckForBlockAndExpressionBody(
                syntax.Body, syntax.ExpressionBody, syntax, diagnostics);
        }

        protected override void MethodChecks(DiagnosticBag diagnostics)
        {
            var syntax = GetSyntax();
<<<<<<< HEAD
            var bodyBinder = this.DeclaringCompilation.GetBinder(syntaxReferenceOpt);
            _lazyReturnType = TypeSymbolWithAnnotations.Create(bodyBinder.GetSpecialType(SpecialType.System_Void, diagnostics, syntax));
=======
            var bodyBinder = this.DeclaringCompilation.GetBinderFactory(syntaxReferenceOpt.SyntaxTree).GetBinder(syntax, syntax, this);
            _lazyReturnType = bodyBinder.GetSpecialType(SpecialType.System_Void, diagnostics, syntax);
>>>>>>> 2355a7be
        }

        internal DestructorDeclarationSyntax GetSyntax()
        {
            Debug.Assert(syntaxReferenceOpt != null);
            return (DestructorDeclarationSyntax)syntaxReferenceOpt.GetSyntax();
        }

        public override bool IsVararg
        {
            get { return false; }
        }

        internal override int ParameterCount
        {
            get { return 0; }
        }

        public override ImmutableArray<ParameterSymbol> Parameters
        {
            get { return ImmutableArray<ParameterSymbol>.Empty; }
        }

        public override ImmutableArray<TypeParameterSymbol> TypeParameters
        {
            get { return ImmutableArray<TypeParameterSymbol>.Empty; }
        }

        internal override RefKind RefKind
        {
            get { return RefKind.None; }
        }

        public override TypeSymbolWithAnnotations ReturnType
        {
            get
            {
                LazyMethodChecks();
                return _lazyReturnType;
            }
        }

        private DeclarationModifiers MakeModifiers(SyntaxTokenList modifiers, Location location, DiagnosticBag diagnostics, out bool modifierErrors)
        {
            // Check that the set of modifiers is allowed
            const DeclarationModifiers allowedModifiers = DeclarationModifiers.Extern | DeclarationModifiers.Unsafe;
            var mods = ModifierUtils.MakeAndCheckNontypeMemberModifiers(modifiers, DeclarationModifiers.None, allowedModifiers, location, diagnostics, out modifierErrors);

            this.CheckUnsafeModifier(mods, diagnostics);

            mods = (mods & ~DeclarationModifiers.AccessibilityMask) | DeclarationModifiers.Protected; // we mark destructors protected in the symbol table

            return mods;
        }

        public override string Name
        {
            get { return WellKnownMemberNames.DestructorName; }
        }

        internal override bool IsExpressionBodied
        {
            get
            {
                return _isExpressionBodied;
            }
        }

        internal override OneOrMany<SyntaxList<AttributeListSyntax>> GetAttributeDeclarations()
        {
            // destructors can't have return type attributes
            return OneOrMany.Create(this.GetSyntax().AttributeLists);
        }

        internal override OneOrMany<SyntaxList<AttributeListSyntax>> GetReturnTypeAttributeDeclarations()
        {
            // destructors can't have return type attributes
            return OneOrMany.Create(default(SyntaxList<AttributeListSyntax>));
        }

        internal sealed override bool IsMetadataVirtual(bool ignoreInterfaceImplementationChanges = false)
        {
            return true;
        }

        internal override bool IsMetadataFinal
        {
            get
            {
                return false;
            }
        }

        internal sealed override bool IsMetadataNewSlot(bool ignoreInterfaceImplementationChanges = false)
        {
            return (object)this.ContainingType.BaseTypeNoUseSiteDiagnostics == null;
        }

        internal override bool GenerateDebugInfo
        {
            get { return true; }
        }
    }
}<|MERGE_RESOLUTION|>--- conflicted
+++ resolved
@@ -9,12 +9,8 @@
 {
     internal sealed class SourceDestructorSymbol : SourceMethodSymbol
     {
-<<<<<<< HEAD
         private TypeSymbolWithAnnotations _lazyReturnType;
-=======
-        private TypeSymbol _lazyReturnType;
         private readonly bool _isExpressionBodied;
->>>>>>> 2355a7be
 
         internal SourceDestructorSymbol(
             SourceMemberContainerTypeSymbol containingType,
@@ -68,13 +64,8 @@
         protected override void MethodChecks(DiagnosticBag diagnostics)
         {
             var syntax = GetSyntax();
-<<<<<<< HEAD
-            var bodyBinder = this.DeclaringCompilation.GetBinder(syntaxReferenceOpt);
+            var bodyBinder = this.DeclaringCompilation.GetBinderFactory(syntaxReferenceOpt.SyntaxTree).GetBinder(syntax, syntax, this);
             _lazyReturnType = TypeSymbolWithAnnotations.Create(bodyBinder.GetSpecialType(SpecialType.System_Void, diagnostics, syntax));
-=======
-            var bodyBinder = this.DeclaringCompilation.GetBinderFactory(syntaxReferenceOpt.SyntaxTree).GetBinder(syntax, syntax, this);
-            _lazyReturnType = bodyBinder.GetSpecialType(SpecialType.System_Void, diagnostics, syntax);
->>>>>>> 2355a7be
         }
 
         internal DestructorDeclarationSyntax GetSyntax()
