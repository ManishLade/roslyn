﻿' Copyright (c) Microsoft.  All Rights Reserved.  Licensed under the Apache License, Version 2.0.  See License.txt in the project root for license information.

Imports Microsoft.CodeAnalysis
Imports Microsoft.CodeAnalysis.Editing
Imports Microsoft.CodeAnalysis.Editor.Shared.Options
Imports Microsoft.CodeAnalysis.EmbeddedLanguages.RegularExpressions
Imports Microsoft.CodeAnalysis.ExtractMethod
Imports Microsoft.CodeAnalysis.Fading
Imports Microsoft.CodeAnalysis.ImplementType
Imports Microsoft.CodeAnalysis.Json
Imports Microsoft.CodeAnalysis.RegularExpressions
Imports Microsoft.CodeAnalysis.Remote
Imports Microsoft.CodeAnalysis.Structure
Imports Microsoft.CodeAnalysis.SymbolSearch
Imports Microsoft.CodeAnalysis.ValidateFormatString
Imports Microsoft.VisualStudio.LanguageServices.Implementation

Namespace Microsoft.VisualStudio.LanguageServices.VisualBasic.Options
    Friend Class AdvancedOptionPageControl
        Public Sub New(serviceProvider As IServiceProvider)
            MyBase.New(serviceProvider)

            InitializeComponent()

            BindToFullSolutionAnalysisOption(Enable_full_solution_analysis, LanguageNames.VisualBasic)
            BindToOption(Perform_editor_feature_analysis_in_external_process, RemoteFeatureOptions.OutOfProcessAllowed)

            BindToOption(PlaceSystemNamespaceFirst, GenerationOptions.PlaceSystemNamespaceFirst, LanguageNames.VisualBasic)
            BindToOption(SeparateImportGroups, GenerationOptions.SeparateImportDirectiveGroups, LanguageNames.VisualBasic)
            BindToOption(SuggestForTypesInReferenceAssemblies, SymbolSearchOptions.SuggestForTypesInReferenceAssemblies, LanguageNames.VisualBasic)
            BindToOption(SuggestForTypesInNuGetPackages, SymbolSearchOptions.SuggestForTypesInNuGetPackages, LanguageNames.VisualBasic)

            BindToOption(EnableOutlining, FeatureOnOffOptions.Outlining, LanguageNames.VisualBasic)
            BindToOption(Show_outlining_for_declaration_level_constructs, BlockStructureOptions.ShowOutliningForDeclarationLevelConstructs, LanguageNames.VisualBasic)
            BindToOption(Show_outlining_for_code_level_constructs, BlockStructureOptions.ShowOutliningForCodeLevelConstructs, LanguageNames.VisualBasic)
            BindToOption(Show_outlining_for_comments_and_preprocessor_regions, BlockStructureOptions.ShowOutliningForCommentsAndPreprocessorRegions, LanguageNames.VisualBasic)
            BindToOption(Collapse_regions_when_collapsing_to_definitions, BlockStructureOptions.CollapseRegionsWhenCollapsingToDefinitions, LanguageNames.VisualBasic)

            BindToOption(Fade_out_unused_imports, FadingOptions.FadeOutUnusedImports, LanguageNames.VisualBasic)

            BindToOption(Show_guides_for_declaration_level_constructs, BlockStructureOptions.ShowBlockStructureGuidesForDeclarationLevelConstructs, LanguageNames.VisualBasic)
            BindToOption(Show_guides_for_code_level_constructs, BlockStructureOptions.ShowBlockStructureGuidesForCodeLevelConstructs, LanguageNames.VisualBasic)

            BindToOption(EnableEndConstruct, FeatureOnOffOptions.EndConstruct, LanguageNames.VisualBasic)
            BindToOption(EnableLineCommit, FeatureOnOffOptions.PrettyListing, LanguageNames.VisualBasic)
            BindToOption(AutomaticInsertionOfInterfaceAndMustOverrideMembers, FeatureOnOffOptions.AutomaticInsertionOfAbstractOrInterfaceMembers, LanguageNames.VisualBasic)
            BindToOption(DisplayLineSeparators, FeatureOnOffOptions.LineSeparator, LanguageNames.VisualBasic)
            BindToOption(EnableHighlightReferences, FeatureOnOffOptions.ReferenceHighlighting, LanguageNames.VisualBasic)
            BindToOption(EnableHighlightKeywords, FeatureOnOffOptions.KeywordHighlighting, LanguageNames.VisualBasic)
            BindToOption(RenameTrackingPreview, FeatureOnOffOptions.RenameTrackingPreview, LanguageNames.VisualBasic)
            BindToOption(GenerateXmlDocCommentsForTripleApostrophes, FeatureOnOffOptions.AutoXmlDocCommentGeneration, LanguageNames.VisualBasic)
            BindToOption(NavigateToObjectBrowser, VisualStudioNavigationOptions.NavigateToObjectBrowser, LanguageNames.VisualBasic)

            BindToOption(DontPutOutOrRefOnStruct, ExtractMethodOptions.DontPutOutOrRefOnStruct, LanguageNames.VisualBasic)
            BindToOption(AllowMovingDeclaration, ExtractMethodOptions.AllowMovingDeclaration, LanguageNames.VisualBasic)

            BindToOption(with_other_members_of_the_same_kind, ImplementTypeOptions.InsertionBehavior, ImplementTypeInsertionBehavior.WithOtherMembersOfTheSameKind, LanguageNames.VisualBasic)
            BindToOption(at_the_end, ImplementTypeOptions.InsertionBehavior, ImplementTypeInsertionBehavior.AtTheEnd, LanguageNames.VisualBasic)

            BindToOption(prefer_throwing_properties, ImplementTypeOptions.PropertyGenerationBehavior, ImplementTypePropertyGenerationBehavior.PreferThrowingProperties, LanguageNames.VisualBasic)
            BindToOption(prefer_auto_properties, ImplementTypeOptions.PropertyGenerationBehavior, ImplementTypePropertyGenerationBehavior.PreferAutoProperties, LanguageNames.VisualBasic)

            BindToOption(Report_invalid_placeholders_in_string_dot_format_calls, ValidateFormatStringOption.ReportInvalidPlaceholdersInStringDotFormatCalls, LanguageNames.VisualBasic)

            BindToOption(Colorize_regular_expressions, RegularExpressionsOptions.ColorizeRegexPatterns, LanguageNames.VisualBasic)
            BindToOption(Report_invalid_regular_expressions, RegularExpressionsOptions.ReportInvalidRegexPatterns, LanguageNames.VisualBasic)
<<<<<<< HEAD
            BindToOption(Highlight_related_regex_components_under_cursor, RegularExpressionsOptions.HighlightRelatedRegexComponentsUnderCursor, LanguageNames.VisualBasic)

            BindToOption(Detect_and_offer_editor_features_for_likely_JSON_strings, JsonOptions.DetectAndOfferEditorFeaturesForProbableJsonStrings, LanguageNames.VisualBasic)
            BindToOption(Colorize_JSON_strings, JsonOptions.ColorizeJsonPatterns, LanguageNames.VisualBasic)
            BindToOption(Report_invalid_JSON_strings, JsonOptions.ReportInvalidJsonPatterns, LanguageNames.VisualBasic)
            BindToOption(Highlight_related_JSON_components_under_cursor, JsonOptions.HighlightRelatedJsonComponentsUnderCursor, LanguageNames.VisualBasic)
=======
            BindToOption(Highlight_related_components_under_cursor, RegularExpressionsOptions.HighlightRelatedRegexComponentsUnderCursor, LanguageNames.VisualBasic)
>>>>>>> 158dd2b5
        End Sub
    End Class
End Namespace<|MERGE_RESOLUTION|>--- conflicted
+++ resolved
@@ -8,7 +8,6 @@
 Imports Microsoft.CodeAnalysis.Fading
 Imports Microsoft.CodeAnalysis.ImplementType
 Imports Microsoft.CodeAnalysis.Json
-Imports Microsoft.CodeAnalysis.RegularExpressions
 Imports Microsoft.CodeAnalysis.Remote
 Imports Microsoft.CodeAnalysis.Structure
 Imports Microsoft.CodeAnalysis.SymbolSearch
@@ -64,16 +63,12 @@
 
             BindToOption(Colorize_regular_expressions, RegularExpressionsOptions.ColorizeRegexPatterns, LanguageNames.VisualBasic)
             BindToOption(Report_invalid_regular_expressions, RegularExpressionsOptions.ReportInvalidRegexPatterns, LanguageNames.VisualBasic)
-<<<<<<< HEAD
             BindToOption(Highlight_related_regex_components_under_cursor, RegularExpressionsOptions.HighlightRelatedRegexComponentsUnderCursor, LanguageNames.VisualBasic)
 
             BindToOption(Detect_and_offer_editor_features_for_likely_JSON_strings, JsonOptions.DetectAndOfferEditorFeaturesForProbableJsonStrings, LanguageNames.VisualBasic)
             BindToOption(Colorize_JSON_strings, JsonOptions.ColorizeJsonPatterns, LanguageNames.VisualBasic)
             BindToOption(Report_invalid_JSON_strings, JsonOptions.ReportInvalidJsonPatterns, LanguageNames.VisualBasic)
             BindToOption(Highlight_related_JSON_components_under_cursor, JsonOptions.HighlightRelatedJsonComponentsUnderCursor, LanguageNames.VisualBasic)
-=======
-            BindToOption(Highlight_related_components_under_cursor, RegularExpressionsOptions.HighlightRelatedRegexComponentsUnderCursor, LanguageNames.VisualBasic)
->>>>>>> 158dd2b5
         End Sub
     End Class
 End Namespace