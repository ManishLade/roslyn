--- conflicted
+++ resolved
@@ -108,13 +108,8 @@
             }
         }
 
-<<<<<<< HEAD
-        public abstract bool CanNavigateTo();
-        public abstract bool TryNavigateTo(bool isPreview);
-=======
         public abstract bool CanNavigateTo(Workspace workspace);
-        public abstract bool TryNavigateTo(Workspace workspace);
->>>>>>> cbc9bf98
+        public abstract bool TryNavigateTo(Workspace workspace, bool isPreview);
 
         public static DefinitionItem Create(
             ImmutableArray<string> tags,
