// Copyright (c) Microsoft.  All Rights Reserved.  Licensed under the Apache License, Version 2.0.  See License.txt in the project root for license information.

using System;
using System.Collections.ObjectModel;
using System.Collections.Generic;
using System.Linq;
using System.Runtime.ExceptionServices;
using Microsoft.CodeAnalysis.Collections;
using Microsoft.VisualStudio.Debugger;
using Microsoft.VisualStudio.Debugger.Clr;
using Microsoft.VisualStudio.Debugger.Evaluation;
using Microsoft.VisualStudio.Debugger.Evaluation.ClrCompilation;
using Xunit;

namespace Microsoft.CodeAnalysis.ExpressionEvaluator
{
    public abstract class ResultProviderTestBase
    {
<<<<<<< HEAD
        protected static readonly string DynamicDebugViewEmptyMessage;

        static ResultProviderTestBase()
=======
        private readonly IDkmClrFormatter _formatter;
        private readonly IDkmClrResultProvider _resultProvider;

        internal readonly DkmInspectionContext DefaultInspectionContext;

        internal static string GetDynamicDebugViewEmptyMessage()
>>>>>>> 5043818f
        {
            // Value should not be cached since it depends on the current CultureInfo.
            var exceptionType = typeof(Microsoft.CSharp.RuntimeBinder.RuntimeBinderException).Assembly.GetType(
                "Microsoft.CSharp.RuntimeBinder.DynamicMetaObjectProviderDebugView+DynamicDebugViewEmptyException");
            var emptyProperty = exceptionType.GetProperty("Empty");
<<<<<<< HEAD
            DynamicDebugViewEmptyMessage = (string)emptyProperty.GetValue(exceptionType.Instantiate());
=======
            return (string)emptyProperty.GetValue(exceptionType.Instantiate());
        }

        protected ResultProviderTestBase(ResultProvider resultProvider, DkmInspectionContext defaultInspectionContext)
        {
            _formatter = resultProvider.Formatter;
            _resultProvider = resultProvider;
            this.DefaultInspectionContext = defaultInspectionContext;
>>>>>>> 5043818f

            // We never want to swallow Exceptions (generate a non-fatal Watson) when running tests.
            ExpressionEvaluatorFatalError.IsFailFastEnabled = true;
        }

        private readonly DkmInspectionSession _inspectionSession;

        internal readonly DkmInspectionContext DefaultInspectionContext;

        internal ResultProviderTestBase(DkmInspectionSession inspectionSession, DkmInspectionContext defaultInspectionContext)
        {
            _inspectionSession = inspectionSession;
            DefaultInspectionContext = defaultInspectionContext;
        }

        internal DkmClrValue CreateDkmClrValue(
            object value,
            Type type = null,
            string alias = null,
            DkmEvaluationResultFlags evalFlags = DkmEvaluationResultFlags.None,
            DkmClrValueFlags valueFlags = DkmClrValueFlags.None)
        {
            if (type == null)
            {
                type = value.GetType();
            }
            return new DkmClrValue(
                value,
                DkmClrValue.GetHostObjectValue((TypeImpl)type, value),
                new DkmClrType((TypeImpl)type),
                alias,
                evalFlags,
                valueFlags);
        }

        internal DkmClrValue CreateDkmClrValue(
            object value,
            DkmClrType type,
            string alias = null,
            DkmEvaluationResultFlags evalFlags = DkmEvaluationResultFlags.None,
            DkmClrValueFlags valueFlags = DkmClrValueFlags.None,
            ulong nativeComPointer = 0)
        {
            return new DkmClrValue(
                value,
                DkmClrValue.GetHostObjectValue(type.GetLmrType(), value),
                type,
                alias,
                evalFlags,
                valueFlags,
                nativeComPointer: nativeComPointer);
        }

        internal DkmClrValue CreateErrorValue(
            DkmClrType type,
            string message)
        {
            return new DkmClrValue(
                value: null,
                hostObjectValue: message,
                type: type,
                alias: null,
                evalFlags: DkmEvaluationResultFlags.None,
                valueFlags: DkmClrValueFlags.Error);
        }

        #region Formatter Tests

        internal string FormatNull<T>(bool useHexadecimal = false)
        {
            return FormatValue(null, typeof(T), useHexadecimal);
        }

        internal string FormatValue(object value, bool useHexadecimal = false)
        {
            return FormatValue(value, value.GetType(), useHexadecimal);
        }

        internal string FormatValue(object value, Type type, bool useHexadecimal = false)
        {
            var clrValue = CreateDkmClrValue(value, type);
            var inspectionContext = CreateDkmInspectionContext(_inspectionSession, DkmEvaluationFlags.None, radix: useHexadecimal ? 16u : 10u);
            return clrValue.GetValueString(inspectionContext, Formatter.NoFormatSpecifiers);
        }

        internal bool HasUnderlyingString(object value)
        {
            return HasUnderlyingString(value, value.GetType());
        }

        internal bool HasUnderlyingString(object value, Type type)
        {
            var clrValue = GetValueForUnderlyingString(value, type);
            return clrValue.HasUnderlyingString(DefaultInspectionContext);
        }

        internal string GetUnderlyingString(object value)
        {
            var clrValue = GetValueForUnderlyingString(value, value.GetType());
            return clrValue.GetUnderlyingString(DefaultInspectionContext);
        }

        internal DkmClrValue GetValueForUnderlyingString(object value, Type type)
        {
            return CreateDkmClrValue(
                value,
                type,
                evalFlags: DkmEvaluationResultFlags.RawString);
        }

        #endregion

        #region ResultProvider Tests

        internal DkmInspectionContext CreateDkmInspectionContext(
            DkmEvaluationFlags flags = DkmEvaluationFlags.None,
            uint radix = 10,
            DkmRuntimeInstance runtimeInstance = null)
        {
            return CreateDkmInspectionContext(_inspectionSession, flags, radix, runtimeInstance);
        }

        internal static DkmInspectionContext CreateDkmInspectionContext(
            DkmInspectionSession inspectionSession,
            DkmEvaluationFlags flags,
            uint radix,
            DkmRuntimeInstance runtimeInstance = null)
        {
            return new DkmInspectionContext(inspectionSession, flags, radix, runtimeInstance);
        }

        internal DkmEvaluationResult FormatResult(string name, DkmClrValue value, DkmClrType declaredType = null, DkmInspectionContext inspectionContext = null)
        {
            return FormatResult(name, name, value, declaredType, inspectionContext: inspectionContext);
        }

        internal DkmEvaluationResult FormatResult(string name, string fullName, DkmClrValue value, DkmClrType declaredType = null, bool[] declaredTypeInfo = null, DkmInspectionContext inspectionContext = null)
        {
            var asyncResult = FormatAsyncResult(name, fullName, value, declaredType, declaredTypeInfo, inspectionContext);
            var exception = asyncResult.Exception;
            if (exception != null)
            {
                ExceptionDispatchInfo.Capture(exception).Throw();
            }
            return asyncResult.Result;
        }

        internal DkmEvaluationAsyncResult FormatAsyncResult(string name, string fullName, DkmClrValue value, DkmClrType declaredType = null, bool[] declaredTypeInfo = null, DkmInspectionContext inspectionContext = null)
        {
            DkmEvaluationAsyncResult asyncResult = default(DkmEvaluationAsyncResult);
            var workList = new DkmWorkList();
            value.GetResult(
                workList,
                DeclaredType: declaredType ?? value.Type,
                CustomTypeInfo: DynamicFlagsCustomTypeInfo.Create(declaredTypeInfo).GetCustomTypeInfo(),
                InspectionContext: inspectionContext ?? DefaultInspectionContext,
                FormatSpecifiers: Formatter.NoFormatSpecifiers,
                ResultName: name,
                ResultFullName: fullName,
                CompletionRoutine: r => asyncResult = r);
            workList.Execute();
            return asyncResult;
        }

        internal DkmEvaluationResult[] GetChildren(DkmEvaluationResult evalResult, DkmInspectionContext inspectionContext = null)
        {
            DkmEvaluationResultEnumContext enumContext;
            var builder = ArrayBuilder<DkmEvaluationResult>.GetInstance();

            // Request 0-3 children.
            int size;
            DkmEvaluationResult[] items;
            for (size = 0; size < 3; size++)
            {
                items = GetChildren(evalResult, size, inspectionContext, out enumContext);
                var totalChildCount = enumContext.Count;
                Assert.InRange(totalChildCount, 0, int.MaxValue);
                var expectedSize = (size < totalChildCount) ? size : totalChildCount;
                Assert.Equal(expectedSize, items.Length);
            }

            // Request items (increasing the size of the request with each iteration).
            size = 1;
            items = GetChildren(evalResult, size, inspectionContext, out enumContext);
            while (items.Length > 0)
            {
                builder.AddRange(items);
                Assert.True(builder.Count <= enumContext.Count);

                int offset = builder.Count;
                // Request 0 items.
                items = GetItems(enumContext, offset, 0);
                Assert.Equal(items.Length, 0);
                // Request >0 items.
                size++;
                items = GetItems(enumContext, offset, size);
            }

            Assert.Equal(builder.Count, enumContext.Count);
            return builder.ToArrayAndFree();
        }

        internal DkmEvaluationResult[] GetChildren(DkmEvaluationResult evalResult, int initialRequestSize, DkmInspectionContext inspectionContext, out DkmEvaluationResultEnumContext enumContext)
        {
            DkmGetChildrenAsyncResult getChildrenResult = default(DkmGetChildrenAsyncResult);
            var workList = new DkmWorkList();
            evalResult.GetChildren(workList, initialRequestSize, inspectionContext ?? DefaultInspectionContext, r => { getChildrenResult = r; });
            workList.Execute();
            var exception = getChildrenResult.Exception;
            if (exception != null)
            {
                ExceptionDispatchInfo.Capture(exception).Throw();
            }
            enumContext = getChildrenResult.EnumContext;
            return getChildrenResult.InitialChildren;
        }

        internal DkmEvaluationResult[] GetItems(DkmEvaluationResultEnumContext enumContext, int startIndex, int count)
        {
            DkmEvaluationEnumAsyncResult getItemsResult = default(DkmEvaluationEnumAsyncResult);
            var workList = new DkmWorkList();
            enumContext.GetItems(workList, startIndex, count, r => { getItemsResult = r; });
            workList.Execute();
            var exception = getItemsResult.Exception;
            if (exception != null)
            {
                ExceptionDispatchInfo.Capture(exception).Throw();
            }
            return getItemsResult.Items;
        }

        private const DkmEvaluationResultCategory UnspecifiedCategory = (DkmEvaluationResultCategory)(-1);
        private const DkmEvaluationResultAccessType UnspecifiedAccessType = (DkmEvaluationResultAccessType)(-1);

        internal static DkmEvaluationResult EvalResult(
            string name,
            string value,
            string type,
            string fullName,
            DkmEvaluationResultFlags flags = DkmEvaluationResultFlags.None,
            DkmEvaluationResultCategory category = UnspecifiedCategory,
            DkmEvaluationResultAccessType access = UnspecifiedAccessType,
            string editableValue = null,
            DkmCustomUIVisualizerInfo[] customUIVisualizerInfo = null)
        {
            return DkmSuccessEvaluationResult.Create(
                null,
                null,
                name,
                fullName,
                flags,
                value,
                editableValue,
                type,
                category,
                access,
                default(DkmEvaluationResultStorageType),
                default(DkmEvaluationResultTypeModifierFlags),
                null,
                (customUIVisualizerInfo != null) ? new ReadOnlyCollection<DkmCustomUIVisualizerInfo>(customUIVisualizerInfo) : null,
                null,
                null);
        }

        internal static DkmIntermediateEvaluationResult EvalIntermediateResult(
            string name,
            string fullName,
            string expression,
            DkmLanguage language)
        {
            return DkmIntermediateEvaluationResult.Create(
                InspectionContext: null,
                StackFrame: null,
                Name: name,
                FullName: fullName,
                Expression: expression,
                IntermediateLanguage: language,
                TargetRuntime: null,
                DataItem: null);
        }

        internal static DkmEvaluationResult EvalFailedResult(
            string name,
            string message,
            string type = null,
            string fullName = null,
            DkmEvaluationResultFlags flags = DkmEvaluationResultFlags.None)
        {
            return DkmFailedEvaluationResult.Create(
                null,
                null,
                name,
                fullName,
                message,
                flags,
                type,
                null);
        }

        internal static void Verify(IReadOnlyList<DkmEvaluationResult> actual, params DkmEvaluationResult[] expected)
        {
            try
            {
                int n = actual.Count;
                Assert.Equal(expected.Length, n);
                for (int i = 0; i < n; i++)
                {
                    Verify(actual[i], expected[i]);
                }
            }
            catch
            {
                foreach (var result in actual)
                {
                    Console.WriteLine("{0}, ", ToString(result));
                }
                throw;
            }
        }

        private static string ToString(DkmEvaluationResult result)
        {
            var success = result as DkmSuccessEvaluationResult;
            if (success != null) return ToString(success);

            var intermediate = result as DkmIntermediateEvaluationResult;
            if (intermediate != null) return ToString(intermediate);

            return ToString((DkmFailedEvaluationResult)result);
        }

        private static string ToString(DkmSuccessEvaluationResult result)
        {
            var pooledBuilder = PooledStringBuilder.GetInstance();
            var builder = pooledBuilder.Builder;
            builder.Append("EvalResult(");
            builder.Append(Quote(result.Name));
            builder.Append(", ");
            builder.Append((result.Value == null) ? "null" : Quote(Escape(result.Value)));
            builder.Append(", ");
            builder.Append(Quote(result.Type));
            builder.Append(", ");
            builder.Append((result.FullName != null) ? Quote(Escape(result.FullName)) : "null");
            if (result.Flags != DkmEvaluationResultFlags.None)
            {
                builder.Append(", ");
                builder.Append(FormatEnumValue(result.Flags));
            }
            if (result.Category != DkmEvaluationResultCategory.Other)
            {
                builder.Append(", ");
                builder.Append(FormatEnumValue(result.Category));
            }
            if (result.Access != DkmEvaluationResultAccessType.None)
            {
                builder.Append(", ");
                builder.Append(FormatEnumValue(result.Access));
            }
            if (result.EditableValue != null)
            {
                builder.Append(", ");
                builder.Append(Quote(result.EditableValue));
            }
            builder.Append(")");
            return pooledBuilder.ToStringAndFree();
        }

        private static string ToString(DkmIntermediateEvaluationResult result)
        {
            var pooledBuilder = PooledStringBuilder.GetInstance();
            var builder = pooledBuilder.Builder;
            builder.Append("IntermediateEvalResult(");
            builder.Append(Quote(result.Name));
            builder.Append(", ");
            builder.Append(Quote(result.Expression));
            if (result.Type != null)
            {
                builder.Append(", ");
                builder.Append(Quote(result.Type));
            }
            if (result.FullName != null)
            {
                builder.Append(", ");
                builder.Append(Quote(Escape(result.FullName)));
            }
            if (result.Flags != DkmEvaluationResultFlags.None)
            {
                builder.Append(", ");
                builder.Append(FormatEnumValue(result.Flags));
            }
            builder.Append(")");
            return pooledBuilder.ToStringAndFree();
        }

        private static string ToString(DkmFailedEvaluationResult result)
        {
            var pooledBuilder = PooledStringBuilder.GetInstance();
            var builder = pooledBuilder.Builder;
            builder.Append("EvalFailedResult(");
            builder.Append(Quote(result.Name));
            builder.Append(", ");
            builder.Append(Quote(result.ErrorMessage));
            if (result.Type != null)
            {
                builder.Append(", ");
                builder.Append(Quote(result.Type));
            }
            if (result.FullName != null)
            {
                builder.Append(", ");
                builder.Append(Quote(Escape(result.FullName)));
            }
            if (result.Flags != DkmEvaluationResultFlags.None)
            {
                builder.Append(", ");
                builder.Append(FormatEnumValue(result.Flags));
            }
            builder.Append(")");
            return pooledBuilder.ToStringAndFree();
        }

        private static string Escape(string str)
        {
            return str.Replace("\"", "\\\"");
        }

        private static string Quote(string str)
        {
            return '"' + str + '"';
        }

        private static string FormatEnumValue(Enum e)
        {
            var parts = e.ToString().Split(new[] { ", " }, StringSplitOptions.RemoveEmptyEntries);
            var enumTypeName = e.GetType().Name;
            return string.Join(" | ", parts.Select(p => enumTypeName + "." + p));
        }

        internal static void Verify(DkmEvaluationResult actual, DkmEvaluationResult expected)
        {
            Assert.Equal(expected.Name, actual.Name);
            Assert.Equal(expected.FullName, actual.FullName);
            var expectedSuccess = expected as DkmSuccessEvaluationResult;
            var expectedIntermediate = expected as DkmIntermediateEvaluationResult;
            if (expectedSuccess != null)
            {
                var actualSuccess = (DkmSuccessEvaluationResult)actual;
                Assert.Equal(expectedSuccess.Value, actualSuccess.Value);
                Assert.Equal(expectedSuccess.Type, actualSuccess.Type);
                Assert.Equal(expectedSuccess.Flags, actualSuccess.Flags);
                if (expectedSuccess.Category != UnspecifiedCategory)
                {
                    Assert.Equal(expectedSuccess.Category, actualSuccess.Category);
                }
                if (expectedSuccess.Access != UnspecifiedAccessType)
                {
                    Assert.Equal(expectedSuccess.Access, actualSuccess.Access);
                }
                Assert.Equal(expectedSuccess.EditableValue, actualSuccess.EditableValue);
                Assert.True(
                    (expectedSuccess.CustomUIVisualizers == actualSuccess.CustomUIVisualizers) ||
                    (expectedSuccess.CustomUIVisualizers != null && actualSuccess.CustomUIVisualizers != null &&
                    expectedSuccess.CustomUIVisualizers.SequenceEqual(actualSuccess.CustomUIVisualizers, CustomUIVisualizerInfoComparer.Instance)));
            }
            else if (expectedIntermediate != null)
            {
                var actualIntermediate = (DkmIntermediateEvaluationResult)actual;
                Assert.Equal(expectedIntermediate.Expression, actualIntermediate.Expression);
                Assert.Equal(expectedIntermediate.IntermediateLanguage.Id.LanguageId, actualIntermediate.IntermediateLanguage.Id.LanguageId);
                Assert.Equal(expectedIntermediate.IntermediateLanguage.Id.VendorId, actualIntermediate.IntermediateLanguage.Id.VendorId);
            }
            else
            {
                var actualFailed = (DkmFailedEvaluationResult)actual;
                var expectedFailed = (DkmFailedEvaluationResult)expected;
                Assert.Equal(expectedFailed.ErrorMessage, actualFailed.ErrorMessage);
                Assert.Equal(expectedFailed.Type, actualFailed.Type);
                Assert.Equal(expectedFailed.Flags, actualFailed.Flags);
            }
        }

        #endregion

        private sealed class CustomUIVisualizerInfoComparer : IEqualityComparer<DkmCustomUIVisualizerInfo>
        {
            internal static readonly CustomUIVisualizerInfoComparer Instance = new CustomUIVisualizerInfoComparer();

            bool IEqualityComparer<DkmCustomUIVisualizerInfo>.Equals(DkmCustomUIVisualizerInfo x, DkmCustomUIVisualizerInfo y)
            {
                return x == y ||
                    (x != null && y != null &&
                    x.Id == y.Id &&
                    x.MenuName == y.MenuName &&
                    x.Description == y.Description &&
                    x.Metric == y.Metric &&
                    x.UISideVisualizerTypeName == y.UISideVisualizerTypeName &&
                    x.UISideVisualizerAssemblyName == y.UISideVisualizerAssemblyName &&
                    x.UISideVisualizerAssemblyLocation == y.UISideVisualizerAssemblyLocation &&
                    x.DebuggeeSideVisualizerTypeName == y.DebuggeeSideVisualizerTypeName &&
                    x.DebuggeeSideVisualizerAssemblyName == y.DebuggeeSideVisualizerAssemblyName);
            }

            int IEqualityComparer<DkmCustomUIVisualizerInfo>.GetHashCode(DkmCustomUIVisualizerInfo obj)
            {
                throw new NotImplementedException();
            }
        }
    }
}<|MERGE_RESOLUTION|>--- conflicted
+++ resolved
@@ -16,48 +16,25 @@
 {
     public abstract class ResultProviderTestBase
     {
-<<<<<<< HEAD
-        protected static readonly string DynamicDebugViewEmptyMessage;
-
-        static ResultProviderTestBase()
-=======
-        private readonly IDkmClrFormatter _formatter;
-        private readonly IDkmClrResultProvider _resultProvider;
-
-        internal readonly DkmInspectionContext DefaultInspectionContext;
-
         internal static string GetDynamicDebugViewEmptyMessage()
->>>>>>> 5043818f
         {
             // Value should not be cached since it depends on the current CultureInfo.
             var exceptionType = typeof(Microsoft.CSharp.RuntimeBinder.RuntimeBinderException).Assembly.GetType(
                 "Microsoft.CSharp.RuntimeBinder.DynamicMetaObjectProviderDebugView+DynamicDebugViewEmptyException");
             var emptyProperty = exceptionType.GetProperty("Empty");
-<<<<<<< HEAD
-            DynamicDebugViewEmptyMessage = (string)emptyProperty.GetValue(exceptionType.Instantiate());
-=======
             return (string)emptyProperty.GetValue(exceptionType.Instantiate());
         }
 
-        protected ResultProviderTestBase(ResultProvider resultProvider, DkmInspectionContext defaultInspectionContext)
-        {
-            _formatter = resultProvider.Formatter;
-            _resultProvider = resultProvider;
-            this.DefaultInspectionContext = defaultInspectionContext;
->>>>>>> 5043818f
+        private readonly DkmInspectionSession _inspectionSession;
+        internal readonly DkmInspectionContext DefaultInspectionContext;
+
+        internal ResultProviderTestBase(DkmInspectionSession inspectionSession, DkmInspectionContext defaultInspectionContext)
+        {
+            _inspectionSession = inspectionSession;
+            DefaultInspectionContext = defaultInspectionContext;
 
             // We never want to swallow Exceptions (generate a non-fatal Watson) when running tests.
             ExpressionEvaluatorFatalError.IsFailFastEnabled = true;
-        }
-
-        private readonly DkmInspectionSession _inspectionSession;
-
-        internal readonly DkmInspectionContext DefaultInspectionContext;
-
-        internal ResultProviderTestBase(DkmInspectionSession inspectionSession, DkmInspectionContext defaultInspectionContext)
-        {
-            _inspectionSession = inspectionSession;
-            DefaultInspectionContext = defaultInspectionContext;
         }
 
         internal DkmClrValue CreateDkmClrValue(
