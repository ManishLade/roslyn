﻿// Copyright (c) Microsoft.  All Rights Reserved.  Licensed under the Apache License, Version 2.0.  See License.txt in the project root for license information.

using System.Linq;
using Microsoft.CodeAnalysis.CSharp.Syntax;
using Microsoft.CodeAnalysis.CSharp.Test.Utilities;
using Microsoft.CodeAnalysis.Operations;
using Microsoft.CodeAnalysis.Test.Utilities;
using Roslyn.Test.Utilities;
using Xunit;

namespace Microsoft.CodeAnalysis.CSharp.UnitTests
{
    [CompilerTrait(CompilerFeature.IOperation)]
    public partial class IOperationTests : SemanticModelTestBase
    {
        [CompilerTrait(CompilerFeature.IOperation)]
        [Fact]
        [WorkItem(382240, "https://devdiv.visualstudio.com/DevDiv/_workitems?id=382240")]
        public void NullInPlaceOfParamArray()
        {
            var text = @"
public class Cls
{
    public static void Main()
    {
        Test1(null);
        Test2(new object(), null);
    }

    static void Test1(params int[] x)
    {
    }

    static void Test2(int y, params int[] x)
    {
    }
}";
            var compilation = CreateStandardCompilation(text, options: TestOptions.ReleaseExe, parseOptions: TestOptions.Regular);
            compilation.VerifyDiagnostics(
                // (7,15): error CS1503: Argument 1: cannot convert from 'object' to 'int'
                //         Test2(new object(), null);
                Diagnostic(ErrorCode.ERR_BadArgType, "new object()").WithArguments("1", "object", "int").WithLocation(7, 15)
                );

            var tree = compilation.SyntaxTrees.Single();
            var nodes = tree.GetRoot().DescendantNodes().OfType<InvocationExpressionSyntax>().ToArray();

            compilation.VerifyOperationTree(nodes[0], expectedOperationTree:
@"IInvocationOperation (void Cls.Test1(params System.Int32[] x)) (OperationKind.Invocation, Type: System.Void) (Syntax: 'Test1(null)')
  Instance Receiver: 
    null
  Arguments(1):
      IArgumentOperation (ArgumentKind.Explicit, Matching Parameter: x) (OperationKind.Argument, Type: System.Int32[]) (Syntax: 'null')
        IConversionOperation (Implicit, TryCast: False, Unchecked) (OperationKind.Conversion, Type: System.Int32[], Constant: null, IsImplicit) (Syntax: 'null')
          Conversion: CommonConversion (Exists: True, IsIdentity: False, IsNumeric: False, IsReference: True, IsUserDefined: False) (MethodSymbol: null)
          Operand: 
            ILiteralOperation (OperationKind.Literal, Type: null, Constant: null) (Syntax: 'null')
        InConversion: CommonConversion (Exists: True, IsIdentity: True, IsNumeric: False, IsReference: False, IsUserDefined: False) (MethodSymbol: null)
        OutConversion: CommonConversion (Exists: True, IsIdentity: True, IsNumeric: False, IsReference: False, IsUserDefined: False) (MethodSymbol: null)
");

            compilation.VerifyOperationTree(nodes[1], expectedOperationTree:
<<<<<<< HEAD
@"IInvocationOperation (void Cls.Test2(System.Int32 y, params System.Int32[] x)) (OperationKind.Invocation, Type: System.Void, IsInvalid) (Syntax: 'Test2(new o ... ct(), null)')
  Instance Receiver: 
    null
  Arguments(2):
      IArgumentOperation (ArgumentKind.Explicit, Matching Parameter: null) (OperationKind.Argument, Type: System.Object, IsInvalid) (Syntax: 'new object()')
        IObjectCreationOperation (Constructor: System.Object..ctor()) (OperationKind.ObjectCreation, Type: System.Object, IsInvalid) (Syntax: 'new object()')
          Arguments(0)
          Initializer: 
            null
        InConversion: CommonConversion (Exists: True, IsIdentity: True, IsNumeric: False, IsReference: False, IsUserDefined: False) (MethodSymbol: null)
        OutConversion: CommonConversion (Exists: True, IsIdentity: True, IsNumeric: False, IsReference: False, IsUserDefined: False) (MethodSymbol: null)
      IArgumentOperation (ArgumentKind.Explicit, Matching Parameter: null) (OperationKind.Argument, Type: null) (Syntax: 'null')
        ILiteralOperation (OperationKind.Literal, Type: null, Constant: null) (Syntax: 'null')
        InConversion: CommonConversion (Exists: True, IsIdentity: True, IsNumeric: False, IsReference: False, IsUserDefined: False) (MethodSymbol: null)
        OutConversion: CommonConversion (Exists: True, IsIdentity: True, IsNumeric: False, IsReference: False, IsUserDefined: False) (MethodSymbol: null)");
=======
@"IInvalidExpression (OperationKind.InvalidExpression, Type: System.Void, IsInvalid) (Syntax: 'Test2(new o ... ct(), null)')
  Children(2):
      IObjectCreationExpression (Constructor: System.Object..ctor()) (OperationKind.ObjectCreationExpression, Type: System.Object, IsInvalid) (Syntax: 'new object()')
        Arguments(0)
        Initializer: 
          null
      ILiteralExpression (OperationKind.LiteralExpression, Type: null, Constant: null) (Syntax: 'null')");
>>>>>>> 7cdd69e7
        }

        [CompilerTrait(CompilerFeature.IOperation)]
        [Fact]
        public void DeconstructionAssignmentFromTuple()
        {
            var text = @"
public class C
{
    public static void M()
    {
        int x, y, z;
        (x, y, z) = (1, 2, 3);
        (x, y, z) = new C();
        var (a, b) = (1, 2);
    }
    public void Deconstruct(out int a, out int b, out int c)
    {
        a = b = c = 1;
    }
}";
            var compilation = CreateStandardCompilation(text, references: new[] { ValueTupleRef, SystemRuntimeFacadeRef }, parseOptions: TestOptions.RegularWithIOperationFeature);
            compilation.VerifyDiagnostics();
            var tree = compilation.SyntaxTrees.Single();
            var model = compilation.GetSemanticModel(tree);

            var assignments = tree.GetRoot().DescendantNodes().OfType<AssignmentExpressionSyntax>().ToArray();
            Assert.Equal("(x, y, z) = (1, 2, 3)", assignments[0].ToString());
            IOperation operation1 = model.GetOperation(assignments[0]);
            Assert.NotNull(operation1);
            Assert.Equal(OperationKind.DeconstructionAssignment, operation1.Kind);
            Assert.False(operation1 is ISimpleAssignmentOperation);

            Assert.Equal("(x, y, z) = new C()", assignments[1].ToString());
            IOperation operation2 = model.GetOperation(assignments[1]);
            Assert.NotNull(operation2);
            Assert.Equal(OperationKind.DeconstructionAssignment, operation2.Kind);
            Assert.False(operation2 is ISimpleAssignmentOperation);

            Assert.Equal("var (a, b) = (1, 2)", assignments[2].ToString());
            IOperation operation3 = model.GetOperation(assignments[2]);
            Assert.NotNull(operation3);
            Assert.Equal(OperationKind.DeconstructionAssignment, operation3.Kind);
            Assert.False(operation3 is ISimpleAssignmentOperation);
        }

        [CompilerTrait(CompilerFeature.IOperation)]
        [Fact]
        public void TestClone()
        {
            var sourceCode = TestResource.AllInOneCSharpCode;

            var compilation = CreateStandardCompilation(sourceCode, new[] { SystemRef, SystemCoreRef, ValueTupleRef, SystemRuntimeFacadeRef }, sourceFileName: "file.cs");
            var tree = compilation.SyntaxTrees[0];
            var model = compilation.GetSemanticModel(tree);

            VerifyClone(model);
        }

        [CompilerTrait(CompilerFeature.IOperation)]
        [Fact]
        public void TestParentOperations()
        {
            var sourceCode = TestResource.AllInOneCSharpCode;
            
            var compilation = CreateStandardCompilation(sourceCode, new[] { SystemRef, SystemCoreRef, ValueTupleRef, SystemRuntimeFacadeRef }, sourceFileName: "file.cs");
            var tree = compilation.SyntaxTrees[0];
            var model = compilation.GetSemanticModel(tree);

            VerifyParentOperations(model);
        }
    }
}<|MERGE_RESOLUTION|>--- conflicted
+++ resolved
@@ -60,31 +60,13 @@
 ");
 
             compilation.VerifyOperationTree(nodes[1], expectedOperationTree:
-<<<<<<< HEAD
-@"IInvocationOperation (void Cls.Test2(System.Int32 y, params System.Int32[] x)) (OperationKind.Invocation, Type: System.Void, IsInvalid) (Syntax: 'Test2(new o ... ct(), null)')
-  Instance Receiver: 
-    null
-  Arguments(2):
-      IArgumentOperation (ArgumentKind.Explicit, Matching Parameter: null) (OperationKind.Argument, Type: System.Object, IsInvalid) (Syntax: 'new object()')
-        IObjectCreationOperation (Constructor: System.Object..ctor()) (OperationKind.ObjectCreation, Type: System.Object, IsInvalid) (Syntax: 'new object()')
-          Arguments(0)
-          Initializer: 
-            null
-        InConversion: CommonConversion (Exists: True, IsIdentity: True, IsNumeric: False, IsReference: False, IsUserDefined: False) (MethodSymbol: null)
-        OutConversion: CommonConversion (Exists: True, IsIdentity: True, IsNumeric: False, IsReference: False, IsUserDefined: False) (MethodSymbol: null)
-      IArgumentOperation (ArgumentKind.Explicit, Matching Parameter: null) (OperationKind.Argument, Type: null) (Syntax: 'null')
-        ILiteralOperation (OperationKind.Literal, Type: null, Constant: null) (Syntax: 'null')
-        InConversion: CommonConversion (Exists: True, IsIdentity: True, IsNumeric: False, IsReference: False, IsUserDefined: False) (MethodSymbol: null)
-        OutConversion: CommonConversion (Exists: True, IsIdentity: True, IsNumeric: False, IsReference: False, IsUserDefined: False) (MethodSymbol: null)");
-=======
-@"IInvalidExpression (OperationKind.InvalidExpression, Type: System.Void, IsInvalid) (Syntax: 'Test2(new o ... ct(), null)')
+@"IInvalidOperation (OperationKind.Invalid, Type: System.Void, IsInvalid) (Syntax: 'Test2(new o ... ct(), null)')
   Children(2):
-      IObjectCreationExpression (Constructor: System.Object..ctor()) (OperationKind.ObjectCreationExpression, Type: System.Object, IsInvalid) (Syntax: 'new object()')
+      IObjectCreationOperation (Constructor: System.Object..ctor()) (OperationKind.ObjectCreation, Type: System.Object, IsInvalid) (Syntax: 'new object()')
         Arguments(0)
         Initializer: 
           null
-      ILiteralExpression (OperationKind.LiteralExpression, Type: null, Constant: null) (Syntax: 'null')");
->>>>>>> 7cdd69e7
+      ILiteralOperation (OperationKind.Literal, Type: null, Constant: null) (Syntax: 'null')");
         }
 
         [CompilerTrait(CompilerFeature.IOperation)]
