﻿// Copyright (c) Microsoft.  All Rights Reserved.  Licensed under the Apache License, Version 2.0.  See License.txt in the project root for license information.

using System;
using System.Collections.Generic;
using System.Collections.Immutable;
using System.Diagnostics;
using Microsoft.CodeAnalysis.CSharp.Symbols;
using Microsoft.CodeAnalysis.CSharp.Syntax;
using Microsoft.CodeAnalysis.PooledObjects;
using Roslyn.Utilities;

namespace Microsoft.CodeAnalysis.CSharp
{
    internal partial class Binder
    {
        private BoundExpression BindCompoundAssignment(AssignmentExpressionSyntax node, DiagnosticBag diagnostics)
        {
            node.Left.CheckDeconstructionCompatibleArgument(diagnostics);

            BoundExpression left = BindValue(node.Left, diagnostics, GetBinaryAssignmentKind(node.Kind()));
            BoundExpression right = BindValue(node.Right, diagnostics, BindValueKind.RValue);
            BinaryOperatorKind kind = SyntaxKindToBinaryOperatorKind(node.Kind());

            // If either operand is bad, don't try to do binary operator overload resolution; that will just
            // make cascading errors.  

            if (left.Kind == BoundKind.EventAccess)
            {
                BinaryOperatorKind kindOperator = kind.Operator();
                switch (kindOperator)
                {
                    case BinaryOperatorKind.Addition:
                    case BinaryOperatorKind.Subtraction:
                        return BindEventAssignment(node, (BoundEventAccess)left, right, kindOperator, diagnostics);

                        // fall-through for other operators, if RHS is dynamic we produce dynamic operation, otherwise we'll report an error ...
                }
            }

            if (left.HasAnyErrors || right.HasAnyErrors)
            {
                // NOTE: no overload resolution candidates.
                return new BoundCompoundAssignmentOperator(node, BinaryOperatorSignature.Error, left, right,
                    Conversion.NoConversion, Conversion.NoConversion, LookupResultKind.Empty, CreateErrorType(), hasErrors: true);
            }

            HashSet<DiagnosticInfo> useSiteDiagnostics = null;

            if (left.HasDynamicType() || right.HasDynamicType())
            {
                if (IsLegalDynamicOperand(right) && IsLegalDynamicOperand(left))
                {
                    var finalDynamicConversion = this.Compilation.Conversions.ClassifyConversionFromExpression(right, left.Type, ref useSiteDiagnostics);
                    diagnostics.Add(node, useSiteDiagnostics);

                    return new BoundCompoundAssignmentOperator(
                        node,
                        new BinaryOperatorSignature(
                            kind.WithType(BinaryOperatorKind.Dynamic).WithOverflowChecksIfApplicable(CheckOverflowAtRuntime),
                            left.Type,
                            right.Type,
                            Compilation.DynamicType),
                        left,
                        right,
                        Conversion.NoConversion,
                        finalDynamicConversion,
                        LookupResultKind.Viable,
                        left.Type,
                        hasErrors: false);
                }
                else
                {
                    Error(diagnostics, ErrorCode.ERR_BadBinaryOps, node, node.OperatorToken.Text, left.Display, right.Display);

                    // error: operator can't be applied on dynamic and a type that is not convertible to dynamic:
                    return new BoundCompoundAssignmentOperator(node, BinaryOperatorSignature.Error, left, right,
                        Conversion.NoConversion, Conversion.NoConversion, LookupResultKind.Empty, CreateErrorType(), hasErrors: true);
                }
            }

            if (left.Kind == BoundKind.EventAccess && !CheckEventValueKind((BoundEventAccess)left, BindValueKind.Assignable, diagnostics))
            {
                // If we're in a place where the event can be assigned, then continue so that we give errors
                // about the types and operator not lining up.  Otherwise, just report that the event can't
                // be used here.

                // NOTE: no overload resolution candidates.
                return new BoundCompoundAssignmentOperator(node, BinaryOperatorSignature.Error, left, right,
                    Conversion.NoConversion, Conversion.NoConversion, LookupResultKind.NotAVariable, CreateErrorType(), hasErrors: true);
            }

            // A compound operator, say, x |= y, is bound as x = (X)( ((T)x) | ((T)y) ). We must determine
            // the binary operator kind, the type conversions from each side to the types expected by
            // the operator, and the type conversion from the return type of the operand to the left hand side.
            // 
            // We can get away with binding the right-hand-side of the operand into its converted form early.
            // This is convenient because first, it is never rewritten into an access to a temporary before
            // the conversion, and second, because that is more convenient for the "d += lambda" case.
            // We want to have the converted (bound) lambda in the bound tree, not the unconverted unbound lambda.

            LookupResultKind resultKind;
            ImmutableArray<MethodSymbol> originalUserDefinedOperators;
            BinaryOperatorAnalysisResult best = this.BinaryOperatorOverloadResolution(kind, left, right, node, diagnostics, out resultKind, out originalUserDefinedOperators);
            if (!best.HasValue)
            {
                ReportAssignmentOperatorError(node, diagnostics, left, right, resultKind);
                return new BoundCompoundAssignmentOperator(node, BinaryOperatorSignature.Error, left, right,
                    Conversion.NoConversion, Conversion.NoConversion, resultKind, originalUserDefinedOperators, CreateErrorType(), hasErrors: true);
            }

            // The rules in the spec for determining additional errors are bit confusing. In particular
            // this line is misleading:
            //
            // "for predefined operators ... x op= y is permitted if both x op y and x = y are permitted"
            //
            // That's not accurate in many cases. For example, "x += 1" is permitted if x is string or
            // any enum type, but x = 1 is not legal for strings or enums.
            //
            // The correct rules are spelled out in the spec:
            //
            // Spec §7.17.2:
            // An operation of the form x op= y is processed by applying binary operator overload 
            // resolution (§7.3.4) as if the operation was written x op y. 
            // Let R be the return type of the selected operator, and T the type of x. Then,
            //
            // * If an implicit conversion from an expression of type R to the type T exists, 
            //   the operation is evaluated as x = (T)(x op y), except that x is evaluated only once. 
            //   [no cast is inserted, unless the conversion is implicit dynamic]
            // * Otherwise, if 
            //   (1) the selected operator is a predefined operator, 
            //   (2) if R is explicitly convertible to T, and 
            //   (3.1) if y is implicitly convertible to T or 
            //   (3.2) the operator is a shift operator... [then cast the result to T]
            // * Otherwise ... a binding-time error occurs.

            // So let's tease that out. There are two possible errors: the conversion from the
            // operator result type to the left hand type could be bad, and the conversion
            // from the right hand side to the left hand type could be bad. 
            //
            // We report the first error under the following circumstances:
            //
            // * The final conversion is bad, or
            // * The final conversion is explicit and the selected operator is not predefined
            //
            // We report the second error under the following circumstances:
            //
            // * The final conversion is explicit, and
            // * The selected operator is predefined, and
            // * the selected operator is not a shift, and
            // * the right-to-left conversion is not implicit

            bool hasError = false;

            BinaryOperatorSignature bestSignature = best.Signature;

            if (CheckOverflowAtRuntime)
            {
                bestSignature = new BinaryOperatorSignature(
                    bestSignature.Kind.WithOverflowChecksIfApplicable(CheckOverflowAtRuntime),
                    bestSignature.LeftType,
                    bestSignature.RightType,
                    bestSignature.ReturnType,
                    bestSignature.Method);
            }

            BoundExpression rightConverted = CreateConversion(right, best.RightConversion, bestSignature.RightType, diagnostics);

            var leftType = left.Type;
            Conversion finalConversion = Conversions.ClassifyConversionFromExpressionType(bestSignature.ReturnType, leftType, ref useSiteDiagnostics);

            bool isPredefinedOperator = !bestSignature.Kind.IsUserDefined();

            if (!finalConversion.IsValid || finalConversion.IsExplicit && !isPredefinedOperator)
            {
                hasError = true;
                GenerateImplicitConversionError(diagnostics, this.Compilation, node, finalConversion, bestSignature.ReturnType, leftType);
            }
            else
            {
                ReportDiagnosticsIfObsolete(diagnostics, finalConversion, node, hasBaseReceiver: false);
            }

            if (finalConversion.IsExplicit &&
                isPredefinedOperator &&
                !kind.IsShift())
            {
                Conversion rightToLeftConversion = this.Conversions.ClassifyConversionFromExpression(right, leftType, ref useSiteDiagnostics);
                if (!rightToLeftConversion.IsImplicit || !rightToLeftConversion.IsValid)
                {
                    hasError = true;
                    GenerateImplicitConversionError(diagnostics, node, rightToLeftConversion, right, leftType);
                }
            }

            diagnostics.Add(node, useSiteDiagnostics);

            if (!hasError && leftType.IsVoidPointer())
            {
                Error(diagnostics, ErrorCode.ERR_VoidError, node);
                hasError = true;
            }

            // Any events that weren't handled above (by BindEventAssignment) are bad - we just followed this 
            // code path for the diagnostics.  Make sure we don't report success.
            Debug.Assert(left.Kind != BoundKind.EventAccess || hasError);

            Conversion leftConversion = best.LeftConversion;
            ReportDiagnosticsIfObsolete(diagnostics, leftConversion, node, hasBaseReceiver: false);

            return new BoundCompoundAssignmentOperator(node, bestSignature, left, rightConverted,
                leftConversion, finalConversion, resultKind, originalUserDefinedOperators, leftType, hasError);
        }

        /// <summary>
        /// For "receiver.event += expr", produce "receiver.add_event(expr)".
        /// For "receiver.event -= expr", produce "receiver.remove_event(expr)".
        /// </summary>
        /// <remarks>
        /// Performs some validation of the accessor that couldn't be done in CheckEventValueKind, because
        /// the specific accessor wasn't known.
        /// </remarks>
        private BoundExpression BindEventAssignment(AssignmentExpressionSyntax node, BoundEventAccess left, BoundExpression right, BinaryOperatorKind opKind, DiagnosticBag diagnostics)
        {
            Debug.Assert(opKind == BinaryOperatorKind.Addition || opKind == BinaryOperatorKind.Subtraction);

            bool hasErrors = false;

            EventSymbol eventSymbol = left.EventSymbol;
            BoundExpression receiverOpt = left.ReceiverOpt;

            TypeSymbol delegateType = left.Type;

            HashSet<DiagnosticInfo> useSiteDiagnostics = null;
            Conversion argumentConversion = this.Conversions.ClassifyConversionFromExpression(right, delegateType, ref useSiteDiagnostics);

            if (!argumentConversion.IsImplicit || !argumentConversion.IsValid) // NOTE: dev10 appears to allow user-defined conversions here.
            {
                hasErrors = true;
                if (delegateType.IsDelegateType()) // Otherwise, suppress cascading.
                {
                    GenerateImplicitConversionError(diagnostics, node, argumentConversion, right, delegateType);
                }
            }

            BoundExpression argument = CreateConversion(right, argumentConversion, delegateType, diagnostics);

            bool isAddition = opKind == BinaryOperatorKind.Addition;
            MethodSymbol method = isAddition ? eventSymbol.AddMethod : eventSymbol.RemoveMethod;

            TypeSymbol type;
            if ((object)method == null)
            {
                type = this.GetSpecialType(SpecialType.System_Void, diagnostics, node); //we know the return type would have been void

                // There will be a diagnostic on the declaration if it is from source.
                if (!eventSymbol.OriginalDefinition.IsFromCompilation(this.Compilation))
                {
                    // CONSIDER: better error code?  ERR_EventNeedsBothAccessors?
                    Error(diagnostics, ErrorCode.ERR_MissingPredefinedMember, node, delegateType, SourceEventSymbol.GetAccessorName(eventSymbol.Name, isAddition));
                }
            }
            else if (eventSymbol.IsWindowsRuntimeEvent)
            {
                // Return type is actually void because this call will be later encapsulated in a call
                // to WindowsRuntimeMarshal.AddEventHandler or RemoveEventHandler, which has the return
                // type of void.
                type = this.GetSpecialType(SpecialType.System_Void, diagnostics, node);
            }
            else
            {
                type = method.ReturnType;
                if (!this.IsAccessible(method, ref useSiteDiagnostics, this.GetAccessThroughType(receiverOpt)))
                {
                    // CONSIDER: depending on the accessibility (e.g. if it's private), dev10 might just report the whole event bogus.
                    Error(diagnostics, ErrorCode.ERR_BadAccess, node, method);
                    hasErrors = true;
                }
            }

            diagnostics.Add(node, useSiteDiagnostics);

            return new BoundEventAssignmentOperator(
                syntax: node,
                @event: eventSymbol,
                isAddition: isAddition,
                isDynamic: right.HasDynamicType(),
                receiverOpt: receiverOpt,
                argument: argument,
                type: type,
                hasErrors: hasErrors);
        }

        private static bool IsLegalDynamicOperand(BoundExpression operand)
        {
            Debug.Assert(operand != null);

            TypeSymbol type = operand.Type;

            // Literal null is a legal operand to a dynamic operation. The other typeless expressions --
            // method groups, lambdas, anonymous methods -- are not.

            // If the operand is of a class, interface, delegate, array, struct, enum, nullable 
            // or type param types, it's legal to use in a dynamic expression. In short, the type
            // must be one that is convertible to object.

            if ((object)type == null)
            {
                return operand.IsLiteralNull();
            }

            // Pointer types and very special types are not convertible to object.

            return !type.IsPointerType() && !type.IsRestrictedType() && type.SpecialType != SpecialType.System_Void;
        }

        private BoundExpression BindDynamicBinaryOperator(
            BinaryExpressionSyntax node,
            BinaryOperatorKind kind,
            BoundExpression left,
            BoundExpression right,
            DiagnosticBag diagnostics)
        {
            // This method binds binary * / % + - << >> < > <= >= == != & ! ^ && || operators where one or both
            // of the operands are dynamic.
            Debug.Assert((object)left.Type != null && left.Type.IsDynamic() || (object)right.Type != null && right.Type.IsDynamic());

            bool hasError = false;
            bool leftValidOperand = IsLegalDynamicOperand(left);
            bool rightValidOperand = IsLegalDynamicOperand(right);

            if (!leftValidOperand || !rightValidOperand)
            {
                // Operator '{0}' cannot be applied to operands of type '{1}' and '{2}'
                Error(diagnostics, ErrorCode.ERR_BadBinaryOps, node, node.OperatorToken.Text, left.Display, right.Display);
                hasError = true;
            }

            MethodSymbol userDefinedOperator = null;

            if (kind.IsLogical() && leftValidOperand)
            {
                // We need to make sure left is either implicitly convertible to Boolean or has user defined truth operator.
                //   left && right is lowered to {op_False|op_Implicit}(left) ? left : And(left, right) 
                //   left || right is lowered to {op_True|!op_Implicit}(left) ? left : Or(left, right)
                HashSet<DiagnosticInfo> useSiteDiagnostics = null;
                if (!IsValidDynamicCondition(left, isNegative: kind == BinaryOperatorKind.LogicalAnd, useSiteDiagnostics: ref useSiteDiagnostics, userDefinedOperator: out userDefinedOperator))
                {
                    // Dev11 reports ERR_MustHaveOpTF. The error was shared between this case and user-defined binary Boolean operators.
                    // We report two distinct more specific error messages.
                    Error(diagnostics, ErrorCode.ERR_InvalidDynamicCondition, node.Left, left.Type, kind == BinaryOperatorKind.LogicalAnd ? "false" : "true");

                    hasError = true;
                }
                diagnostics.Add(node, useSiteDiagnostics);
            }

            return new BoundBinaryOperator(
                syntax: node,
                operatorKind: (hasError ? kind : kind.WithType(BinaryOperatorKind.Dynamic)).WithOverflowChecksIfApplicable(CheckOverflowAtRuntime),
                left: left,
                right: right,
                constantValueOpt: ConstantValue.NotAvailable,
                methodOpt: userDefinedOperator,
                resultKind: LookupResultKind.Viable,
                type: Compilation.DynamicType,
                hasErrors: hasError);
        }

        protected static bool IsSimpleBinaryOperator(SyntaxKind kind)
        {
            // We deliberately exclude &&, ||, ??, etc. 
            switch (kind)
            {
                case SyntaxKind.AddExpression:
                case SyntaxKind.MultiplyExpression:
                case SyntaxKind.SubtractExpression:
                case SyntaxKind.DivideExpression:
                case SyntaxKind.ModuloExpression:
                case SyntaxKind.EqualsExpression:
                case SyntaxKind.NotEqualsExpression:
                case SyntaxKind.GreaterThanExpression:
                case SyntaxKind.LessThanExpression:
                case SyntaxKind.GreaterThanOrEqualExpression:
                case SyntaxKind.LessThanOrEqualExpression:
                case SyntaxKind.BitwiseAndExpression:
                case SyntaxKind.BitwiseOrExpression:
                case SyntaxKind.ExclusiveOrExpression:
                case SyntaxKind.LeftShiftExpression:
                case SyntaxKind.RightShiftExpression:
                    return true;
            }
            return false;
        }

        private BoundExpression BindSimpleBinaryOperator(BinaryExpressionSyntax node, DiagnosticBag diagnostics)
        {
            // The simple binary operators are left-associative, and expressions of the form
            // a + b + c + d .... are relatively common in machine-generated code. The parser can handle
            // creating a deep-on-the-left syntax tree no problem, and then we promptly blow the stack during
            // semantic analysis. Here we build an explicit stack to handle the left-hand recursion.

            Debug.Assert(IsSimpleBinaryOperator(node.Kind()));

            var syntaxNodes = ArrayBuilder<BinaryExpressionSyntax>.GetInstance();

            ExpressionSyntax current = node;
            while (IsSimpleBinaryOperator(current.Kind()))
            {
                var binOp = (BinaryExpressionSyntax)current;
                syntaxNodes.Push(binOp);
                current = binOp.Left;
            }

            int compoundStringLength = 0;

            BoundExpression result = BindExpression(current, diagnostics);

            if (node.IsKind(SyntaxKind.SubtractExpression)
                && current.IsKind(SyntaxKind.ParenthesizedExpression))
            {
                if (result.Kind == BoundKind.TypeExpression
                    && !((ParenthesizedExpressionSyntax)current).Expression.IsKind(SyntaxKind.ParenthesizedExpression))
                {
                    Error(diagnostics, ErrorCode.ERR_PossibleBadNegCast, node);
                }
                else if (result.Kind == BoundKind.BadExpression)
                {
                    var parenthesizedExpression = (ParenthesizedExpressionSyntax) current;

                    if (parenthesizedExpression.Expression.IsKind(SyntaxKind.IdentifierName)
                        && ((IdentifierNameSyntax) parenthesizedExpression.Expression).Identifier.ValueText == "dynamic")
                    {
                        Error(diagnostics, ErrorCode.ERR_PossibleBadNegCast, node);
                    }
                }
            }

            while (syntaxNodes.Count > 0)
            {
                BinaryExpressionSyntax syntaxNode = syntaxNodes.Pop();
                BindValueKind bindValueKind = GetBinaryAssignmentKind(syntaxNode.Kind());
                BoundExpression left = CheckValue(result, bindValueKind, diagnostics);
                BoundExpression right = BindValue(syntaxNode.Right, diagnostics, BindValueKind.RValue);
                BoundExpression boundOp = BindSimpleBinaryOperator(syntaxNode, diagnostics, left, right, ref compoundStringLength);
                result = boundOp;
            }

            syntaxNodes.Free();
            return result;
        }

        private BoundExpression BindSimpleBinaryOperator(BinaryExpressionSyntax node, DiagnosticBag diagnostics,
            BoundExpression left, BoundExpression right, ref int compoundStringLength)
        {
            BinaryOperatorKind kind = SyntaxKindToBinaryOperatorKind(node.Kind());

            // If either operand is bad, don't try to do binary operator overload resolution; that would just
            // make cascading errors.

            if (left.HasAnyErrors || right.HasAnyErrors)
            {
                // NOTE: no user-defined conversion candidates
                return new BoundBinaryOperator(node, kind, left, right, ConstantValue.NotAvailable, null, LookupResultKind.Empty, GetBinaryOperatorErrorType(kind, diagnostics, node), true);
            }

            TypeSymbol leftType = left.Type;
            TypeSymbol rightType = right.Type;

            if ((object)leftType != null && leftType.IsDynamic() || (object)rightType != null && rightType.IsDynamic())
            {
                return BindDynamicBinaryOperator(node, kind, left, right, diagnostics);
            }

            // SPEC OMISSION: The C# 2.0 spec had a line in it that noted that the expressions "null == null"
            // SPEC OMISSION: and "null != null" were to be automatically treated as the appropriate constant;
            // SPEC OMISSION: overload resolution was to be skipped.  That's because a strict reading
            // SPEC OMISSION: of the overload resolution spec shows that overload resolution would give an
            // SPEC OMISSION: ambiguity error for this case; the expression is ambiguous between the int?,
            // SPEC OMISSION: bool? and string versions of equality.  This line was accidentally edited
            // SPEC OMISSION: out of the C# 3 specification; we should re-insert it. 

            bool leftNull = left.IsLiteralNull();
            bool rightNull = right.IsLiteralNull();
            bool isEquality = kind == BinaryOperatorKind.Equal || kind == BinaryOperatorKind.NotEqual;
            if (isEquality && leftNull && rightNull)
            {
                return new BoundLiteral(node, ConstantValue.Create(kind == BinaryOperatorKind.Equal), GetSpecialType(SpecialType.System_Boolean, diagnostics, node));
            }

            // SPEC: For an operation of one of the forms x == null, null == x, x != null, null != x,
            // SPEC: where x is an expression of nullable type, if operator overload resolution
            // SPEC: fails to find an applicable operator, the result is instead computed from
            // SPEC: the HasValue property of x.

            // Note that the spec says "fails to find an applicable operator", not "fails to
            // find a unique best applicable operator." For example:
            // struct X { 
            //   public static bool operator ==(X? x, double? y) {...}
            //   public static bool operator ==(X? x, decimal? y) {...}
            //
            // The comparison "x == null" should produce an ambiguity error rather
            // that being bound as !x.HasValue. 
            //

            LookupResultKind resultKind;
            ImmutableArray<MethodSymbol> originalUserDefinedOperators;
            var best = this.BinaryOperatorOverloadResolution(kind, left, right, node, diagnostics, out resultKind, out originalUserDefinedOperators);

            // However, as an implementation detail, we never "fail to find an applicable 
            // operator" during overload resolution if we have x == null, etc. We always
            // find at least the reference conversion object == object; the overload resolution
            // code does not reject that.  Therefore what we should do is only bind 
            // "x == null" as a nullable-to-null comparison if overload resolution chooses
            // the reference conversion.

            BoundExpression resultLeft = left;
            BoundExpression resultRight = right;
            MethodSymbol resultMethod = null;
            ConstantValue resultConstant = null;
            BinaryOperatorKind resultOperatorKind;
            TypeSymbol resultType;
            bool hasErrors;

            if (!best.HasValue)
            {
                resultOperatorKind = kind;
                resultType = CreateErrorType();
                hasErrors = true;
            }
            else
            {
                var signature = best.Signature;

                bool isObjectEquality = signature.Kind == BinaryOperatorKind.ObjectEqual || signature.Kind == BinaryOperatorKind.ObjectNotEqual;

                bool isNullableEquality = (object)signature.Method == null &&
                    (signature.Kind.Operator() == BinaryOperatorKind.Equal || signature.Kind.Operator() == BinaryOperatorKind.NotEqual) &&
                    (leftNull && (object)rightType != null && rightType.IsNullableType() ||
                    rightNull && (object)leftType != null && leftType.IsNullableType());

                if (isNullableEquality)
                {
                    resultOperatorKind = kind | BinaryOperatorKind.NullableNull;
                    resultType = GetSpecialType(SpecialType.System_Boolean, diagnostics, node);
                    hasErrors = false;
                }
                else
                {
                    resultOperatorKind = signature.Kind;
                    resultType = signature.ReturnType;
                    resultMethod = signature.Method;
                    resultLeft = CreateConversion(left, best.LeftConversion, signature.LeftType, diagnostics);
                    resultRight = CreateConversion(right, best.RightConversion, signature.RightType, diagnostics);
                    resultConstant = FoldBinaryOperator(node, resultOperatorKind, resultLeft, resultRight, resultType.SpecialType, diagnostics, ref compoundStringLength);
                    HashSet<DiagnosticInfo> useSiteDiagnostics = null;
                    hasErrors = isObjectEquality && !BuiltInOperators.IsValidObjectEquality(Conversions, leftType, leftNull, rightType, rightNull, ref useSiteDiagnostics);
                    diagnostics.Add(node, useSiteDiagnostics);
                }
            }

            if (hasErrors)
            {
                ReportBinaryOperatorError(node, diagnostics, node.OperatorToken, left, right, resultKind);
                resultOperatorKind &= ~BinaryOperatorKind.TypeMask;
            }

            switch (node.Kind())
            {
                case SyntaxKind.EqualsExpression:
                case SyntaxKind.NotEqualsExpression:
                case SyntaxKind.LessThanExpression:
                case SyntaxKind.LessThanOrEqualExpression:
                case SyntaxKind.GreaterThanExpression:
                case SyntaxKind.GreaterThanOrEqualExpression:
                    break;
                default:
                    if (leftType.IsVoidPointer() || rightType.IsVoidPointer())
                    {
                        // CONSIDER: dev10 cascades this, but roslyn doesn't have to.
                        Error(diagnostics, ErrorCode.ERR_VoidError, node);
                        hasErrors = true;
                    }
                    break;
            }

            hasErrors = hasErrors || resultConstant != null && resultConstant.IsBad;

            return new BoundBinaryOperator(
                node,
                resultOperatorKind.WithOverflowChecksIfApplicable(CheckOverflowAtRuntime),
                resultLeft,
                resultRight,
                resultConstant,
                resultMethod,
                resultKind,
                originalUserDefinedOperators,
                resultType,
                hasErrors);
        }

        private static void ReportUnaryOperatorError(CSharpSyntaxNode node, DiagnosticBag diagnostics, string operatorName, BoundExpression operand, LookupResultKind resultKind)
        {
            ErrorCode errorCode = resultKind == LookupResultKind.Ambiguous ?
                ErrorCode.ERR_AmbigUnaryOp : // Operator '{0}' is ambiguous on an operand of type '{1}'
                ErrorCode.ERR_BadUnaryOp;    // Operator '{0}' cannot be applied to operand of type '{1}'

            Error(diagnostics, errorCode, node, operatorName, operand.Display);
        }

        private void ReportAssignmentOperatorError(AssignmentExpressionSyntax node, DiagnosticBag diagnostics, BoundExpression left, BoundExpression right, LookupResultKind resultKind)
        {
            if (((SyntaxKind)node.OperatorToken.RawKind == SyntaxKind.PlusEqualsToken || (SyntaxKind)node.OperatorToken.RawKind == SyntaxKind.MinusEqualsToken) &&
                (object)left.Type != null && left.Type.TypeKind == TypeKind.Delegate)
            {
                // Special diagnostic for delegate += and -= about wrong right-hand-side
                HashSet<DiagnosticInfo> useSiteDiagnostics = null;
                var conversion = this.Conversions.ClassifyConversionFromExpression(right, left.Type, ref useSiteDiagnostics);
                Debug.Assert(!conversion.IsImplicit);
                GenerateImplicitConversionError(diagnostics, right.Syntax, conversion, right, left.Type);
                // discard use-site diagnostics
            }
            else
            {
                ReportBinaryOperatorError(node, diagnostics, node.OperatorToken, left, right, resultKind);
            }
        }

        private static void ReportBinaryOperatorError(ExpressionSyntax node, DiagnosticBag diagnostics, SyntaxToken operatorToken, BoundExpression left, BoundExpression right, LookupResultKind resultKind)
        {
            if ((operatorToken.Kind() == SyntaxKind.EqualsEqualsToken || operatorToken.Kind() == SyntaxKind.ExclamationEqualsToken) &&
                (left.IsLiteralDefault() && right.IsLiteralDefault()))
            {
                Error(diagnostics, ErrorCode.ERR_AmbigBinaryOpsOnDefault, node, operatorToken.Text);
                return;
            }

            if (left.IsLiteralDefault() || right.IsLiteralDefault())
            {
                Error(diagnostics, ErrorCode.ERR_BadOpOnNullOrDefault, node, operatorToken.Text, "default");
                return;
            }

            ErrorCode errorCode = resultKind == LookupResultKind.Ambiguous ?
                ErrorCode.ERR_AmbigBinaryOps : // Operator '{0}' is ambiguous on operands of type '{1}' and '{2}'
                ErrorCode.ERR_BadBinaryOps;    // Operator '{0}' cannot be applied to operands of type '{1}' and '{2}'

            Error(diagnostics, errorCode, node, operatorToken.Text, left.Display, right.Display);
        }

        private BoundExpression BindConditionalLogicalOperator(BinaryExpressionSyntax node, DiagnosticBag diagnostics)
        {
            Debug.Assert(node.Kind() == SyntaxKind.LogicalOrExpression || node.Kind() == SyntaxKind.LogicalAndExpression);

            // Do not blow the stack due to a deep recursion on the left. 

            BinaryExpressionSyntax binary = node;
            ExpressionSyntax child;

            while (true)
            {
                child = binary.Left;
                var childAsBinary = child as BinaryExpressionSyntax;

                if (childAsBinary == null ||
                    (childAsBinary.Kind() != SyntaxKind.LogicalOrExpression && childAsBinary.Kind() != SyntaxKind.LogicalAndExpression))
                {
                    break;
                }

                binary = childAsBinary;
            }

            BoundExpression left = BindValue(child, diagnostics, BindValueKind.RValue);

            do
            {
                binary = (BinaryExpressionSyntax)child.Parent;
                BoundExpression right = BindValue(binary.Right, diagnostics, BindValueKind.RValue);

                left = BindConditionalLogicalOperator(binary, left, right, diagnostics);
                child = binary;
            }
            while ((object)child != node);

            return left;
        }

        private BoundExpression BindConditionalLogicalOperator(BinaryExpressionSyntax node, BoundExpression left, BoundExpression right, DiagnosticBag diagnostics)
        {
            BinaryOperatorKind kind = SyntaxKindToBinaryOperatorKind(node.Kind());

            Debug.Assert(kind == BinaryOperatorKind.LogicalAnd || kind == BinaryOperatorKind.LogicalOr);

            // If either operand is bad, don't try to do binary operator overload resolution; that will just
            // make cascading errors.  

            if (left.HasAnyErrors || right.HasAnyErrors)
            {
                // NOTE: no candidate user-defined operators.
                return new BoundBinaryOperator(node, kind, left, right, ConstantValue.NotAvailable, methodOpt: null,
                    resultKind: LookupResultKind.Empty, type: GetBinaryOperatorErrorType(kind, diagnostics, node), hasErrors: true);
            }

            // Let's take an easy out here. The vast majority of the time the operands will
            // both be bool. This is the only situation in which the expression can be a 
            // constant expression, so do the folding now if we can.

            if ((object)left.Type != null && left.Type.SpecialType == SpecialType.System_Boolean &&
                (object)right.Type != null && right.Type.SpecialType == SpecialType.System_Boolean)
            {
                var constantValue = FoldBinaryOperator(node, kind | BinaryOperatorKind.Bool, left, right, SpecialType.System_Boolean, diagnostics);

                // NOTE: no candidate user-defined operators.
                return new BoundBinaryOperator(node, kind | BinaryOperatorKind.Bool, left, right, constantValue, methodOpt: null,
                    resultKind: LookupResultKind.Viable, type: left.Type, hasErrors: constantValue != null && constantValue.IsBad);
            }

            if (left.HasDynamicType() || right.HasDynamicType())
            {
                return BindDynamicBinaryOperator(node, kind, left, right, diagnostics);
            }

            LookupResultKind lookupResult;
            ImmutableArray<MethodSymbol> originalUserDefinedOperators;
            var best = this.BinaryOperatorOverloadResolution(kind, left, right, node, diagnostics, out lookupResult, out originalUserDefinedOperators);

            // SPEC: If overload resolution fails to find a single best operator, or if overload
            // SPEC: resolution selects one of the predefined integer logical operators, a binding-
            // SPEC: time error occurs.
            //
            // SPEC OMISSION: We should probably clarify that the enum logical operators count as
            // SPEC OMISSION: integer logical operators. Basically the rule here should actually be:
            // SPEC OMISSION: if overload resolution selects something other than a user-defined 
            // SPEC OMISSION: operator or the built in not-lifted operator on bool, an error occurs.
            // 

            if (!best.HasValue)
            {
                ReportBinaryOperatorError(node, diagnostics, node.OperatorToken, left, right, lookupResult);
            }
            else
            {
                // There are two non-error possibilities. Either both operands are implicitly convertible to 
                // bool, or we've got a valid user-defined operator.
                BinaryOperatorSignature signature = best.Signature;

                bool bothBool = signature.LeftType.SpecialType == SpecialType.System_Boolean &&
                        signature.RightType.SpecialType == SpecialType.System_Boolean;

                MethodSymbol trueOperator = null, falseOperator = null;

                if (!bothBool && !signature.Kind.IsUserDefined())
                {
                    ReportBinaryOperatorError(node, diagnostics, node.OperatorToken, left, right, lookupResult);
                }
                else if (bothBool || IsValidUserDefinedConditionalLogicalOperator(node, signature, diagnostics, out trueOperator, out falseOperator))
                {
                    var resultLeft = CreateConversion(left, best.LeftConversion, signature.LeftType, diagnostics);
                    var resultRight = CreateConversion(right, best.RightConversion, signature.RightType, diagnostics);
                    var resultKind = kind | signature.Kind.OperandTypes();
                    if (signature.Kind.IsLifted())
                    {
                        resultKind |= BinaryOperatorKind.Lifted;
                    }

                    if (resultKind.IsUserDefined())
                    {
                        Debug.Assert(trueOperator != null && falseOperator != null);

                        return new BoundUserDefinedConditionalLogicalOperator(
                            node,
                            resultKind,
                            resultLeft,
                            resultRight,
                            signature.Method,
                            trueOperator,
                            falseOperator,
                            lookupResult,
                            originalUserDefinedOperators,
                            signature.ReturnType);
                    }
                    else
                    {
                        Debug.Assert(bothBool);

                        return new BoundBinaryOperator(
                            node,
                            resultKind,
                            resultLeft,
                            resultRight,
                            ConstantValue.NotAvailable,
                            signature.Method,
                            lookupResult,
                            originalUserDefinedOperators,
                            signature.ReturnType);
                    }
                }
            }

            // We've already reported the error.
            return new BoundBinaryOperator(node, kind, left, right, ConstantValue.NotAvailable, null, lookupResult, originalUserDefinedOperators, CreateErrorType(), true);
        }

        private bool IsValidDynamicCondition(BoundExpression left, bool isNegative, ref HashSet<DiagnosticInfo> useSiteDiagnostics, out MethodSymbol userDefinedOperator)
        {
            userDefinedOperator = null;

            var type = left.Type;
            if ((object)type == null)
            {
                return false;
            }

            if (type.IsDynamic())
            {
                return true;
            }

            var implicitConversion = Conversions.ClassifyImplicitConversionFromExpression(left, Compilation.GetSpecialType(SpecialType.System_Boolean), ref useSiteDiagnostics);
            if (implicitConversion.Exists)
            {
                return true;
            }

            if (type.Kind != SymbolKind.NamedType)
            {
                return false;
            }

            var namedType = type as NamedTypeSymbol;
            return HasApplicableBooleanOperator(namedType, isNegative ? WellKnownMemberNames.FalseOperatorName : WellKnownMemberNames.TrueOperatorName, type, ref useSiteDiagnostics, out userDefinedOperator);
        }

        private bool IsValidUserDefinedConditionalLogicalOperator(
            CSharpSyntaxNode syntax,
            BinaryOperatorSignature signature,
            DiagnosticBag diagnostics,
            out MethodSymbol trueOperator,
            out MethodSymbol falseOperator)
        {
            Debug.Assert(signature.Kind.OperandTypes() == BinaryOperatorKind.UserDefined);

            // SPEC: When the operands of && or || are of types that declare an applicable
            // SPEC: user-defined operator & or |, both of the following must be true, where
            // SPEC: T is the type in which the selected operator is defined:

            // SPEC VIOLATION:
            //
            // The native compiler violates the specification, the native compiler allows:
            //
            // public static D? operator &(D? d1, D? d2) { ... }
            // public static bool operator true(D? d) { ... }
            // public static bool operator false(D? d) { ... }
            //
            // to be used as D? && D? or D? || D?. But if you do this:
            //
            // public static D operator &(D d1, D d2) { ... }
            // public static bool operator true(D? d) { ... }
            // public static bool operator false(D? d) { ... }
            //
            // And use the *lifted* form of the operator, this is disallowed.            
            //
            // public static D? operator &(D? d1, D d2) { ... }
            // public static bool operator true(D? d) { ... }
            // public static bool operator false(D? d) { ... }
            //
            // Is not allowed because "the return type must be the same as the type of both operands"
            // which is not at all what the spec says. 
            //
            // We ought not to break backwards compatibility with the native compiler. The spec
            // is plausibly in error; it is possible that this section of the specification was 
            // never updated when nullable types and lifted operators were added to the language. 
            // And it seems like the native compiler's behavior of allowing a nullable
            // version but not a lifted version is a bug that should be fixed.
            //
            // Therefore we will do the following in Roslyn:
            //
            // * The return and parameter types of the chosen operator, whether lifted or unlifted,
            //   must be the same. 
            // * The return and parameter types must be either the enclosing type, or its corresponding
            //   nullable type.
            // * There must be an operator true/operator false that takes the left hand type of the operator.

            // Only classes and structs contain user-defined operators, so we know it is a named type symbol.
            NamedTypeSymbol t = (NamedTypeSymbol)signature.Method.ContainingType;

            // SPEC: The return type and the type of each parameter of the selected operator
            // SPEC: must be T.

            // As mentioned above, we relax this restriction. The types must all be the same.

            bool typesAreSame = signature.LeftType == signature.RightType && signature.LeftType == signature.ReturnType;
            bool typeMatchesContainer = signature.ReturnType == t ||
                signature.ReturnType.IsNullableType() && signature.ReturnType.GetNullableUnderlyingType() == t;

            if (!typesAreSame || !typeMatchesContainer)
            {
                // CS0217: In order to be applicable as a short circuit operator a user-defined logical 
                // operator ('{0}') must have the same return type and parameter types

                Error(diagnostics, ErrorCode.ERR_BadBoolOp, syntax, signature.Method);

                trueOperator = null;
                falseOperator = null;
                return false;
            }

            // SPEC: T must contain declarations of operator true and operator false.

            // As mentioned above, we need more than just op true and op false existing; we need
            // to know that the first operand can be passed to it. 

            HashSet<DiagnosticInfo> useSiteDiagnostics = null;
            if (!HasApplicableBooleanOperator(t, WellKnownMemberNames.TrueOperatorName, signature.LeftType, ref useSiteDiagnostics, out trueOperator) ||
                !HasApplicableBooleanOperator(t, WellKnownMemberNames.FalseOperatorName, signature.LeftType, ref useSiteDiagnostics, out falseOperator))
            {
                // I have changed the wording of this error message. The original wording was:

                // CS0218: The type ('T') must contain declarations of operator true and operator false

                // I have changed that to:

                // CS0218: In order to be applicable as a short circuit operator, the declaring type
                // '{1}' of user-defined operator '{0}' must declare operator true and operator false.

                Error(diagnostics, ErrorCode.ERR_MustHaveOpTF, syntax, signature.Method, t);
                diagnostics.Add(syntax, useSiteDiagnostics);

                trueOperator = null;
                falseOperator = null;
                return false;
            }

            diagnostics.Add(syntax, useSiteDiagnostics);

            // For the remainder of this method the comments WOLOG assume that we're analyzing an &&. The
            // exact same issues apply to ||.

            // Note that the mere *existence* of operator true and operator false is sufficient.  They
            // are already constrained to take either T or T?. Since we know that the applicable 
            // T.& takes (T, T), we know that both sides of the && are implicitly convertible
            // to T, and therefore the left side is implicitly convertible to T or T?.  

            // SPEC: The expression x && y is evaluated as T.false(x) ? x : T.&(x,y) ... except that
            // SPEC: x is only evaluated once.
            //
            // DELIBERATE SPEC VIOLATION: The native compiler does not actually evaluate x&&y in this 
            // manner. Suppose X is of type X. The code above is equivalent to:
            //
            // X temp = x, then evaluate:
            // T.false(temp) ? temp : T.&(temp, y)
            //
            // What the native compiler actually evaluates is:
            // 
            // T temp = x, then evaluate
            // T.false(temp) ? temp : T.&(temp, y)
            //
            // That is a small difference but it has an observable effect. For example:
            // 
            // class V { public static implicit operator T(V v) { ... } }
            // class X : V { public static implicit operator T?(X x) { ... } }
            // struct T {
            //   public static operator false(T? t) { ... }
            //   public static operator true(T? t) { ... }
            //   public static T operator &(T t1, T t2) { ... }
            // }
            //
            // Under the spec'd interpretation, if we had x of type X and y of type T then x && y is
            //
            // X temp = x;
            // T.false(temp) ? temp : T.&(temp, y)
            //
            // which would then be analyzed as:
            //
            // T.false(X.op_Implicit_To_Nullable_T(temp)) ? 
            //     V.op_Implicit_To_T(temp) : 
            //     T.&(op_Implicit_To_T(temp), y)
            //
            // But the native compiler actually generates:
            //
            // T temp = V.Op_Implicit_To_T(x);
            // T.false(new T?(temp)) ? temp : T.&(temp, y)
            //
            // That is, the native compiler converts the temporary to the type of the declaring operator type
            // regardless of the fact that there is a better conversion for the T.false call.
            //
            // We choose to match the native compiler behavior here; we might consider fixing
            // the spec to match the compiler.
            //
            // With this decision we need not keep track of any extra information in the bound 
            // binary operator node; we need to know the left hand side converted to T, the right
            // hand side converted to T, and the method symbol of the chosen T.&(T, T) method. 
            // The rewriting pass has enough information to deduce which T.false is to be called,
            // and can convert the T to T? if necessary.

            return true;
        }

        private bool HasApplicableBooleanOperator(NamedTypeSymbol containingType, string name, TypeSymbol argumentType, ref HashSet<DiagnosticInfo> useSiteDiagnostics, out MethodSymbol @operator)
        {
            for (var type = containingType; type != null; type = type.BaseTypeWithDefinitionUseSiteDiagnostics(ref useSiteDiagnostics))
            {
                var operators = type.GetOperators(name);
                for (var i = 0; i < operators.Length; i++)
                {
                    var op = operators[i];
                    if (op.ParameterCount == 1 && op.DeclaredAccessibility == Accessibility.Public)
                    {
                        var conversion = this.Conversions.ClassifyConversionFromType(argumentType, op.ParameterTypes[0], ref useSiteDiagnostics);
                        if (conversion.IsImplicit)
                        {
                            @operator = op;
                            return true;
                        }
                    }
                }
            }

            @operator = null;
            return false;
        }

        private TypeSymbol GetBinaryOperatorErrorType(BinaryOperatorKind kind, DiagnosticBag diagnostics, CSharpSyntaxNode node)
        {
            switch (kind)
            {
                case BinaryOperatorKind.Equal:
                case BinaryOperatorKind.NotEqual:
                case BinaryOperatorKind.GreaterThan:
                case BinaryOperatorKind.LessThan:
                case BinaryOperatorKind.GreaterThanOrEqual:
                case BinaryOperatorKind.LessThanOrEqual:
                    return GetSpecialType(SpecialType.System_Boolean, diagnostics, node);
                default:
                    return CreateErrorType();
            }
        }

        private BinaryOperatorAnalysisResult BinaryOperatorOverloadResolution(BinaryOperatorKind kind, BoundExpression left, BoundExpression right, CSharpSyntaxNode node, DiagnosticBag diagnostics, out LookupResultKind resultKind, out ImmutableArray<MethodSymbol> originalUserDefinedOperators)
        {
            if (!IsDefaultLiteralAllowedInBinaryOperator(kind, left, right))
            {
                resultKind = LookupResultKind.OverloadResolutionFailure;
                originalUserDefinedOperators = default(ImmutableArray<MethodSymbol>);
                return default(BinaryOperatorAnalysisResult);
            }

            var result = BinaryOperatorOverloadResolutionResult.GetInstance();
            HashSet<DiagnosticInfo> useSiteDiagnostics = null;
            this.OverloadResolution.BinaryOperatorOverloadResolution(kind, left, right, result, ref useSiteDiagnostics);
            diagnostics.Add(node, useSiteDiagnostics);

            var possiblyBest = result.Best;

            if (result.Results.Any())
            {
                var builder = ArrayBuilder<MethodSymbol>.GetInstance();
                foreach (var analysisResult in result.Results)
                {
                    MethodSymbol method = analysisResult.Signature.Method;
                    if ((object)method != null)
                    {
                        builder.Add(method);
                    }
                }
                originalUserDefinedOperators = builder.ToImmutableAndFree();

                if (possiblyBest.HasValue)
                {
                    resultKind = LookupResultKind.Viable;
                }
                else if (result.AnyValid())
                {
                    resultKind = LookupResultKind.Ambiguous;
                }
                else
                {
                    resultKind = LookupResultKind.OverloadResolutionFailure;
                }
            }
            else
            {
                originalUserDefinedOperators = ImmutableArray<MethodSymbol>.Empty;
                resultKind = possiblyBest.HasValue ? LookupResultKind.Viable : LookupResultKind.Empty;
            }

            if (possiblyBest.HasValue &&
                (object)possiblyBest.Signature.Method != null)
            {
                Symbol symbol = possiblyBest.Signature.Method;
                ReportDiagnosticsIfObsolete(diagnostics, symbol, node, hasBaseReceiver: false);
            }

            result.Free();
            return possiblyBest;
        }

        private bool IsDefaultLiteralAllowedInBinaryOperator(BinaryOperatorKind kind, BoundExpression left, BoundExpression right)
        {
            bool isEquality = kind == BinaryOperatorKind.Equal || kind == BinaryOperatorKind.NotEqual;
            if (isEquality)
            {
                return !left.IsLiteralDefault() || !right.IsLiteralDefault();
            }
            else
            {
                return !left.IsLiteralDefault() && !right.IsLiteralDefault();
            }
        }

        private UnaryOperatorAnalysisResult UnaryOperatorOverloadResolution(
            UnaryOperatorKind kind,
            BoundExpression operand,
            CSharpSyntaxNode node,
            DiagnosticBag diagnostics,
            out LookupResultKind resultKind,
            out ImmutableArray<MethodSymbol> originalUserDefinedOperators)
        {
            var result = UnaryOperatorOverloadResolutionResult.GetInstance();
            HashSet<DiagnosticInfo> useSiteDiagnostics = null;
            this.OverloadResolution.UnaryOperatorOverloadResolution(kind, operand, result, ref useSiteDiagnostics);
            diagnostics.Add(node, useSiteDiagnostics);

            var possiblyBest = result.Best;

            if (result.Results.Any())
            {
                var builder = ArrayBuilder<MethodSymbol>.GetInstance();
                foreach (var analysisResult in result.Results)
                {
                    MethodSymbol method = analysisResult.Signature.Method;
                    if ((object)method != null)
                    {
                        builder.Add(method);
                    }
                }
                originalUserDefinedOperators = builder.ToImmutableAndFree();

                if (possiblyBest.HasValue)
                {
                    resultKind = LookupResultKind.Viable;
                }
                else if (result.AnyValid())
                {
                    // Special case: If we have the unary minus operator applied to a ulong, technically that should be
                    // an ambiguity. The ulong could be implicitly converted to float, double or decimal, and then
                    // the unary minus operator could be applied to the result. But though float is better than double,
                    // float is neither better nor worse than decimal. However it seems odd to give an ambiguity error
                    // when trying to do something such as applying a unary minus operator to an unsigned long.

                    if (kind == UnaryOperatorKind.UnaryMinus &&
                        (object)operand.Type != null &&
                        operand.Type.SpecialType == SpecialType.System_UInt64)
                    {
                        resultKind = LookupResultKind.OverloadResolutionFailure;
                    }
                    else
                    {
                        resultKind = LookupResultKind.Ambiguous;
                    }
                }
                else
                {
                    resultKind = LookupResultKind.OverloadResolutionFailure;
                }
            }
            else
            {
                originalUserDefinedOperators = ImmutableArray<MethodSymbol>.Empty;
                resultKind = possiblyBest.HasValue ? LookupResultKind.Viable : LookupResultKind.Empty;
            }

            if (possiblyBest.HasValue &&
                (object)possiblyBest.Signature.Method != null)
            {
                Symbol symbol = possiblyBest.Signature.Method;
                ReportDiagnosticsIfObsolete(diagnostics, symbol, node, hasBaseReceiver: false);
            }

            result.Free();
            return possiblyBest;
        }

        private static object FoldDecimalBinaryOperators(BinaryOperatorKind kind, ConstantValue valueLeft, ConstantValue valueRight)
        {
            Debug.Assert(valueLeft != null);
            Debug.Assert(valueRight != null);

            // Roslyn uses Decimal.operator+, operator-, etc. for both constant expressions and
            // non-constant expressions. Dev11 uses Decimal.operator+ etc. for non-constant
            // expressions only. This leads to different results between the two compilers
            // for certain constant expressions involving +/-0. (See bug #529730.) For instance,
            // +0 + -0 == +0 in Roslyn and == -0 in Dev11. Similarly, -0 - -0 == -0 in Roslyn, +0 in Dev11.
            // This is a breaking change from the native compiler but seems acceptable since
            // constant and non-constant expressions behave consistently in Roslyn.
            // (In Dev11, (+0 + -0) != (x + y) when x = +0, y = -0.)

            switch (kind)
            {
                case BinaryOperatorKind.DecimalAddition:
                    return valueLeft.DecimalValue + valueRight.DecimalValue;
                case BinaryOperatorKind.DecimalSubtraction:
                    return valueLeft.DecimalValue - valueRight.DecimalValue;
                case BinaryOperatorKind.DecimalMultiplication:
                    return valueLeft.DecimalValue * valueRight.DecimalValue;
                case BinaryOperatorKind.DecimalDivision:
                    return valueLeft.DecimalValue / valueRight.DecimalValue;
                case BinaryOperatorKind.DecimalRemainder:
                    return valueLeft.DecimalValue % valueRight.DecimalValue;
            }

            return null;
        }

        private static object FoldUncheckedIntegralBinaryOperator(BinaryOperatorKind kind, ConstantValue valueLeft, ConstantValue valueRight)
        {
            unchecked
            {
                Debug.Assert(valueLeft != null);
                Debug.Assert(valueRight != null);

                switch (kind)
                {
                    case BinaryOperatorKind.IntAddition:
                        return valueLeft.Int32Value + valueRight.Int32Value;
                    case BinaryOperatorKind.LongAddition:
                        return valueLeft.Int64Value + valueRight.Int64Value;
                    case BinaryOperatorKind.UIntAddition:
                        return valueLeft.UInt32Value + valueRight.UInt32Value;
                    case BinaryOperatorKind.ULongAddition:
                        return valueLeft.UInt64Value + valueRight.UInt64Value;
                    case BinaryOperatorKind.IntSubtraction:
                        return valueLeft.Int32Value - valueRight.Int32Value;
                    case BinaryOperatorKind.LongSubtraction:
                        return valueLeft.Int64Value - valueRight.Int64Value;
                    case BinaryOperatorKind.UIntSubtraction:
                        return valueLeft.UInt32Value - valueRight.UInt32Value;
                    case BinaryOperatorKind.ULongSubtraction:
                        return valueLeft.UInt64Value - valueRight.UInt64Value;
                    case BinaryOperatorKind.IntMultiplication:
                        return valueLeft.Int32Value * valueRight.Int32Value;
                    case BinaryOperatorKind.LongMultiplication:
                        return valueLeft.Int64Value * valueRight.Int64Value;
                    case BinaryOperatorKind.UIntMultiplication:
                        return valueLeft.UInt32Value * valueRight.UInt32Value;
                    case BinaryOperatorKind.ULongMultiplication:
                        return valueLeft.UInt64Value * valueRight.UInt64Value;

                    // even in unchecked context division may overflow:
                    case BinaryOperatorKind.IntDivision:
                        if (valueLeft.Int32Value == int.MinValue && valueRight.Int32Value == -1)
                        {
                            return int.MinValue;
                        }

                        return valueLeft.Int32Value / valueRight.Int32Value;

                    case BinaryOperatorKind.LongDivision:
                        if (valueLeft.Int64Value == long.MinValue && valueRight.Int64Value == -1)
                        {
                            return long.MinValue;
                        }

                        return valueLeft.Int64Value / valueRight.Int64Value;
                }

                return null;
            }
        }

        private static object FoldCheckedIntegralBinaryOperator(BinaryOperatorKind kind, ConstantValue valueLeft, ConstantValue valueRight)
        {
            checked
            {
                Debug.Assert(valueLeft != null);
                Debug.Assert(valueRight != null);

                switch (kind)
                {
                    case BinaryOperatorKind.IntAddition:
                        return valueLeft.Int32Value + valueRight.Int32Value;
                    case BinaryOperatorKind.LongAddition:
                        return valueLeft.Int64Value + valueRight.Int64Value;
                    case BinaryOperatorKind.UIntAddition:
                        return valueLeft.UInt32Value + valueRight.UInt32Value;
                    case BinaryOperatorKind.ULongAddition:
                        return valueLeft.UInt64Value + valueRight.UInt64Value;
                    case BinaryOperatorKind.IntSubtraction:
                        return valueLeft.Int32Value - valueRight.Int32Value;
                    case BinaryOperatorKind.LongSubtraction:
                        return valueLeft.Int64Value - valueRight.Int64Value;
                    case BinaryOperatorKind.UIntSubtraction:
                        return valueLeft.UInt32Value - valueRight.UInt32Value;
                    case BinaryOperatorKind.ULongSubtraction:
                        return valueLeft.UInt64Value - valueRight.UInt64Value;
                    case BinaryOperatorKind.IntMultiplication:
                        return valueLeft.Int32Value * valueRight.Int32Value;
                    case BinaryOperatorKind.LongMultiplication:
                        return valueLeft.Int64Value * valueRight.Int64Value;
                    case BinaryOperatorKind.UIntMultiplication:
                        return valueLeft.UInt32Value * valueRight.UInt32Value;
                    case BinaryOperatorKind.ULongMultiplication:
                        return valueLeft.UInt64Value * valueRight.UInt64Value;
                    case BinaryOperatorKind.IntDivision:
                        return valueLeft.Int32Value / valueRight.Int32Value;
                    case BinaryOperatorKind.LongDivision:
                        return valueLeft.Int64Value / valueRight.Int64Value;
                }

                return null;
            }
        }

        internal static TypeSymbol GetEnumType(BinaryOperatorKind kind, BoundExpression left, BoundExpression right)
        {
            switch (kind)
            {
                case BinaryOperatorKind.EnumAndUnderlyingAddition:
                case BinaryOperatorKind.EnumAndUnderlyingSubtraction:
                case BinaryOperatorKind.EnumAnd:
                case BinaryOperatorKind.EnumOr:
                case BinaryOperatorKind.EnumXor:
                case BinaryOperatorKind.EnumEqual:
                case BinaryOperatorKind.EnumGreaterThan:
                case BinaryOperatorKind.EnumGreaterThanOrEqual:
                case BinaryOperatorKind.EnumLessThan:
                case BinaryOperatorKind.EnumLessThanOrEqual:
                case BinaryOperatorKind.EnumNotEqual:
                case BinaryOperatorKind.EnumSubtraction:
                    return left.Type;
                case BinaryOperatorKind.UnderlyingAndEnumAddition:
                case BinaryOperatorKind.UnderlyingAndEnumSubtraction:
                    return right.Type;
                default:
                    throw ExceptionUtilities.UnexpectedValue(kind);
            }
        }

        internal static SpecialType GetEnumPromotedType(SpecialType underlyingType)
        {
            switch (underlyingType)
            {
                case SpecialType.System_Byte:
                case SpecialType.System_SByte:
                case SpecialType.System_Int16:
                case SpecialType.System_UInt16:
                    return SpecialType.System_Int32;

                case SpecialType.System_Int32:
                case SpecialType.System_UInt32:
                case SpecialType.System_Int64:
                case SpecialType.System_UInt64:
                    return underlyingType;

                default:
                    throw ExceptionUtilities.UnexpectedValue(underlyingType);
            }
        }


        private ConstantValue FoldEnumBinaryOperator(
            CSharpSyntaxNode syntax,
            BinaryOperatorKind kind,
            BoundExpression left,
            BoundExpression right,
            DiagnosticBag diagnostics)
        {
            Debug.Assert(left != null);
            Debug.Assert(right != null);
            Debug.Assert(kind.IsEnum());
            Debug.Assert(!kind.IsLifted());

            // A built-in binary operation on constant enum operands is evaluated into an operation on 
            // constants of the underlying type U of the enum type E. Comparison operators are lowered as
            // simply computing U<U. All other operators are computed as (E)(U op U) or in the case of 
            // E-E, (U)(U-U).  

            TypeSymbol enumType = GetEnumType(kind, left, right);
            TypeSymbol underlyingType = enumType.GetEnumUnderlyingType();

            BoundExpression newLeftOperand = CreateConversion(left, underlyingType, diagnostics);
            BoundExpression newRightOperand = CreateConversion(right, underlyingType, diagnostics);

            // If the underlying type is byte, sbyte, short, ushort or nullables of those then we'll need
            // to convert it up to int or int? because there are no + - * & | ^ < > <= >= == != operators
            // on byte, sbyte, short or ushort. They all convert to int.

            SpecialType operandSpecialType = GetEnumPromotedType(underlyingType.SpecialType);
            TypeSymbol operandType = (operandSpecialType == underlyingType.SpecialType) ?
                underlyingType :
                GetSpecialType(operandSpecialType, diagnostics, syntax);

            newLeftOperand = CreateConversion(newLeftOperand, operandType, diagnostics);
            newRightOperand = CreateConversion(newRightOperand, operandType, diagnostics);

            BinaryOperatorKind newKind = kind.Operator().WithType(newLeftOperand.Type.SpecialType);

            SpecialType operatorType = SpecialType.None;

            switch (newKind.Operator())
            {
                case BinaryOperatorKind.Addition:
                case BinaryOperatorKind.Subtraction:
                case BinaryOperatorKind.And:
                case BinaryOperatorKind.Or:
                case BinaryOperatorKind.Xor:
                    operatorType = operandType.SpecialType;
                    break;

                case BinaryOperatorKind.LessThan:
                case BinaryOperatorKind.LessThanOrEqual:
                case BinaryOperatorKind.GreaterThan:
                case BinaryOperatorKind.GreaterThanOrEqual:
                case BinaryOperatorKind.Equal:
                case BinaryOperatorKind.NotEqual:
                    operatorType = SpecialType.System_Boolean;
                    break;

                default:
                    throw ExceptionUtilities.UnexpectedValue(newKind.Operator());
            }

            var constantValue = FoldBinaryOperator(syntax, newKind, newLeftOperand, newRightOperand, operatorType, diagnostics);

            if (operatorType != SpecialType.System_Boolean && constantValue != null && !constantValue.IsBad)
            {
                TypeSymbol resultType = kind == BinaryOperatorKind.EnumSubtraction ? underlyingType : enumType;

                // We might need to convert back to the underlying type.
                return FoldConstantNumericConversion(syntax, constantValue, resultType, diagnostics);
            }

            return constantValue;
        }

        // Returns null if the operator can't be evaluated at compile time.
        private ConstantValue FoldBinaryOperator(
            CSharpSyntaxNode syntax,
            BinaryOperatorKind kind,
            BoundExpression left,
            BoundExpression right,
            SpecialType resultType,
            DiagnosticBag diagnostics)
        {
            int compoundStringLength = 0;
            return FoldBinaryOperator(syntax, kind, left, right, resultType, diagnostics, ref compoundStringLength);
        }

        // Returns null if the operator can't be evaluated at compile time.
        private ConstantValue FoldBinaryOperator(
            CSharpSyntaxNode syntax,
            BinaryOperatorKind kind,
            BoundExpression left,
            BoundExpression right,
            SpecialType resultType,
            DiagnosticBag diagnostics,
            ref int compoundStringLength)
        {
            Debug.Assert(left != null);
            Debug.Assert(right != null);

            if (left.HasAnyErrors || right.HasAnyErrors)
            {
                return null;
            }

            // SPEC VIOLATION: see method definition for details
            ConstantValue nullableEqualityResult = TryFoldingNullableEquality(kind, left, right);
            if (nullableEqualityResult != null)
            {
                return nullableEqualityResult;
            }

            var valueLeft = left.ConstantValue;
            var valueRight = right.ConstantValue;
            if (valueLeft == null || valueRight == null)
            {
                return null;
            }

            if (valueLeft.IsBad || valueRight.IsBad)
            {
                return ConstantValue.Bad;
            }

            if (kind.IsEnum() && !kind.IsLifted())
            {
                return FoldEnumBinaryOperator(syntax, kind, left, right, diagnostics);
            }

            // Divisions by zero on integral types and decimal always fail even in an unchecked context.
            if (IsDivisionByZero(kind, valueRight))
            {
                Error(diagnostics, ErrorCode.ERR_IntDivByZero, syntax);
                return ConstantValue.Bad;
            }

            object newValue = null;

            // Certain binary operations never fail; bool & bool, for example. If we are in one of those
            // cases, simply fold the operation and return.
            //
            // Although remainder and division always overflow at runtime with arguments int.MinValue/long.MinValue and -1 
            // (regardless of checked context) the constant folding behavior is different. 
            // Remainder never overflows at compile time while division does.
            newValue = FoldNeverOverflowBinaryOperators(kind, valueLeft, valueRight);
            if (newValue != null)
            {
                return ConstantValue.Create(newValue, resultType);
            }

            ConstantValue concatResult = FoldStringConcatenation(kind, valueLeft, valueRight, ref compoundStringLength);
            if (concatResult != null)
            {
                if (concatResult.IsBad)
                {
                    Error(diagnostics, ErrorCode.ERR_ConstantStringTooLong, syntax);
                }

                return concatResult;
            }

            // Certain binary operations always fail if they overflow even when in an unchecked context;
            // decimal + decimal, for example. If we are in one of those cases, make the attempt. If it
            // succeeds, return the result. If not, give a compile-time error regardless of context.
            try
            {
                newValue = FoldDecimalBinaryOperators(kind, valueLeft, valueRight);
            }
            catch (OverflowException)
            {
                Error(diagnostics, ErrorCode.ERR_DecConstError, syntax);
                return ConstantValue.Bad;
            }

            if (newValue != null)
            {
                return ConstantValue.Create(newValue, resultType);
            }

            if (CheckOverflowAtCompileTime)
            {
                try
                {
                    newValue = FoldCheckedIntegralBinaryOperator(kind, valueLeft, valueRight);
                }
                catch (OverflowException)
                {
                    Error(diagnostics, ErrorCode.ERR_CheckedOverflow, syntax);
                    return ConstantValue.Bad;
                }
            }
            else
            {
                newValue = FoldUncheckedIntegralBinaryOperator(kind, valueLeft, valueRight);
            }

            if (newValue != null)
            {
                return ConstantValue.Create(newValue, resultType);
            }

            return null;
        }

        /// <summary>
        /// If one of the (unconverted) operands has constant value null and the other has
        /// a null constant value other than null, then they are definitely not equal
        /// and we can give a constant value for either == or !=.  This is a spec violation
        /// that we retain from Dev10.
        /// </summary>
        /// <param name="kind">The operator kind.  Nothing will happen if it is not a lifted equality operator.</param>
        /// <param name="left">The left-hand operand of the operation (possibly wrapped in a conversion).</param>
        /// <param name="right">The right-hand operand of the operation (possibly wrapped in a conversion).</param>
        /// <returns>
        /// If the operator represents lifted equality, then constant value true if both arguments have constant
        /// value null, constant value false if exactly one argument has constant value null, and null otherwise.
        /// If the operator represents lifted inequality, then constant value false if both arguments have constant
        /// value null, constant value true if exactly one argument has constant value null, and null otherwise.
        /// </returns>
        /// <remarks>
        /// SPEC VIOLATION: according to the spec (section 7.19) constant expressions cannot
        /// include implicit nullable conversions or nullable subexpressions.  However, Dev10
        /// specifically folds over lifted == and != (see ExpressionBinder::TryFoldingNullableEquality).
        /// Dev 10 does do compile-time evaluation of simple lifted operators, but it does so
        /// in a rewriting pass (see NullableRewriter) - they are not treated as constant values.
        /// </remarks>
        private static ConstantValue TryFoldingNullableEquality(BinaryOperatorKind kind, BoundExpression left, BoundExpression right)
        {
            if (kind.IsLifted())
            {
                BinaryOperatorKind op = kind.Operator();
                if (op == BinaryOperatorKind.Equal || op == BinaryOperatorKind.NotEqual)
                {
                    if (left.Kind == BoundKind.Conversion && right.Kind == BoundKind.Conversion)
                    {
                        BoundConversion leftConv = (BoundConversion)left;
                        BoundConversion rightConv = (BoundConversion)right;
                        ConstantValue leftConstant = leftConv.Operand.ConstantValue;
                        ConstantValue rightConstant = rightConv.Operand.ConstantValue;

                        if (leftConstant != null && rightConstant != null)
                        {
                            bool leftIsNull = leftConstant.IsNull;
                            bool rightIsNull = rightConstant.IsNull;
                            if (leftIsNull || rightIsNull)
                            {
                                // IMPL CHANGE: Dev10 raises WRN_NubExprIsConstBool in some cases, but that really doesn't
                                // make sense (why warn that a constant has a constant value?).
                                return (leftIsNull == rightIsNull) == (op == BinaryOperatorKind.Equal) ? ConstantValue.True : ConstantValue.False;
                            }
                        }
                    }
                }
            }

            return null;
        }

        // Some binary operators on constants never overflow, regardless of whether the context is checked or not.
        private static object FoldNeverOverflowBinaryOperators(BinaryOperatorKind kind, ConstantValue valueLeft, ConstantValue valueRight)
        {
            Debug.Assert(valueLeft != null);
            Debug.Assert(valueRight != null);

            // Note that we *cannot* do folding on single-precision floats as doubles to preserve precision,
            // as that would cause incorrect rounding that would be impossible to correct afterwards.
            switch (kind)
            {
                case BinaryOperatorKind.ObjectEqual:
                    if (valueLeft.IsNull) return valueRight.IsNull;
                    if (valueRight.IsNull) return false;
                    break;
                case BinaryOperatorKind.ObjectNotEqual:
                    if (valueLeft.IsNull) return !valueRight.IsNull;
                    if (valueRight.IsNull) return true;
                    break;
                case BinaryOperatorKind.DoubleAddition:
                    return valueLeft.DoubleValue + valueRight.DoubleValue;
                case BinaryOperatorKind.FloatAddition:
                    return valueLeft.SingleValue + valueRight.SingleValue;
                case BinaryOperatorKind.DoubleSubtraction:
                    return valueLeft.DoubleValue - valueRight.DoubleValue;
                case BinaryOperatorKind.FloatSubtraction:
                    return valueLeft.SingleValue - valueRight.SingleValue;
                case BinaryOperatorKind.DoubleMultiplication:
                    return valueLeft.DoubleValue * valueRight.DoubleValue;
                case BinaryOperatorKind.FloatMultiplication:
                    return valueLeft.SingleValue * valueRight.SingleValue;
                case BinaryOperatorKind.DoubleDivision:
                    return valueLeft.DoubleValue / valueRight.DoubleValue;
                case BinaryOperatorKind.FloatDivision:
                    return valueLeft.SingleValue / valueRight.SingleValue;
                case BinaryOperatorKind.DoubleRemainder:
                    return valueLeft.DoubleValue % valueRight.DoubleValue;
                case BinaryOperatorKind.FloatRemainder:
                    return valueLeft.SingleValue % valueRight.SingleValue;
                case BinaryOperatorKind.IntLeftShift:
                    return valueLeft.Int32Value << valueRight.Int32Value;
                case BinaryOperatorKind.LongLeftShift:
                    return valueLeft.Int64Value << valueRight.Int32Value;
                case BinaryOperatorKind.UIntLeftShift:
                    return valueLeft.UInt32Value << valueRight.Int32Value;
                case BinaryOperatorKind.ULongLeftShift:
                    return valueLeft.UInt64Value << valueRight.Int32Value;
                case BinaryOperatorKind.IntRightShift:
                    return valueLeft.Int32Value >> valueRight.Int32Value;
                case BinaryOperatorKind.LongRightShift:
                    return valueLeft.Int64Value >> valueRight.Int32Value;
                case BinaryOperatorKind.UIntRightShift:
                    return valueLeft.UInt32Value >> valueRight.Int32Value;
                case BinaryOperatorKind.ULongRightShift:
                    return valueLeft.UInt64Value >> valueRight.Int32Value;
                case BinaryOperatorKind.BoolAnd:
                    return valueLeft.BooleanValue & valueRight.BooleanValue;
                case BinaryOperatorKind.IntAnd:
                    return valueLeft.Int32Value & valueRight.Int32Value;
                case BinaryOperatorKind.LongAnd:
                    return valueLeft.Int64Value & valueRight.Int64Value;
                case BinaryOperatorKind.UIntAnd:
                    return valueLeft.UInt32Value & valueRight.UInt32Value;
                case BinaryOperatorKind.ULongAnd:
                    return valueLeft.UInt64Value & valueRight.UInt64Value;
                case BinaryOperatorKind.BoolOr:
                    return valueLeft.BooleanValue | valueRight.BooleanValue;
                case BinaryOperatorKind.IntOr:
                    return valueLeft.Int32Value | valueRight.Int32Value;
                case BinaryOperatorKind.LongOr:
                    return valueLeft.Int64Value | valueRight.Int64Value;
                case BinaryOperatorKind.UIntOr:
                    return valueLeft.UInt32Value | valueRight.UInt32Value;
                case BinaryOperatorKind.ULongOr:
                    return valueLeft.UInt64Value | valueRight.UInt64Value;
                case BinaryOperatorKind.BoolXor:
                    return valueLeft.BooleanValue ^ valueRight.BooleanValue;
                case BinaryOperatorKind.IntXor:
                    return valueLeft.Int32Value ^ valueRight.Int32Value;
                case BinaryOperatorKind.LongXor:
                    return valueLeft.Int64Value ^ valueRight.Int64Value;
                case BinaryOperatorKind.UIntXor:
                    return valueLeft.UInt32Value ^ valueRight.UInt32Value;
                case BinaryOperatorKind.ULongXor:
                    return valueLeft.UInt64Value ^ valueRight.UInt64Value;
                case BinaryOperatorKind.LogicalBoolAnd:
                    return valueLeft.BooleanValue && valueRight.BooleanValue;
                case BinaryOperatorKind.LogicalBoolOr:
                    return valueLeft.BooleanValue || valueRight.BooleanValue;
                case BinaryOperatorKind.BoolEqual:
                    return valueLeft.BooleanValue == valueRight.BooleanValue;
                case BinaryOperatorKind.StringEqual:
                    return valueLeft.StringValue == valueRight.StringValue;
                case BinaryOperatorKind.DecimalEqual:
                    return valueLeft.DecimalValue == valueRight.DecimalValue;
                case BinaryOperatorKind.FloatEqual:
                    return valueLeft.SingleValue == valueRight.SingleValue;
                case BinaryOperatorKind.DoubleEqual:
                    return valueLeft.DoubleValue == valueRight.DoubleValue;
                case BinaryOperatorKind.IntEqual:
                    return valueLeft.Int32Value == valueRight.Int32Value;
                case BinaryOperatorKind.LongEqual:
                    return valueLeft.Int64Value == valueRight.Int64Value;
                case BinaryOperatorKind.UIntEqual:
                    return valueLeft.UInt32Value == valueRight.UInt32Value;
                case BinaryOperatorKind.ULongEqual:
                    return valueLeft.UInt64Value == valueRight.UInt64Value;
                case BinaryOperatorKind.BoolNotEqual:
                    return valueLeft.BooleanValue != valueRight.BooleanValue;
                case BinaryOperatorKind.StringNotEqual:
                    return valueLeft.StringValue != valueRight.StringValue;
                case BinaryOperatorKind.DecimalNotEqual:
                    return valueLeft.DecimalValue != valueRight.DecimalValue;
                case BinaryOperatorKind.FloatNotEqual:
                    return valueLeft.SingleValue != valueRight.SingleValue;
                case BinaryOperatorKind.DoubleNotEqual:
                    return valueLeft.DoubleValue != valueRight.DoubleValue;
                case BinaryOperatorKind.IntNotEqual:
                    return valueLeft.Int32Value != valueRight.Int32Value;
                case BinaryOperatorKind.LongNotEqual:
                    return valueLeft.Int64Value != valueRight.Int64Value;
                case BinaryOperatorKind.UIntNotEqual:
                    return valueLeft.UInt32Value != valueRight.UInt32Value;
                case BinaryOperatorKind.ULongNotEqual:
                    return valueLeft.UInt64Value != valueRight.UInt64Value;
                case BinaryOperatorKind.DecimalLessThan:
                    return valueLeft.DecimalValue < valueRight.DecimalValue;
                case BinaryOperatorKind.FloatLessThan:
                    return valueLeft.SingleValue < valueRight.SingleValue;
                case BinaryOperatorKind.DoubleLessThan:
                    return valueLeft.DoubleValue < valueRight.DoubleValue;
                case BinaryOperatorKind.IntLessThan:
                    return valueLeft.Int32Value < valueRight.Int32Value;
                case BinaryOperatorKind.LongLessThan:
                    return valueLeft.Int64Value < valueRight.Int64Value;
                case BinaryOperatorKind.UIntLessThan:
                    return valueLeft.UInt32Value < valueRight.UInt32Value;
                case BinaryOperatorKind.ULongLessThan:
                    return valueLeft.UInt64Value < valueRight.UInt64Value;
                case BinaryOperatorKind.DecimalGreaterThan:
                    return valueLeft.DecimalValue > valueRight.DecimalValue;
                case BinaryOperatorKind.FloatGreaterThan:
                    return valueLeft.SingleValue > valueRight.SingleValue;
                case BinaryOperatorKind.DoubleGreaterThan:
                    return valueLeft.DoubleValue > valueRight.DoubleValue;
                case BinaryOperatorKind.IntGreaterThan:
                    return valueLeft.Int32Value > valueRight.Int32Value;
                case BinaryOperatorKind.LongGreaterThan:
                    return valueLeft.Int64Value > valueRight.Int64Value;
                case BinaryOperatorKind.UIntGreaterThan:
                    return valueLeft.UInt32Value > valueRight.UInt32Value;
                case BinaryOperatorKind.ULongGreaterThan:
                    return valueLeft.UInt64Value > valueRight.UInt64Value;
                case BinaryOperatorKind.DecimalLessThanOrEqual:
                    return valueLeft.DecimalValue <= valueRight.DecimalValue;
                case BinaryOperatorKind.FloatLessThanOrEqual:
                    return valueLeft.SingleValue <= valueRight.SingleValue;
                case BinaryOperatorKind.DoubleLessThanOrEqual:
                    return valueLeft.DoubleValue <= valueRight.DoubleValue;
                case BinaryOperatorKind.IntLessThanOrEqual:
                    return valueLeft.Int32Value <= valueRight.Int32Value;
                case BinaryOperatorKind.LongLessThanOrEqual:
                    return valueLeft.Int64Value <= valueRight.Int64Value;
                case BinaryOperatorKind.UIntLessThanOrEqual:
                    return valueLeft.UInt32Value <= valueRight.UInt32Value;
                case BinaryOperatorKind.ULongLessThanOrEqual:
                    return valueLeft.UInt64Value <= valueRight.UInt64Value;
                case BinaryOperatorKind.DecimalGreaterThanOrEqual:
                    return valueLeft.DecimalValue >= valueRight.DecimalValue;
                case BinaryOperatorKind.FloatGreaterThanOrEqual:
                    return valueLeft.SingleValue >= valueRight.SingleValue;
                case BinaryOperatorKind.DoubleGreaterThanOrEqual:
                    return valueLeft.DoubleValue >= valueRight.DoubleValue;
                case BinaryOperatorKind.IntGreaterThanOrEqual:
                    return valueLeft.Int32Value >= valueRight.Int32Value;
                case BinaryOperatorKind.LongGreaterThanOrEqual:
                    return valueLeft.Int64Value >= valueRight.Int64Value;
                case BinaryOperatorKind.UIntGreaterThanOrEqual:
                    return valueLeft.UInt32Value >= valueRight.UInt32Value;
                case BinaryOperatorKind.ULongGreaterThanOrEqual:
                    return valueLeft.UInt64Value >= valueRight.UInt64Value;
                case BinaryOperatorKind.UIntDivision:
                    return valueLeft.UInt32Value / valueRight.UInt32Value;
                case BinaryOperatorKind.ULongDivision:
                    return valueLeft.UInt64Value / valueRight.UInt64Value;

                // MinValue % -1 always overflows at runtime but never at compile time
                case BinaryOperatorKind.IntRemainder:
                    return (valueRight.Int32Value != -1) ? valueLeft.Int32Value % valueRight.Int32Value : 0;
                case BinaryOperatorKind.LongRemainder:
                    return (valueRight.Int64Value != -1) ? valueLeft.Int64Value % valueRight.Int64Value : 0;
                case BinaryOperatorKind.UIntRemainder:
                    return valueLeft.UInt32Value % valueRight.UInt32Value;
                case BinaryOperatorKind.ULongRemainder:
                    return valueLeft.UInt64Value % valueRight.UInt64Value;
            }

            return null;
        }

        /// <summary>
        /// Returns ConstantValue.Bad if, and only if, compound string length is out of supported limit.
        /// The <paramref name="compoundStringLength"/> parameter contains value corresponding to the 
        /// left node, or zero, which will trigger inference. Upon return, it will 
        /// be adjusted to correspond future result node.
        /// </summary>
        private static ConstantValue FoldStringConcatenation(BinaryOperatorKind kind, ConstantValue valueLeft, ConstantValue valueRight, ref int compoundStringLength)
        {
            Debug.Assert(valueLeft != null);
            Debug.Assert(valueRight != null);

            if (kind == BinaryOperatorKind.StringConcatenation)
            {
                string leftValue = valueLeft.StringValue ?? string.Empty;
                string rightValue = valueRight.StringValue ?? string.Empty;

                if (compoundStringLength == 0)
                {
                    // Infer. Keep it simple for now.
                    compoundStringLength = leftValue.Length;
                }

                Debug.Assert(compoundStringLength >= leftValue.Length);

                long newCompoundLength = (long)compoundStringLength + (long)leftValue.Length + (long)rightValue.Length;

                if (newCompoundLength > int.MaxValue)
                {
                    return ConstantValue.Bad;
                }

                ConstantValue result;

                try
                {
                    result = ConstantValue.Create(String.Concat(leftValue, rightValue));
                    compoundStringLength = (int)newCompoundLength;
                }
                catch (System.OutOfMemoryException)
                {
                    return ConstantValue.Bad;
                }

                return result;
            }

            return null;
        }

        private static BinaryOperatorKind SyntaxKindToBinaryOperatorKind(SyntaxKind kind)
        {
            switch (kind)
            {
                case SyntaxKind.MultiplyAssignmentExpression:
                case SyntaxKind.MultiplyExpression: return BinaryOperatorKind.Multiplication;
                case SyntaxKind.DivideAssignmentExpression:
                case SyntaxKind.DivideExpression: return BinaryOperatorKind.Division;
                case SyntaxKind.ModuloAssignmentExpression:
                case SyntaxKind.ModuloExpression: return BinaryOperatorKind.Remainder;
                case SyntaxKind.AddAssignmentExpression:
                case SyntaxKind.AddExpression: return BinaryOperatorKind.Addition;
                case SyntaxKind.SubtractAssignmentExpression:
                case SyntaxKind.SubtractExpression: return BinaryOperatorKind.Subtraction;
                case SyntaxKind.RightShiftAssignmentExpression:
                case SyntaxKind.RightShiftExpression: return BinaryOperatorKind.RightShift;
                case SyntaxKind.LeftShiftAssignmentExpression:
                case SyntaxKind.LeftShiftExpression: return BinaryOperatorKind.LeftShift;
                case SyntaxKind.EqualsExpression: return BinaryOperatorKind.Equal;
                case SyntaxKind.NotEqualsExpression: return BinaryOperatorKind.NotEqual;
                case SyntaxKind.GreaterThanExpression: return BinaryOperatorKind.GreaterThan;
                case SyntaxKind.LessThanExpression: return BinaryOperatorKind.LessThan;
                case SyntaxKind.GreaterThanOrEqualExpression: return BinaryOperatorKind.GreaterThanOrEqual;
                case SyntaxKind.LessThanOrEqualExpression: return BinaryOperatorKind.LessThanOrEqual;
                case SyntaxKind.AndAssignmentExpression:
                case SyntaxKind.BitwiseAndExpression: return BinaryOperatorKind.And;
                case SyntaxKind.OrAssignmentExpression:
                case SyntaxKind.BitwiseOrExpression: return BinaryOperatorKind.Or;
                case SyntaxKind.ExclusiveOrAssignmentExpression:
                case SyntaxKind.ExclusiveOrExpression: return BinaryOperatorKind.Xor;
                case SyntaxKind.LogicalAndExpression: return BinaryOperatorKind.LogicalAnd;
                case SyntaxKind.LogicalOrExpression: return BinaryOperatorKind.LogicalOr;
                default: throw ExceptionUtilities.UnexpectedValue(kind);
            }
        }

        private BoundExpression BindIncrementOperator(CSharpSyntaxNode node, ExpressionSyntax operandSyntax, SyntaxToken operatorToken, DiagnosticBag diagnostics)
        {
            operandSyntax.CheckDeconstructionCompatibleArgument(diagnostics);

            BoundExpression operand = BindValue(operandSyntax, diagnostics, BindValueKind.IncrementDecrement);
            UnaryOperatorKind kind = SyntaxKindToUnaryOperatorKind(node.Kind());

            // If the operand is bad, avoid generating cascading errors.
            if (operand.HasAnyErrors)
            {
                // NOTE: no candidate user-defined operators.
                return new BoundIncrementOperator(
                    node,
                    kind,
                    operand,
                    null,
                    Conversion.NoConversion,
                    Conversion.NoConversion,
                    LookupResultKind.Empty,
                    CreateErrorType(),
                    hasErrors: true);
            }

            // The operand has to be a variable, property or indexer, so it must have a type.
            var operandType = operand.Type;
            Debug.Assert((object)operandType != null);

            if (operandType.IsDynamic())
            {
                return new BoundIncrementOperator(
                    node,
                    kind.WithType(UnaryOperatorKind.Dynamic).WithOverflowChecksIfApplicable(CheckOverflowAtRuntime),
                    operand,
                    methodOpt: null,
                    operandConversion: Conversion.NoConversion,
                    resultConversion: Conversion.NoConversion,
                    resultKind: LookupResultKind.Viable,
                    originalUserDefinedOperatorsOpt: default(ImmutableArray<MethodSymbol>),
                    type: operandType,
                    hasErrors: false);
            }

            LookupResultKind resultKind;
            ImmutableArray<MethodSymbol> originalUserDefinedOperators;
            var best = this.UnaryOperatorOverloadResolution(kind, operand, node, diagnostics, out resultKind, out originalUserDefinedOperators);
            if (!best.HasValue)
            {
                ReportUnaryOperatorError(node, diagnostics, operatorToken.Text, operand, resultKind);
                return new BoundIncrementOperator(
                    node,
                    kind,
                    operand,
                    null,
                    Conversion.NoConversion,
                    Conversion.NoConversion,
                    resultKind,
                    originalUserDefinedOperators,
                    CreateErrorType(),
                    hasErrors: true);
            }

            var signature = best.Signature;

            HashSet<DiagnosticInfo> useSiteDiagnostics = null;
            var resultConversion = Conversions.ClassifyConversionFromType(signature.ReturnType, operandType, ref useSiteDiagnostics);
            diagnostics.Add(node, useSiteDiagnostics);

            bool hasErrors = false;
            if (!resultConversion.IsImplicit || !resultConversion.IsValid)
            {
                GenerateImplicitConversionError(diagnostics, this.Compilation, node, resultConversion, signature.ReturnType, operandType);
                hasErrors = true;
            }
            else
            {
                ReportDiagnosticsIfObsolete(diagnostics, resultConversion, node, hasBaseReceiver: false);
            }

            if (!hasErrors && operandType.IsVoidPointer())
            {
                Error(diagnostics, ErrorCode.ERR_VoidError, node);
                hasErrors = true;
            }

            Conversion operandConversion = best.Conversion;

            ReportDiagnosticsIfObsolete(diagnostics, operandConversion, node, hasBaseReceiver: false);

            return new BoundIncrementOperator(
                node,
                signature.Kind.WithOverflowChecksIfApplicable(CheckOverflowAtRuntime),
                operand,
                signature.Method,
                operandConversion,
                resultConversion,
                resultKind,
                originalUserDefinedOperators,
                operandType,
                hasErrors);
        }

        // Based on ExpressionBinder::bindPtrIndirection.
        private BoundExpression BindPointerIndirectionExpression(PrefixUnaryExpressionSyntax node, DiagnosticBag diagnostics)
        {
            BoundExpression operand = BindValue(node.Operand, diagnostics, GetUnaryAssignmentKind(node.Kind()));

            TypeSymbol pointedAtType;
            bool hasErrors;
            BindPointerIndirectionExpressionInternal(node, operand, diagnostics, out pointedAtType, out hasErrors);

            return new BoundPointerIndirectionOperator(node, operand, pointedAtType ?? CreateErrorType(), hasErrors);
        }

        private static void BindPointerIndirectionExpressionInternal(CSharpSyntaxNode node, BoundExpression operand, DiagnosticBag diagnostics, out TypeSymbol pointedAtType, out bool hasErrors)
        {
            var operandType = operand.Type as PointerTypeSymbol;

            hasErrors = operand.HasAnyErrors; // This would propagate automatically, but by reading it explicitly we can reduce cascading.

            if ((object)operandType == null)
            {
                pointedAtType = null;

                if (!hasErrors)
                {
                    // NOTE: Dev10 actually reports ERR_BadUnaryOp if the operand has Type == null,
                    // but this seems clearer.
                    Error(diagnostics, ErrorCode.ERR_PtrExpected, node);
                    hasErrors = true;
                }
            }
            else
            {
                pointedAtType = operandType.PointedAtType;

                if (pointedAtType.SpecialType == SpecialType.System_Void)
                {
                    pointedAtType = null;

                    if (!hasErrors)
                    {
                        Error(diagnostics, ErrorCode.ERR_VoidError, node);
                        hasErrors = true;
                    }
                }
            }
        }

        // Based on ExpressionBinder::bindPtrAddr.
        private BoundExpression BindAddressOfExpression(PrefixUnaryExpressionSyntax node, DiagnosticBag diagnostics)
        {
            BoundExpression operand = BindValue(node.Operand, diagnostics, BindValueKind.AddressOf);

            bool hasErrors = operand.HasAnyErrors; // This would propagate automatically, but by reading it explicitly we can reduce cascading.
            bool isFixedStatementAddressOfExpression = SyntaxFacts.IsFixedStatementExpression(node);

            switch (operand.Kind)
            {
                case BoundKind.MethodGroup:
                case BoundKind.Lambda:
                case BoundKind.UnboundLambda:
                    {
                        Debug.Assert(hasErrors);
                        return new BoundAddressOfOperator(node, operand, CreateErrorType(), hasErrors: true);
                    }
            }

            TypeSymbol operandType = operand.Type;
            Debug.Assert((object)operandType != null, "BindValue should have caught a null operand type");

            bool isManagedType = operandType.IsManagedType;
            bool allowManagedAddressOf = Flags.Includes(BinderFlags.AllowManagedAddressOf);
            if (!allowManagedAddressOf)
            {
                if (!hasErrors && isManagedType)
                {
                    hasErrors = true;
                    Error(diagnostics, ErrorCode.ERR_ManagedAddr, node, operandType);
                }

                if (!hasErrors)
                {
                    Symbol accessedLocalOrParameterOpt;
                    if (IsNonMoveableVariable(operand, out accessedLocalOrParameterOpt) == isFixedStatementAddressOfExpression)
                    {
                        Error(diagnostics, isFixedStatementAddressOfExpression ? ErrorCode.ERR_FixedNotNeeded : ErrorCode.ERR_FixedNeeded, node);
                        hasErrors = true;
                    }
                }
            }

            TypeSymbol pointerType = new PointerTypeSymbol(isManagedType && allowManagedAddressOf
                ? GetSpecialType(SpecialType.System_IntPtr, diagnostics, node)
                : operandType ?? CreateErrorType());

            return new BoundAddressOfOperator(node, operand, pointerType, hasErrors);
        }

        // Basically a port of ExpressionBinder::isFixedExpression, which basically implements spec section 18.3.
        // Renamed because there are already too many things called "fixed".
        // NOTE: internal purely for testing purposes.
        internal bool IsNonMoveableVariable(BoundExpression expr, out Symbol accessedLocalOrParameterOpt)
        {
            accessedLocalOrParameterOpt = null;

            while (true)
            {
                BoundKind exprKind = expr.Kind;
                switch (exprKind)
                {
                    case BoundKind.FieldAccess:
                    case BoundKind.EventAccess:
                        {
                            FieldSymbol fieldSymbol;
                            BoundExpression receiver;
                            if (exprKind == BoundKind.FieldAccess)
                            {
                                BoundFieldAccess fieldAccess = (BoundFieldAccess)expr;
                                fieldSymbol = fieldAccess.FieldSymbol;
                                receiver = fieldAccess.ReceiverOpt;
                            }
                            else
                            {
                                BoundEventAccess eventAccess = (BoundEventAccess)expr;
                                if (!eventAccess.IsUsableAsField || eventAccess.EventSymbol.IsWindowsRuntimeEvent)
                                {
                                    return false;
                                }
                                EventSymbol eventSymbol = eventAccess.EventSymbol;
                                fieldSymbol = eventSymbol.AssociatedField;
                                receiver = eventAccess.ReceiverOpt;
                            }

                            if ((object)fieldSymbol == null || fieldSymbol.IsStatic || (object)receiver == null)
                            {
                                return false;
                            }

                            var unusedDiagnostics = DiagnosticBag.GetInstance();
                            bool receiverIsLValue = CheckValueKind(receiver.Syntax, receiver, BindValueKind.AddressOf, checkingReceiver: false, diagnostics: unusedDiagnostics);
                            unusedDiagnostics.Free();

                            if (!receiverIsLValue)
                            {
                                return false;
                            }

                            // NOTE: type parameters will already have been weeded out, since a
                            // variable of type parameter type has to be cast to an effective
                            // base or interface type before its fields can be accessed and a
                            // conversion isn't an lvalue.
                            if (receiver.Type.IsReferenceType)
                            {
                                return false;
                            }

                            expr = receiver;
                            continue;
                        }
                    case BoundKind.RangeVariable:
                        {
                            // NOTE: there are cases where you can take the address of a range variable.
                            // e.g. from x in new int[3] select *(&x)
                            BoundRangeVariable variableAccess = (BoundRangeVariable)expr;
                            expr = variableAccess.Value; //Check the underlying expression.
                            continue;
                        }
                    case BoundKind.Parameter:
                        {
                            BoundParameter parameterAccess = (BoundParameter)expr;
                            ParameterSymbol parameterSymbol = parameterAccess.ParameterSymbol;
                            accessedLocalOrParameterOpt = parameterSymbol;
                            return parameterSymbol.RefKind == RefKind.None;
                        }
                    case BoundKind.ThisReference:
                    case BoundKind.BaseReference:
                        {
                            accessedLocalOrParameterOpt = this.ContainingMemberOrLambda.EnclosingThisSymbol();
                            return false;
                        }
                    case BoundKind.Local:
                        {
                            BoundLocal localAccess = (BoundLocal)expr;
                            LocalSymbol localSymbol = localAccess.LocalSymbol;
                            accessedLocalOrParameterOpt = localSymbol;
                            // NOTE: The spec says that this is moveable if it is captured by an anonymous function,
                            // but that will be reported separately and error-recovery is better if we say that
                            // such locals are not moveable.
                            return localSymbol.RefKind == RefKind.None;
                        }
                    case BoundKind.PointerIndirectionOperator: //Covers ->, since the receiver will be one of these.
                    case BoundKind.PointerElementAccess:
                    case BoundKind.ConvertedStackAllocExpression:
                        {
                            return true;
                        }
                    case BoundKind.PropertyAccess: // Never a variable.
                    case BoundKind.IndexerAccess: // Never a variable.
                    default:
                        {
                            return false;
                        }
                }
            }
        }

        private BoundExpression BindUnaryOperator(PrefixUnaryExpressionSyntax node, DiagnosticBag diagnostics)
        {
            BoundExpression operand = BindValue(node.Operand, diagnostics, GetUnaryAssignmentKind(node.Kind()));
            BoundLiteral constant = BindIntegralMinValConstants(node, operand, diagnostics);
            return constant ?? BindUnaryOperatorCore(node, node.OperatorToken.Text, operand, diagnostics);
        }

        private BoundExpression BindUnaryOperatorCore(CSharpSyntaxNode node, string operatorText, BoundExpression operand, DiagnosticBag diagnostics)
        {
            UnaryOperatorKind kind = SyntaxKindToUnaryOperatorKind(node.Kind());

            bool isOperandTypeNull = operand.IsLiteralNull() || operand.IsLiteralDefault();
            if (isOperandTypeNull)
            {
                // Dev10 does not allow unary prefix operators to be applied to the null literal
                // (or other typeless expressions).
                Error(diagnostics, ErrorCode.ERR_BadOpOnNullOrDefault, node, operatorText, operand.Display);
            }

            // If the operand is bad, avoid generating cascading errors.
            if (operand.HasAnyErrors || isOperandTypeNull)
            {
                // Note: no candidate user-defined operators.
                return new BoundUnaryOperator(node, kind, operand, ConstantValue.NotAvailable,
                    methodOpt: null,
                    resultKind: LookupResultKind.Empty,
                    type: CreateErrorType(),
                    hasErrors: true);
            }

            // If the operand is dynamic then we do not attempt to do overload resolution at compile
            // time; we defer that until runtime. If we did overload resolution then the dynamic
            // operand would be implicitly convertible to the parameter type of each operator 
            // signature, and therefore every operator would be an applicable candidate. Instead 
            // of changing overload resolution to handle dynamic, we just handle it here and let
            // overload resolution implement the specification.

            if (operand.HasDynamicType())
            {
                return new BoundUnaryOperator(
                    syntax: node,
                    operatorKind: kind.WithType(UnaryOperatorKind.Dynamic).WithOverflowChecksIfApplicable(CheckOverflowAtRuntime),
                    operand: operand,
                    constantValueOpt: ConstantValue.NotAvailable,
                    methodOpt: null,
                    resultKind: LookupResultKind.Viable,
                    type: operand.Type);
            }

            LookupResultKind resultKind;
            ImmutableArray<MethodSymbol> originalUserDefinedOperators;
            var best = this.UnaryOperatorOverloadResolution(kind, operand, node, diagnostics, out resultKind, out originalUserDefinedOperators);
            if (!best.HasValue)
            {
                ReportUnaryOperatorError(node, diagnostics, operatorText, operand, resultKind);
                return new BoundUnaryOperator(
                    node,
                    kind,
                    operand,
                    ConstantValue.NotAvailable,
                    null,
                    resultKind,
                    originalUserDefinedOperators,
                    CreateErrorType(),
                    hasErrors: true);
            }

            var signature = best.Signature;

            var resultOperand = CreateConversion(operand.Syntax, operand, best.Conversion, false, signature.OperandType, diagnostics);
            var resultType = signature.ReturnType;
            UnaryOperatorKind resultOperatorKind = signature.Kind;
            var resultMethod = signature.Method;
            var resultConstant = FoldUnaryOperator(node, resultOperatorKind, resultOperand, resultType.SpecialType, diagnostics);

            return new BoundUnaryOperator(
                node,
                resultOperatorKind.WithOverflowChecksIfApplicable(CheckOverflowAtRuntime),
                resultOperand,
                resultConstant,
                resultMethod,
                resultKind,
                resultType);
        }

        private ConstantValue FoldEnumUnaryOperator(
            CSharpSyntaxNode syntax,
            UnaryOperatorKind kind,
            BoundExpression operand,
            DiagnosticBag diagnostics)
        {
            var underlyingType = operand.Type.GetEnumUnderlyingType();

            BoundExpression newOperand = CreateConversion(operand, underlyingType, diagnostics);

            // We may have to upconvert the type if it is a byte, sbyte, short, ushort
            // or nullable of those, because there is no ~ operator
            var upconvertSpecialType = GetEnumPromotedType(underlyingType.SpecialType);
            var upconvertType = upconvertSpecialType == underlyingType.SpecialType ?
                underlyingType :
                GetSpecialType(upconvertSpecialType, diagnostics, syntax);

            newOperand = CreateConversion(newOperand, upconvertType, diagnostics);

            UnaryOperatorKind newKind = kind.Operator().WithType(upconvertSpecialType);

            var constantValue = FoldUnaryOperator(syntax, newKind, operand, upconvertType.SpecialType, diagnostics);

            // Convert back to the underlying type
            if (!constantValue.IsBad)
            {
                // Do an unchecked conversion if bitwise complement
                var binder = kind.Operator() == UnaryOperatorKind.BitwiseComplement ?
                    this.WithCheckedOrUncheckedRegion(@checked: false) : this;
                return binder.FoldConstantNumericConversion(syntax, constantValue, underlyingType, diagnostics);
            }

            return constantValue;
        }

        private ConstantValue FoldUnaryOperator(
            CSharpSyntaxNode syntax,
            UnaryOperatorKind kind,
            BoundExpression operand,
            SpecialType resultType,
            DiagnosticBag diagnostics)
        {
            Debug.Assert(operand != null);
            // UNDONE: report errors when in a checked context.

            if (operand.HasAnyErrors)
            {
                return null;
            }

            var value = operand.ConstantValue;
            if (value == null || value.IsBad)
            {
                return value;
            }

            if (kind.IsEnum() && !kind.IsLifted())
            {
                return FoldEnumUnaryOperator(syntax, kind, operand, diagnostics);
            }

            var newValue = FoldNeverOverflowUnaryOperator(kind, value);
            if (newValue != null)
            {
                return ConstantValue.Create(newValue, resultType);
            }

            if (CheckOverflowAtCompileTime)
            {
                try
                {
                    newValue = FoldCheckedIntegralUnaryOperator(kind, value);
                }
                catch (OverflowException)
                {
                    Error(diagnostics, ErrorCode.ERR_CheckedOverflow, syntax);
                    return ConstantValue.Bad;
                }
            }
            else
            {
                newValue = FoldUncheckedIntegralUnaryOperator(kind, value);
            }

            if (newValue != null)
            {
                return ConstantValue.Create(newValue, resultType);
            }

            return null;
        }

        private static object FoldNeverOverflowUnaryOperator(UnaryOperatorKind kind, ConstantValue value)
        {
            // Note that we do operations on single-precision floats as double-precision.
            switch (kind)
            {
                case UnaryOperatorKind.DecimalUnaryMinus:
                    return -value.DecimalValue;
                case UnaryOperatorKind.DoubleUnaryMinus:
                case UnaryOperatorKind.FloatUnaryMinus:
                    return -value.DoubleValue;
                case UnaryOperatorKind.DecimalUnaryPlus:
                    return +value.DecimalValue;
                case UnaryOperatorKind.FloatUnaryPlus:
                case UnaryOperatorKind.DoubleUnaryPlus:
                    return +value.DoubleValue;
                case UnaryOperatorKind.LongUnaryPlus:
                    return +value.Int64Value;
                case UnaryOperatorKind.ULongUnaryPlus:
                    return +value.UInt64Value;
                case UnaryOperatorKind.IntUnaryPlus:
                    return +value.Int32Value;
                case UnaryOperatorKind.UIntUnaryPlus:
                    return +value.UInt32Value;
                case UnaryOperatorKind.BoolLogicalNegation:
                    return !value.BooleanValue;
                case UnaryOperatorKind.IntBitwiseComplement:
                    return ~value.Int32Value;
                case UnaryOperatorKind.LongBitwiseComplement:
                    return ~value.Int64Value;
                case UnaryOperatorKind.UIntBitwiseComplement:
                    return ~value.UInt32Value;
                case UnaryOperatorKind.ULongBitwiseComplement:
                    return ~value.UInt64Value;
            }

            return null;
        }

        private static object FoldUncheckedIntegralUnaryOperator(UnaryOperatorKind kind, ConstantValue value)
        {
            unchecked
            {
                switch (kind)
                {
                    case UnaryOperatorKind.LongUnaryMinus:
                        return -value.Int64Value;
                    case UnaryOperatorKind.IntUnaryMinus:
                        return -value.Int32Value;
                }
            }

            return null;
        }

        private static object FoldCheckedIntegralUnaryOperator(UnaryOperatorKind kind, ConstantValue value)
        {
            checked
            {
                switch (kind)
                {
                    case UnaryOperatorKind.LongUnaryMinus:
                        return -value.Int64Value;
                    case UnaryOperatorKind.IntUnaryMinus:
                        return -value.Int32Value;
                }
            }

            return null;
        }

        private static UnaryOperatorKind SyntaxKindToUnaryOperatorKind(SyntaxKind kind)
        {
            switch (kind)
            {
                case SyntaxKind.PreIncrementExpression: return UnaryOperatorKind.PrefixIncrement;
                case SyntaxKind.PostIncrementExpression: return UnaryOperatorKind.PostfixIncrement;
                case SyntaxKind.PreDecrementExpression: return UnaryOperatorKind.PrefixDecrement;
                case SyntaxKind.PostDecrementExpression: return UnaryOperatorKind.PostfixDecrement;
                case SyntaxKind.UnaryPlusExpression: return UnaryOperatorKind.UnaryPlus;
                case SyntaxKind.UnaryMinusExpression: return UnaryOperatorKind.UnaryMinus;
                case SyntaxKind.LogicalNotExpression: return UnaryOperatorKind.LogicalNegation;
                case SyntaxKind.BitwiseNotExpression: return UnaryOperatorKind.BitwiseComplement;
                default: throw ExceptionUtilities.UnexpectedValue(kind);
            }
        }

        private static BindValueKind GetBinaryAssignmentKind(SyntaxKind kind)
        {
            switch (kind)
            {
                case SyntaxKind.SimpleAssignmentExpression:
                    return BindValueKind.Assignable;
                case SyntaxKind.AddAssignmentExpression:
                case SyntaxKind.AndAssignmentExpression:
                case SyntaxKind.DivideAssignmentExpression:
                case SyntaxKind.ExclusiveOrAssignmentExpression:
                case SyntaxKind.LeftShiftAssignmentExpression:
                case SyntaxKind.ModuloAssignmentExpression:
                case SyntaxKind.MultiplyAssignmentExpression:
                case SyntaxKind.OrAssignmentExpression:
                case SyntaxKind.RightShiftAssignmentExpression:
                case SyntaxKind.SubtractAssignmentExpression:
                    return BindValueKind.CompoundAssignment;
                default:
                    return BindValueKind.RValue;
            }
        }

        private static BindValueKind GetUnaryAssignmentKind(SyntaxKind kind)
        {
            switch (kind)
            {
                case SyntaxKind.PreDecrementExpression:
                case SyntaxKind.PreIncrementExpression:
                case SyntaxKind.PostDecrementExpression:
                case SyntaxKind.PostIncrementExpression:
                    return BindValueKind.IncrementDecrement;
                case SyntaxKind.AddressOfExpression:
                    Debug.Assert(false, "Should be handled separately.");
                    goto default;
                default:
                    return BindValueKind.RValue;
            }
        }

        private BoundLiteral BindIntegralMinValConstants(PrefixUnaryExpressionSyntax node, BoundExpression operand, DiagnosticBag diagnostics)
        {
            // SPEC: To permit the smallest possible int and long values to be written as decimal integer 
            // SPEC: literals, the following two rules exist:

            // SPEC: When a decimal-integer-literal with the value 2147483648 and no integer-type-suffix 
            // SPEC: appears as the token immediately following a unary minus operator token, the result is a 
            // SPEC: constant of type int with the value −2147483648. 

            // SPEC: When a decimal-integer-literal with the value 9223372036854775808 and no integer-type-suffix 
            // SPEC: or the integer-type-suffix L or l appears as the token immediately following a unary minus 
            // SPEC: operator token, the result is a constant of type long with the value −9223372036854775808. 

            if (node.Kind() != SyntaxKind.UnaryMinusExpression)
            {
                return null;
            }

            if (node.Operand != operand.Syntax || operand.Syntax.Kind() != SyntaxKind.NumericLiteralExpression)
            {
                return null;
            }

            var literal = (LiteralExpressionSyntax)operand.Syntax;
            var token = literal.Token;
            if (token.Value is uint)
            {
                uint value = (uint)token.Value;
                if (value != 2147483648U)
                {
                    return null;
                }

                if (token.Text.Contains("u") || token.Text.Contains("U") || token.Text.Contains("l") || token.Text.Contains("L"))
                {
                    return null;
                }

                return new BoundLiteral(node, ConstantValue.Create((int)-2147483648), GetSpecialType(SpecialType.System_Int32, diagnostics, node));
            }
            else if (token.Value is ulong)
            {
                var value = (ulong)token.Value;
                if (value != 9223372036854775808UL)
                {
                    return null;
                }

                if (token.Text.Contains("u") || token.Text.Contains("U"))
                {
                    return null;
                }

                return new BoundLiteral(node, ConstantValue.Create(-9223372036854775808), GetSpecialType(SpecialType.System_Int64, diagnostics, node));
            }

            return null;
        }

        private static bool IsDivisionByZero(BinaryOperatorKind kind, ConstantValue valueRight)
        {
            Debug.Assert(valueRight != null);

            switch (kind)
            {
                case BinaryOperatorKind.DecimalDivision:
                case BinaryOperatorKind.DecimalRemainder:
                    return valueRight.DecimalValue == 0.0m;
                case BinaryOperatorKind.IntDivision:
                case BinaryOperatorKind.IntRemainder:
                    return valueRight.Int32Value == 0;
                case BinaryOperatorKind.LongDivision:
                case BinaryOperatorKind.LongRemainder:
                    return valueRight.Int64Value == 0;
                case BinaryOperatorKind.UIntDivision:
                case BinaryOperatorKind.UIntRemainder:
                    return valueRight.UInt32Value == 0;
                case BinaryOperatorKind.ULongDivision:
                case BinaryOperatorKind.ULongRemainder:
                    return valueRight.UInt64Value == 0;
            }

            return false;
        }

        private bool IsOperandErrors(CSharpSyntaxNode node, ref BoundExpression operand, DiagnosticBag diagnostics)
        {
            switch (operand.Kind)
            {
                case BoundKind.UnboundLambda:
                case BoundKind.Lambda:
                case BoundKind.MethodGroup:  // New in Roslyn - see DevDiv #864740.
                    // operand for an is or as expression cannot be a lambda expression or method group
                    if (!operand.HasAnyErrors)
                    {
                        Error(diagnostics, ErrorCode.ERR_LambdaInIsAs, node);
                        operand = BadExpression(node, operand).MakeCompilerGenerated();
                    }

                    return true;

                default:
                    if ((object)operand.Type == null && !operand.IsLiteralNull())
                    {
                        if (!operand.HasAnyErrors)
                        {
                            // Operator 'is' cannot be applied to operand of type '(int, <null>)'
                            Error(diagnostics, ErrorCode.ERR_BadUnaryOp, node, SyntaxFacts.GetText(SyntaxKind.IsKeyword), operand.Display);
                        }

                        return true;
                    }

                    break;
            }

            return operand.HasAnyErrors;
        }

        private bool IsOperatorErrors(CSharpSyntaxNode node, TypeSymbol operandType, BoundTypeExpression typeExpression, DiagnosticBag diagnostics)
        {
            var targetType = typeExpression.Type;
            var targetTypeKind = targetType.TypeKind;

            // The native compiler allows "x is C" where C is a static class. This
            // is strictly illegal according to the specification (see the section
            // called "Referencing Static Class Types".) To retain compatibility we
            // allow it, but when /feature:strict is enabled we break with the native
            // compiler and turn this into an error, as it should be.
            if (targetType.IsStatic && Compilation.FeatureStrictEnabled)
            {
                Error(diagnostics, ErrorCode.ERR_StaticInAsOrIs, node, targetType);
                return true;
            }

            if ((object)operandType != null && operandType.TypeKind == TypeKind.Pointer || targetTypeKind == TypeKind.Pointer)
            {
                // operand for an is or as expression cannot be of pointer type
                Error(diagnostics, ErrorCode.ERR_PointerInAsOrIs, node);
                return true;
            }

            return targetTypeKind == TypeKind.Error;
        }

        private BoundExpression BindIsOperator(BinaryExpressionSyntax node, DiagnosticBag diagnostics)
        {
            var resultType = (TypeSymbol)GetSpecialType(SpecialType.System_Boolean, diagnostics, node);
            var operand = BindValue(node.Left, diagnostics, BindValueKind.RValue);
            var operandHasErrors = IsOperandErrors(node, ref operand, diagnostics);
            // try binding as a type, but back off to binding as an expression if that does not work.
            AliasSymbol alias;
            TypeSymbol targetType;
            var isTypeDiagnostics = DiagnosticBag.GetInstance();
            targetType = BindType(node.Right, isTypeDiagnostics, out alias);

            if (targetType?.IsErrorType() == true && isTypeDiagnostics.HasAnyResolvedErrors() &&
                    ((CSharpParseOptions)node.SyntaxTree.Options).IsFeatureEnabled(MessageID.IDS_FeaturePatternMatching))
            {
                // it did not bind as a type; try binding as a constant expression pattern
                bool wasExpression;
                var isPatternDiagnostics = DiagnosticBag.GetInstance();
                if ((object)operand.Type == null)
                {
                    if (!operandHasErrors)
                    {
                        isPatternDiagnostics.Add(ErrorCode.ERR_BadIsPatternExpression, node.Left.Location, operand.Display);
                    }

                    operand = ToBadExpression(operand);
                }

                var boundConstantPattern = BindConstantPattern(
<<<<<<< HEAD
                    node.Right, operand.Type, node.Right, node.Right.HasErrors, isPatternDiagnostics, out wasExpression);
=======
                    node.Right, operand.Type, node.Right, node.Right.HasErrors, isPatternDiagnostics, out wasExpression, wasSwitchCase: false);
                boundConstantPattern.WasCompilerGenerated = true;
>>>>>>> 230845c7
                if (wasExpression)
                {
                    isTypeDiagnostics.Free();
                    diagnostics.AddRangeAndFree(isPatternDiagnostics);
                    return new BoundIsPatternExpression(node, operand, boundConstantPattern, resultType, operandHasErrors);
                }

                isPatternDiagnostics.Free();
            }

            diagnostics.AddRangeAndFree(isTypeDiagnostics);
            var typeExpression = new BoundTypeExpression(node.Right, alias, targetType);
            var targetTypeKind = targetType.TypeKind;
            if (operandHasErrors || IsOperatorErrors(node, operand.Type, typeExpression, diagnostics))
            {
                return new BoundIsOperator(node, operand, typeExpression, Conversion.NoConversion, resultType, hasErrors: true);
            }

            // Is and As operator should have null ConstantValue as they are not constant expressions.
            // However we perform analysis of is/as expressions at bind time to detect if the expression 
            // will always evaluate to a constant to generate warnings (always true/false/null).
            // We also need this analysis result during rewrite to optimize away redundant isinst instructions.
            // We store the conversion from expression's operand type to target type to enable these
            // optimizations during is/as operator rewrite.

            HashSet<DiagnosticInfo> useSiteDiagnostics = null;

            if (operand.ConstantValue == ConstantValue.Null ||
                operand.Kind == BoundKind.MethodGroup ||
                operand.Type.SpecialType == SpecialType.System_Void)
            {
                // warning for cases where the result is always false:
                // (a) "null is TYPE" OR operand evaluates to null 
                // (b) operand is a MethodGroup
                // (c) operand is of void type

                // NOTE:    Dev10 violates the SPEC for case (c) above and generates
                // NOTE:    an error ERR_NoExplicitBuiltinConv if the target type
                // NOTE:    is an open type. According to the specification, the result
                // NOTE:    is always false, but no compile time error occurs.
                // NOTE:    We follow the specification and generate WRN_IsAlwaysFalse
                // NOTE:    instead of an error.
                // NOTE:    See Test SyntaxBinderTests.TestIsOperatorWithTypeParameter

                Error(diagnostics, ErrorCode.WRN_IsAlwaysFalse, node, targetType);
                Conversion conv = Conversions.ClassifyConversionFromExpression(operand, targetType, ref useSiteDiagnostics);
                diagnostics.Add(node, useSiteDiagnostics);
                return new BoundIsOperator(node, operand, typeExpression, conv, resultType);
            }

            if (targetTypeKind == TypeKind.Dynamic)
            {
                // warning for dynamic target type
                Error(diagnostics, ErrorCode.WRN_IsDynamicIsConfusing,
                    node, node.OperatorToken.Text, targetType.Name,
                    GetSpecialType(SpecialType.System_Object, diagnostics, node).Name // a pretty way of getting the string "Object"
                    );
            }

            var operandType = operand.Type;
            Debug.Assert((object)operandType != null);
            if (operandType.TypeKind == TypeKind.Dynamic)
            {
                // if operand has a dynamic type, we do the same thing as though it were an object
                operandType = GetSpecialType(SpecialType.System_Object, diagnostics, node);
            }

            Conversion conversion = Conversions.ClassifyConversionFromType(operandType, targetType, ref useSiteDiagnostics);
            diagnostics.Add(node, useSiteDiagnostics);
            ReportIsOperatorConstantWarnings(node, diagnostics, operandType, targetType, conversion.Kind, operand.ConstantValue);
            return new BoundIsOperator(node, operand, typeExpression, conversion, resultType);
        }

        private static void ReportIsOperatorConstantWarnings(
            CSharpSyntaxNode syntax,
            DiagnosticBag diagnostics,
            TypeSymbol operandType,
            TypeSymbol targetType,
            ConversionKind conversionKind,
            ConstantValue operandConstantValue)
        {
            // NOTE:    Even though BoundIsOperator and BoundAsOperator will always have no ConstantValue
            // NOTE:    (they are non-constant expressions according to Section 7.19 of the specification),
            // NOTE:    we want to perform constant analysis of is/as expressions to generate warnings if the
            // NOTE:    expression will always be true/false/null.

            ConstantValue constantValue = GetIsOperatorConstantResult(operandType, targetType, conversionKind, operandConstantValue);
            if (constantValue != null)
            {
                Debug.Assert(constantValue == ConstantValue.True || constantValue == ConstantValue.False);

                ErrorCode errorCode = constantValue == ConstantValue.True ? ErrorCode.WRN_IsAlwaysTrue : ErrorCode.WRN_IsAlwaysFalse;
                Error(diagnostics, errorCode, syntax, targetType);
            }
        }

        internal static ConstantValue GetIsOperatorConstantResult(
            TypeSymbol operandType,
            TypeSymbol targetType,
            ConversionKind conversionKind,
            ConstantValue operandConstantValue,
            bool operandCouldBeNull = true)
        {
            Debug.Assert((object)targetType != null);

            // SPEC:    The result of the operation depends on D and T as follows:
            // SPEC:    1)      If T is a reference type, the result is true if D and T are the same type, if D is a reference type and
            // SPEC:        an implicit reference conversion from D to T exists, or if D is a value type and a boxing conversion from D to T exists.
            // SPEC:    2)      If T is a nullable type, the result is true if D is the underlying type of T.
            // SPEC:    3)      If T is a non-nullable value type, the result is true if D and T are the same type.
            // SPEC:    4)      Otherwise, the result is false.

            // NOTE:    The language specification talks about the runtime evaluation of the is operation.
            // NOTE:    However, we are interested in computing the compile time constant value for the expression.
            // NOTE:    Even though BoundIsOperator and BoundAsOperator will always have no ConstantValue
            // NOTE:    (they are non-constant expressions according to Section 7.19 of the specification),
            // NOTE:    we want to perform constant analysis of is/as expressions during binding to generate warnings
            // NOTE:    (always true/false/null) and during rewriting for optimized codegen.
            // NOTE: 
            // NOTE:    Because the heuristic presented here is used to change codegen, it must be conservative. It is acceptable
            // NOTE:    for us to fail to report a warning in cases where humans could logically deduce that the operator will
            // NOTE:    always return false. It is not acceptable to inaccurately warn that the operator will always return false
            // NOTE:    if there are cases where it might succeed.
            // NOTE:
            // NOTE:    These same heuristics are also used in pattern-matching to determine if an expression of the form
            // NOTE:    `e is T x` is permitted. It is an error if `e` cannot be of type `T` according to this method
            // NOTE:    returning ConstantValue.False.
            // NOTE:    The heuristics are also used to determine if a `case T1 x1:` is subsumed by
            // NOTE:    some previous `case T2 x2:` in a switch statement. For that purpose operandType is T1, targetType is T2,
            // NOTE:    and operandCouldBeNull is false; the former subsumes the latter if this method returns ConstantValue.True.
            // NOTE:    Since the heuristic is now used to produce errors in pattern-matching, making it more accurate in the
            // NOTE:    future could be a breaking change.

            // To begin our heuristic: if the operand is literal null then we automatically return that the
            // result is false. You might think that we can simply check to see if the conversion is 
            // ConversionKind.NullConversion, but "null is T" for a type parameter T is actually classified
            // as an implicit reference conversion if T is constrained to reference types. Rather
            // than deal with all those special cases we can simply bail out here.

            if (operandConstantValue == ConstantValue.Null)
            {
                return ConstantValue.False;
            }

            Debug.Assert((object)operandType != null);

            operandCouldBeNull =
                operandCouldBeNull &&
                operandType.CanContainNull() && // a non-nullable value type is never null
                (operandConstantValue == null || operandConstantValue == ConstantValue.Null); // a non-null constant is never null

            switch (conversionKind)
            {
                case ConversionKind.NoConversion:
                    // Oddly enough, "x is T" can be true even if there is no conversion from x to T! 
                    //
                    // Scenario 1: Type parameter compared to System.Enum.
                    //
                    // bool M1<X>(X x) where X : struct { return x is Enum; }
                    //
                    // There is no conversion from X to Enum, not even an explicit conversion. But
                    // nevertheless, X could be constructed as an enumerated type.
                    // However, we can sometimes know that the result will be false.
                    //
                    // Scenario 2: Constrained type parameter compared to reference type.
                    //
                    // bool M2<X>(X x) where X : struct { return x is string; }
                    //
                    // We know that X, constrained to struct, will never be string.
                    //
                    // Scenario 3: Value type compared to type parameter.
                    //
                    // bool M3<T>(int x) { return x is T; }
                    //
                    // There is no conversion from int to T, but T could nevertheless be int.
                    //
                    // Scenario 4: Constructed type compared to open type
                    //
                    // bool M4<T>(C<int> x) { return x is C<T>; } 
                    //
                    // There is no conversion from C<int> to C<T>, but nevertheless, T might be int.
                    //
                    // Scenario 5: Open type compared to constructed type:
                    //
                    // bool M5<X>(C<X> x) { return x is C<int>);
                    //
                    // Again, X could be int.
                    // 
                    // We could then go on to get more complicated. For example, 
                    //
                    // bool M6<X>(C<X> x) where X : struct { return x is C<string>; }
                    //
                    // We know that C<X> is never convertible to C<string> no matter what
                    // X is. Or:
                    //
                    // bool M7<T>(Dictionary<int, int> x) { return x is List<T>; }
                    //
                    // We know that no matter what T is, the conversion will never succeed.
                    //
                    // As noted above, we must be conservative. We follow the lead of the native compiler,
                    // which uses the following algorithm:
                    //
                    // * If neither type is open and there is no conversion then the result is always false:

                    if (!operandType.ContainsTypeParameter() && !targetType.ContainsTypeParameter())
                    {
                        return ConstantValue.False;
                    }

                    // * Otherwise, at least one of them is of an open type. If the operand is of value type 
                    //   and the target is a class type other than System.Enum, then we are in scenario 2, 
                    //   not scenario 1, and can correctly deduce that the result is false.

                    if (operandType.IsValueType && targetType.IsClassType() && targetType.SpecialType != SpecialType.System_Enum)
                    {
                        return ConstantValue.False;
                    }

                    // * Otherwise, if the other type is a restricted type, we know no conversion is possible.
                    if (targetType.IsRestrictedType() || operandType.IsRestrictedType())
                    {
                        return ConstantValue.False;
                    }

                    // * Otherwise, we give up. Though there are other situations in which we can deduce that
                    //   the result will always be false, such as scenarios 6 and 7, but we do not attempt
                    //   to deduce this.

                    // CONSIDER: we could use TypeUnification.CanUnify to do additional compile-time checking.

                    return null;

                case ConversionKind.ImplicitNumeric:
                case ConversionKind.ExplicitNumeric:
                case ConversionKind.ImplicitEnumeration:
                // case ConversionKind.ExplicitEnumeration: // Handled separately below.
                case ConversionKind.ImplicitConstant:
                case ConversionKind.ImplicitUserDefined:
                case ConversionKind.ExplicitUserDefined:
                case ConversionKind.IntPtr:
                case ConversionKind.ExplicitTuple:
                case ConversionKind.ImplicitTuple:

                    // Consider all the cases where we know that "x is T" must be false just from
                    // the conversion classification.
                    //
                    // If we have "x is T" and the conversion from x to T is numeric or enum then the result must be false.
                    //
                    // If we have "null is T" then obviously that must be false.
                    //
                    // If we have "1 is long" then that must be false. (If we have "1 is int" then it is an identity conversion,
                    // not an implicit constant conversion.
                    //
                    // User-defined and IntPtr conversions are always false for "is".

                    return ConstantValue.False;

                case ConversionKind.ExplicitEnumeration:
                    // Enum-to-enum conversions should be treated the same as unsuccessful struct-to-struct
                    // conversions (i.e. make allowances for type unification, etc)
                    if (operandType.IsEnumType() && targetType.IsEnumType())
                    {
                        goto case ConversionKind.NoConversion;
                    }

                    return ConstantValue.False;

                case ConversionKind.ExplicitNullable:

                    // An explicit nullable conversion is a conversion of one of the following forms:
                    //
                    // 1) X? --> Y?, where X --> Y is an explicit conversion.  (If X --> Y is an implicit
                    //    conversion then X? --> Y? is an implicit nullable conversion.) In this case we
                    //    know that "X? is Y?" must be false because either X? is null, or we have an
                    //    explicit conversion from struct type X to struct type Y, and so X is never of type Y.)
                    //
                    // 2) X --> Y?, where again, X --> Y is an explicit conversion. By the same reasoning
                    //    as in case 1, this must be false.

                    if (targetType.IsNullableType())
                    {
                        return ConstantValue.False;
                    }

                    Debug.Assert(operandType.IsNullableType());

                    // 3) X? --> X. In this case, this is just a different way of writing "x != null".
                    //    We only know what the result will be if the input is known not to be null.
                    if (Conversions.HasIdentityConversion(operandType.GetNullableUnderlyingType(), targetType))
                    {
                        return operandCouldBeNull ? null : ConstantValue.True;
                    }

                    // 4) X? --> Y where the conversion X --> Y is an implicit or explicit value type conversion.
                    //    "X? is Y" again must be false.

                    return ConstantValue.False;

                case ConversionKind.ImplicitReference:
                    return operandCouldBeNull ? null : ConstantValue.True;

                case ConversionKind.ExplicitReference:
                case ConversionKind.Unboxing:
                    // In these three cases, the expression type must be a reference type. Therefore,
                    // the result cannot be determined. The expression could be null or of the wrong type,
                    // resulting in false, or it could be a non-null reference to the appropriate type,
                    // resulting in true.
                    return null;

                case ConversionKind.Identity:
                    // The result of "x is T" can be statically determined to be true if x is an expression 
                    // of non-nullable value type T. If x is of reference or nullable value type then
                    // we cannot know, because again, the expression value could be null or it could be good. 
                    // If it is of pointer type then we have already given an error.
                    return operandCouldBeNull ? null : ConstantValue.True;

                case ConversionKind.Boxing:

                    // A boxing conversion might be a conversion:
                    //
                    // * From a non-nullable value type to a reference type
                    // * From a nullable value type to a reference type
                    // * From a type parameter that *could* be a value type under construction
                    //   to a reference type
                    //
                    // In the first case we know that the conversion will always succeed and that the
                    // operand is never null, and therefore "is" will always result in true. 
                    //
                    // In the second two cases we do not know; either the nullable value type could be
                    // null, or the type parameter could be constructed with a reference type, and it
                    // could be null.
                    return operandCouldBeNull ? null : ConstantValue.True;

                case ConversionKind.ImplicitNullable:
                    // We have "x is T" in one of the following situations:
                    // 1) x is of type X and T is X?.  The value is always true.
                    // 2) x is of type X and T is Y? where X is convertible to Y via an implicit numeric conversion. Eg, 
                    //    x is of type int and T is decimal?.  The value is always false.
                    // 3) x is of type X? and T is Y? where X is convertible to Y via an implicit numeric conversion.
                    //    The value is always false.

                    Debug.Assert(targetType.IsNullableType());
                    return operandType.Equals(targetType.GetNullableUnderlyingType(), TypeCompareKind.AllIgnoreOptions)
                        ? ConstantValue.True : ConstantValue.False;

                default:
                case ConversionKind.ImplicitDynamic:
                case ConversionKind.ExplicitDynamic:
                case ConversionKind.PointerToInteger:
                case ConversionKind.PointerToPointer:
                case ConversionKind.PointerToVoid:
                case ConversionKind.IntegerToPointer:
                case ConversionKind.NullToPointer:
                case ConversionKind.AnonymousFunction:
                case ConversionKind.DefaultOrNullLiteral:
                case ConversionKind.MethodGroup:
                    // We've either replaced Dynamic with Object, or already bailed out with an error.
                    throw ExceptionUtilities.UnexpectedValue(conversionKind);
            }
        }

        private BoundExpression BindAsOperator(BinaryExpressionSyntax node, DiagnosticBag diagnostics)
        {
            var operand = BindValue(node.Left, diagnostics, BindValueKind.RValue);
            AliasSymbol alias;
            var targetType = BindType(node.Right, diagnostics, out alias);
            var typeExpression = new BoundTypeExpression(node.Right, alias, targetType);
            var targetTypeKind = targetType.TypeKind;
            var resultType = targetType;

            // Is and As operator should have null ConstantValue as they are not constant expressions.
            // However we perform analysis of is/as expressions at bind time to detect if the expression 
            // will always evaluate to a constant to generate warnings (always true/false/null).
            // We also need this analysis result during rewrite to optimize away redundant isinst instructions.
            // We store the conversion kind from expression's operand type to target type to enable these
            // optimizations during is/as operator rewrite.            

            switch (operand.Kind)
            {
                case BoundKind.UnboundLambda:
                case BoundKind.Lambda:
                case BoundKind.MethodGroup:  // New in Roslyn - see DevDiv #864740.
                    // operand for an is or as expression cannot be a lambda expression or method group
                    if (!operand.HasAnyErrors)
                    {
                        Error(diagnostics, ErrorCode.ERR_LambdaInIsAs, node);
                    }

                    return new BoundAsOperator(node, operand, typeExpression, Conversion.NoConversion, resultType, hasErrors: true);

                case BoundKind.TupleLiteral:
                    if ((object)operand.Type == null)
                    {
                        Error(diagnostics, ErrorCode.ERR_TypelessTupleInAs, node);
                        return new BoundAsOperator(node, operand, typeExpression, Conversion.NoConversion, resultType, hasErrors: true);
                    }
                    break;
            }

            if (operand.HasAnyErrors || targetTypeKind == TypeKind.Error)
            {
                // If either operand is bad or target type has errors, bail out preventing more cascading errors.
                return new BoundAsOperator(node, operand, typeExpression, Conversion.NoConversion, resultType, hasErrors: true);
            }

            // SPEC:    In an operation of the form E as T, E must be an expression and T must be a
            // SPEC:    reference type, a type parameter known to be a reference type, or a nullable type.

            if (!targetType.IsReferenceType && !targetType.IsNullableType())
            {
                // target type for an as expression cannot be a non-nullable value type.
                // generate appropriate error
                if (targetTypeKind == TypeKind.TypeParameter)
                {
                    Error(diagnostics, ErrorCode.ERR_AsWithTypeVar, node, targetType);
                }
                else if (targetTypeKind == TypeKind.Pointer)
                {
                    Error(diagnostics, ErrorCode.ERR_PointerInAsOrIs, node);
                }
                else
                {
                    Error(diagnostics, ErrorCode.ERR_AsMustHaveReferenceType, node, targetType);
                }

                return new BoundAsOperator(node, operand, typeExpression, Conversion.NoConversion, resultType, hasErrors: true);
            }

            // The C# specification states in the section called 
            // "Referencing Static Class Types" that it is always
            // illegal to use "as" with a static type. The
            // native compiler actually allows "null as C" for
            // a static type C to be an expression of type C.
            // It also allows "someObject as C" if "someObject"
            // is of type object. To retain compatibility we
            // allow it, but when /feature:strict is enabled we break with the native
            // compiler and turn this into an error, as it should be.
            if (targetType.IsStatic && Compilation.FeatureStrictEnabled)
            {
                Error(diagnostics, ErrorCode.ERR_StaticInAsOrIs, node, targetType);
                return new BoundAsOperator(node, operand, typeExpression, Conversion.NoConversion, resultType, hasErrors: true);
            }

            if (operand.IsLiteralNull())
            {
                // We do not want to warn for the case "null as TYPE" where the null
                // is a literal, because the user might be saying it to cause overload resolution
                // to pick a particular method
                return new BoundAsOperator(node, operand, typeExpression, Conversion.DefaultOrNullLiteral, resultType);
            }

            if (operand.IsLiteralDefault())
            {
                var defaultLiteral = (BoundDefaultExpression)operand;
                Debug.Assert((object)defaultLiteral.Type == null);
                Debug.Assert((object)defaultLiteral.ConstantValueOpt == null);

                operand = new BoundDefaultExpression(defaultLiteral.Syntax, constantValueOpt: ConstantValue.Null,
                    type: GetSpecialType(SpecialType.System_Object, diagnostics, node));
            }

            var operandType = operand.Type;
            Debug.Assert((object)operandType != null);
            var operandTypeKind = operandType.TypeKind;

            Debug.Assert(targetTypeKind != TypeKind.Pointer, "Should have been caught above");
            if (operandTypeKind == TypeKind.Pointer)
            {
                // operand for an is or as expression cannot be of pointer type
                Error(diagnostics, ErrorCode.ERR_PointerInAsOrIs, node);
                return new BoundAsOperator(node, operand, typeExpression, Conversion.NoConversion, resultType, hasErrors: true);
            }

            if (operandTypeKind == TypeKind.Dynamic)
            {
                // if operand has a dynamic type, we do the same thing as though it were an object
                operandType = GetSpecialType(SpecialType.System_Object, diagnostics, node);
                operandTypeKind = operandType.TypeKind;
            }

            if (targetTypeKind == TypeKind.Dynamic)
            {
                // for "as dynamic", we do the same thing as though it were an "as object"
                targetType = GetSpecialType(SpecialType.System_Object, diagnostics, node);
                targetTypeKind = targetType.TypeKind;
            }

            HashSet<DiagnosticInfo> useSiteDiagnostics = null;
            Conversion conversion = Conversions.ClassifyBuiltInConversion(operandType, targetType, ref useSiteDiagnostics);
            diagnostics.Add(node, useSiteDiagnostics);
            bool hasErrors = ReportAsOperatorConversionDiagnostics(node, diagnostics, this.Compilation, operandType, targetType, conversion.Kind, operand.ConstantValue);

            return new BoundAsOperator(node, operand, typeExpression, conversion, resultType, hasErrors);
        }

        private static bool ReportAsOperatorConversionDiagnostics(
            CSharpSyntaxNode node,
            DiagnosticBag diagnostics,
            Compilation compilation,
            TypeSymbol operandType,
            TypeSymbol targetType,
            ConversionKind conversionKind,
            ConstantValue operandConstantValue)
        {
            // SPEC:    In an operation of the form E as T, E must be an expression and T must be a reference type,
            // SPEC:    a type parameter known to be a reference type, or a nullable type.
            // SPEC:    Furthermore, at least one of the following must be true, or otherwise a compile-time error occurs:
            // SPEC:    •	An identity (§6.1.1), implicit nullable (§6.1.4), implicit reference (§6.1.6), boxing (§6.1.7), 
            // SPEC:        explicit nullable (§6.2.3), explicit reference (§6.2.4), or unboxing (§6.2.5) conversion exists
            // SPEC:        from E to T.
            // SPEC:    •	The type of E or T is an open type.
            // SPEC:    •	E is the null literal.

            // SPEC VIOLATION:  The specification contains an error in the list of legal conversions above.
            // SPEC VIOLATION:  If we have "class C<T, U> where T : U where U : class" then there is
            // SPEC VIOLATION:  an implicit conversion from T to U, but it is not an identity, reference or
            // SPEC VIOLATION:  boxing conversion. It will be one of those at runtime, but at compile time
            // SPEC VIOLATION:  we do not know which, and therefore cannot classify it as any of those.
            // SPEC VIOLATION:  See Microsoft.CodeAnalysis.CSharp.UnitTests.SyntaxBinderTests.TestAsOperator_SpecErrorCase() test for an example.

            // SPEC VIOLATION:  The specification also unintentionally allows the case where requirement 2 above:
            // SPEC VIOLATION:  "The type of E or T is an open type" is true, but type of E is void type, i.e. T is an open type.
            // SPEC VIOLATION:  Dev10 compiler correctly generates an error for this case and we will maintain compatibility.

            bool hasErrors = false;
            switch (conversionKind)
            {
                case ConversionKind.ImplicitReference:
                case ConversionKind.Boxing:
                case ConversionKind.ImplicitNullable:
                case ConversionKind.Identity:
                case ConversionKind.ExplicitNullable:
                case ConversionKind.ExplicitReference:
                case ConversionKind.Unboxing:
                    break;

                default:
                    // Generate an error if there is no possible legal conversion and both the operandType
                    // and the targetType are closed types OR operandType is void type, otherwise we need a runtime check
                    if (!operandType.ContainsTypeParameter() && !targetType.ContainsTypeParameter() ||
                        operandType.SpecialType == SpecialType.System_Void)
                    {
                        SymbolDistinguisher distinguisher = new SymbolDistinguisher(compilation, operandType, targetType);
                        Error(diagnostics, ErrorCode.ERR_NoExplicitBuiltinConv, node, distinguisher.First, distinguisher.Second);
                        hasErrors = true;
                    }

                    break;
            }

            if (!hasErrors)
            {
                ReportAsOperatorConstantWarnings(node, diagnostics, operandType, targetType, conversionKind, operandConstantValue);
            }

            return hasErrors;
        }

        private static void ReportAsOperatorConstantWarnings(
            CSharpSyntaxNode node,
            DiagnosticBag diagnostics,
            TypeSymbol operandType,
            TypeSymbol targetType,
            ConversionKind conversionKind,
            ConstantValue operandConstantValue)
        {
            // NOTE:    Even though BoundIsOperator and BoundAsOperator will always have no ConstantValue
            // NOTE:    (they are non-constant expressions according to Section 7.19 of the specification),
            // NOTE:    we want to perform constant analysis of is/as expressions to generate warnings if the
            // NOTE:    expression will always be true/false/null.

            ConstantValue constantValue = GetAsOperatorConstantResult(operandType, targetType, conversionKind, operandConstantValue);
            if (constantValue != null)
            {
                Debug.Assert(constantValue.IsNull);
                Error(diagnostics, ErrorCode.WRN_AlwaysNull, node, targetType);
            }
        }

        internal static ConstantValue GetAsOperatorConstantResult(TypeSymbol operandType, TypeSymbol targetType, ConversionKind conversionKind, ConstantValue operandConstantValue)
        {
            // NOTE:    Even though BoundIsOperator and BoundAsOperator will always have no ConstantValue
            // NOTE:    (they are non-constant expressions according to Section 7.19 of the specification),
            // NOTE:    we want to perform constant analysis of is/as expressions during binding to generate warnings (always true/false/null)
            // NOTE:    and during rewriting for optimized codegen.

            ConstantValue isOperatorConstantResult = GetIsOperatorConstantResult(operandType, targetType, conversionKind, operandConstantValue);
            if (isOperatorConstantResult != null && !isOperatorConstantResult.BooleanValue)
            {
                return ConstantValue.Null;
            }

            return null;
        }

        private BoundExpression GenerateNullCoalescingBadBinaryOpsError(BinaryExpressionSyntax node, BoundExpression leftOperand, BoundExpression rightOperand, Conversion leftConversion, DiagnosticBag diagnostics)
        {
            Error(diagnostics, ErrorCode.ERR_BadBinaryOps, node, SyntaxFacts.GetText(node.OperatorToken.Kind()), leftOperand.Display, rightOperand.Display);

            return new BoundNullCoalescingOperator(node, leftOperand, rightOperand,
                leftConversion, CreateErrorType(), hasErrors: true);
        }

        private BoundExpression BindNullCoalescingOperator(BinaryExpressionSyntax node, DiagnosticBag diagnostics)
        {
            var leftOperand = BindValue(node.Left, diagnostics, BindValueKind.RValue);
            var rightOperand = BindValue(node.Right, diagnostics, BindValueKind.RValue);

            // If either operand is bad, bail out preventing more cascading errors
            if (leftOperand.HasAnyErrors || rightOperand.HasAnyErrors)
            {
                return new BoundNullCoalescingOperator(node, leftOperand, rightOperand,
                    Conversion.NoConversion, CreateErrorType(), hasErrors: true);
            }

            if (leftOperand.IsLiteralDefault())
            {
                Error(diagnostics, ErrorCode.ERR_BadOpOnNullOrDefault, node, node.OperatorToken.Text, "default");

                return new BoundNullCoalescingOperator(node, leftOperand, rightOperand,
                    Conversion.NoConversion, CreateErrorType(), hasErrors: true);
            }

            // SPEC ERROR: The specification states:
            // SPEC ERROR:
            // SPEC ERROR: "A null coalescing expression of the form a??b requires 'a' to be of 
            // SPEC ERROR: nullable type or reference type."
            // SPEC ERROR:
            // SPEC ERROR: This is an error because it disallows the pointless-but-legal expression
            // SPEC ERROR: null??whatever. We'll strike that from the specification.

            // SPEC: The type of the expression a ?? b depends on which implicit conversions are available 
            // SPEC: between the types of the operands. In order of preference, the type of a ?? b is A0, A, or B,
            // SPEC: where A is the type of a, B is the type of b (provided that b has a type),
            // SPEC: and A0 is the underlying type of A if A is a nullable type, or A otherwise.

            TypeSymbol optLeftType = leftOperand.Type;   // "A"
            TypeSymbol optRightType = rightOperand.Type; // "B"
            bool isLeftNullable = (object)optLeftType != null && optLeftType.IsNullableType();
            TypeSymbol optLeftType0 = isLeftNullable ?  // "A0"
                optLeftType.GetNullableUnderlyingType() :
                optLeftType;

            // SPEC ERROR: The spec does not call out that the left-hand side may not be a method group
            // SPEC ERROR: or anonymous function. We should add a line to the spec to say so.

            if (leftOperand.Kind == BoundKind.UnboundLambda || leftOperand.Kind == BoundKind.MethodGroup)
            {
                return GenerateNullCoalescingBadBinaryOpsError(node, leftOperand, rightOperand, Conversion.NoConversion, diagnostics);
            }

            // SPEC: Otherwise, if A exists and is not a nullable type or a reference type, a compile-time error occurs.

            if ((object)optLeftType != null && !optLeftType.IsReferenceType && !isLeftNullable)
            {
                return GenerateNullCoalescingBadBinaryOpsError(node, leftOperand, rightOperand, Conversion.NoConversion, diagnostics);
            }

            // SPEC:    If b is a dynamic expression, the result is dynamic. At runtime, a is first
            // SPEC:    evaluated. If a is not null, a is converted to a dynamic type, and this becomes
            // SPEC:    the result. Otherwise, b is evaluated, and the outcome becomes the result.
            // 
            // Note that there is no runtime dynamic dispatch since comparison with null is not a dynamic operation.
            HashSet<DiagnosticInfo> useSiteDiagnostics = null;

            if ((object)optRightType != null && optRightType.IsDynamic())
            {
                var leftConversion = Conversions.ClassifyConversionFromExpression(leftOperand, GetSpecialType(SpecialType.System_Object, diagnostics, node), ref useSiteDiagnostics);
                diagnostics.Add(node, useSiteDiagnostics);
                return new BoundNullCoalescingOperator(node, leftOperand, rightOperand,
                    leftConversion, optRightType);
            }

            // SPEC:    Otherwise, if A exists and is a nullable type and an implicit conversion exists from b to A0,
            // SPEC:    the result type is A0. At run-time, a is first evaluated. If a is not null,
            // SPEC:    a is unwrapped to type A0, and this becomes the result.
            // SPEC:    Otherwise, b is evaluated and converted to type A0, and this becomes the result.

            if (isLeftNullable)
            {
                var rightConversion = Conversions.ClassifyImplicitConversionFromExpression(rightOperand, optLeftType0, ref useSiteDiagnostics);
                if (rightConversion.Exists)
                {
                    var leftConversion = Conversions.ClassifyConversionFromExpression(leftOperand, optLeftType0, ref useSiteDiagnostics);
                    diagnostics.Add(node, useSiteDiagnostics);
                    var convertedRightOperand = CreateConversion(rightOperand, rightConversion, optLeftType0, diagnostics);
                    return new BoundNullCoalescingOperator(node, leftOperand, convertedRightOperand,
                        leftConversion, optLeftType0);
                }
            }

            // SPEC:    Otherwise, if A exists and an implicit conversion exists from b to A, the result type is A.
            // SPEC:    At run-time, a is first evaluated. If a is not null, a becomes the result.
            // SPEC:    Otherwise, b is evaluated and converted to type A, and this becomes the result.

            if ((object)optLeftType != null)
            {
                var rightConversion = Conversions.ClassifyImplicitConversionFromExpression(rightOperand, optLeftType, ref useSiteDiagnostics);
                if (rightConversion.Exists)
                {
                    var convertedRightOperand = CreateConversion(rightOperand, rightConversion, optLeftType, diagnostics);
                    var leftConversion = Conversion.Identity;
                    diagnostics.Add(node, useSiteDiagnostics);
                    return new BoundNullCoalescingOperator(node, leftOperand, convertedRightOperand,
                        leftConversion, optLeftType);
                }
            }

            // SPEC:    Otherwise, if b has a type B and an implicit conversion exists from a to B,
            // SPEC:    the result type is B. At run-time, a is first evaluated. If a is not null,
            // SPEC:    a is unwrapped to type A0 (if A exists and is nullable) and converted to type B,
            // SPEC:    and this becomes the result. Otherwise, b is evaluated and becomes the result.

            // SPEC VIOLATION:  Native compiler violates the specification here and implements this part based on
            // SPEC VIOLATION:  whether A is a nullable type or not.
            // SPEC VIOLATION:  We will maintain compatibility with the native compiler and do the same.
            // SPEC VIOLATION:  Following SPEC PROPOSAL states the current implementations in both compilers:

            // SPEC PROPOSAL:    Otherwise, if A exists and is a nullable type and if b has a type B and
            // SPEC PROPOSAL:    an implicit conversion exists from A0 to B, the result type is B.
            // SPEC PROPOSAL:    At run-time, a is first evaluated. If a is not null, a is unwrapped to type A0
            // SPEC PROPOSAL:    and converted to type B, and this becomes the result.
            // SPEC PROPOSAL:    Otherwise, b is evaluated and becomes the result.

            // SPEC PROPOSAL:    Otherwise, if A does not exist or is a non-nullable type and if b has a type B and
            // SPEC PROPOSAL:    an implicit conversion exists from a to B, the result type is B.
            // SPEC PROPOSAL:    At run-time, a is first evaluated. If a is not null, a is converted to type B,
            // SPEC PROPOSAL:    and this becomes the result. Otherwise, b is evaluated and becomes the result.

            // See test CodeGenTests.TestNullCoalescingOperatorWithNullableConversions for an example.

            if ((object)optRightType != null)
            {
                Conversion leftConversion;

                if (isLeftNullable)
                {
                    // This is the SPEC VIOLATION case.
                    // Note that at runtime we need two conversions on the left operand: 
                    //      1) Explicit nullable conversion from leftOperand to optLeftType0 and
                    //      2) Implicit conversion from optLeftType0 to optRightType.
                    // We just store the second conversion in the bound node and insert the first conversion during rewriting
                    // the null coalescing operator. See method LocalRewriter.GetConvertedLeftForNullCoalescingOperator.

                    leftConversion = Conversions.ClassifyImplicitConversionFromType(optLeftType0, optRightType, ref useSiteDiagnostics);
                }
                else
                {
                    leftConversion = Conversions.ClassifyImplicitConversionFromExpression(leftOperand, optRightType, ref useSiteDiagnostics);
                }

                if (leftConversion.Exists)
                {
                    if (!leftConversion.IsValid)
                    {
                        // CreateConversion here to generate diagnostics.
                        if (isLeftNullable)
                        {
                            var conversion = Conversion.MakeNullableConversion(ConversionKind.ExplicitNullable, leftConversion);
                            var strippedLeftOperand = CreateConversion(leftOperand, conversion, optLeftType0, diagnostics);
                            leftOperand = CreateConversion(strippedLeftOperand, leftConversion, optRightType, diagnostics);
                        }
                        else
                        {
                            leftOperand = CreateConversion(leftOperand, leftConversion, optRightType, diagnostics);
                        }

                        Debug.Assert(leftOperand.HasAnyErrors);
                    }
                    else
                    {
                        ReportDiagnosticsIfObsolete(diagnostics, leftConversion, node, hasBaseReceiver: false);
                    }

                    diagnostics.Add(node, useSiteDiagnostics);
                    return new BoundNullCoalescingOperator(node, leftOperand, rightOperand, leftConversion, optRightType);
                }
            }

            // SPEC:    Otherwise, a and b are incompatible, and a compile-time error occurs.
            diagnostics.Add(node, useSiteDiagnostics);
            return GenerateNullCoalescingBadBinaryOpsError(node, leftOperand, rightOperand, Conversion.NoConversion, diagnostics);
        }

        /// <remarks>
        /// From ExpressionBinder::EnsureQMarkTypesCompatible:
        /// 
        /// The v2.0 specification states that the types of the second and third operands T and S of a ternary operator
        /// must be TT and TS such that either (a) TT==TS, or (b), TT->TS or TS->TT but not both.
        ///
        /// Unfortunately that is not what we implemented in v2.0.  Instead, we implemented
        /// that either (a) TT=TS or (b) T->TS or S->TT but not both.  That is, we looked at the
        /// convertibility of the expressions, not the types.
        ///
        ///
        /// Changing that to the algorithm in the standard would be a breaking change.
        ///
        /// b ? (Func&lt;int&gt;)(delegate(){return 1;}) : (delegate(){return 2;})
        ///
        /// and
        ///
        /// b ? 0 : myenum
        ///
        /// would suddenly stop working.  (The first because o2 has no type, the second because 0 goes to
        /// any enum but enum doesn't go to int.)
        ///
        /// It gets worse.  We would like the 3.0 language features which require type inference to use
        /// a consistent algorithm, and that furthermore, the algorithm be smart about choosing the best
        /// of a set of types.  However, the language committee has decided that this algorithm will NOT
        /// consume information about the convertibility of expressions. Rather, it will gather up all
        /// the possible types and then pick the "largest" of them.
        ///
        /// To maintain backwards compatibility while still participating in the spirit of consistency,
        /// we implement an algorithm here which picks the type based on expression convertibility, but
        /// if there is a conflict, then it chooses the larger type rather than producing a type error.
        /// This means that b?0:myshort will have type int rather than producing an error (because 0->short,
        /// myshort->int).
        /// </remarks>
        private BoundExpression BindConditionalOperator(ConditionalExpressionSyntax node, DiagnosticBag diagnostics)
        {
            var whenTrue = node.WhenTrue.CheckAndUnwrapRefExpression(diagnostics, out var whenTrueRefKind);
            var whenFalse = node.WhenFalse.CheckAndUnwrapRefExpression(diagnostics, out var whenFalseRefKind);

            var isRef = whenTrueRefKind == RefKind.Ref  && whenFalseRefKind == RefKind.Ref;

            if (!isRef)
            {
                if (whenFalseRefKind == RefKind.Ref)
                {
                    diagnostics.Add(ErrorCode.ERR_RefConditionalNeedsTwoRefs, whenFalse.GetFirstToken().GetLocation());
                }

                if (whenTrueRefKind == RefKind.Ref)
                {
                    diagnostics.Add(ErrorCode.ERR_RefConditionalNeedsTwoRefs, whenTrue.GetFirstToken().GetLocation());
                }
            }

            BoundExpression condition = BindBooleanExpression(node.Condition, diagnostics);

            var valKind = BindValueKind.RValue;
            if (isRef)
            {
                valKind |= BindValueKind.RefersToLocation;
            }

            BoundExpression trueExpr = BindValue(whenTrue, diagnostics, valKind);
            BoundExpression falseExpr = BindValue(whenFalse, diagnostics, valKind);

            TypeSymbol trueType = trueExpr.Type;
            TypeSymbol falseType = falseExpr.Type;

            TypeSymbol type;
            bool hasErrors = false;

            if (trueType == falseType)
            {
                // NOTE: Dev10 lets the type inferrer handle this case (presumably, for maximum consistency),
                // but it seems like a worthwhile short-circuit for a common case.

                if ((object)trueType == null)
                {
                    // If trueExpr and falseExpr both have type null, then we don't have any symbols
                    // to pass to a SymbolDistinguisher (which ERR_InvalidQM would usually require).
                    diagnostics.Add(ErrorCode.ERR_InvalidQM, node.Location, trueExpr.Display, falseExpr.Display);
                    type = CreateErrorType();
                    hasErrors = true;
                }
                else
                {
                    // <expr> ? T : T
                    type = trueType;
                }
            }
            else
            {
                bool hadMultipleCandidates;
                HashSet<DiagnosticInfo> useSiteDiagnostics = null;
                TypeSymbol bestType = BestTypeInferrer.InferBestTypeForConditionalOperator(trueExpr, falseExpr, this.Conversions, out hadMultipleCandidates, ref useSiteDiagnostics);
                diagnostics.Add(node, useSiteDiagnostics);

                if ((object)bestType == null)
                {
                    // CONSIDER: Dev10 suppresses ERR_InvalidQM unless the following is true for both trueType and falseType
                    // (!T->type->IsErrorType() || T->type->AsErrorType()->HasTypeParent() || T->type->AsErrorType()->HasNSParent())
                    if (hadMultipleCandidates)
                    {
                        diagnostics.Add(ErrorCode.ERR_AmbigQM, node.Location, trueExpr.Display, falseExpr.Display);
                    }
                    else
                    {
                        object trueArg = trueExpr.Display;
                        object falseArg = falseExpr.Display;

                        Symbol trueSymbol = trueArg as Symbol;
                        Symbol falseSymbol = falseArg as Symbol;
                        if ((object)trueSymbol != null && (object)falseSymbol != null)
                        {
                            SymbolDistinguisher distinguisher = new SymbolDistinguisher(this.Compilation, trueSymbol, falseSymbol);
                            trueArg = distinguisher.First;
                            falseArg = distinguisher.Second;
                        }

                        diagnostics.Add(ErrorCode.ERR_InvalidQM, node.Location, trueArg, falseArg);
                    }

                    type = CreateErrorType();
                    hasErrors = true;
                }
                else if (bestType.IsErrorType())
                {
                    type = bestType;
                    hasErrors = true;
                }
                else if (isRef)
                {
                    if (!Conversions.HasIdentityConversion(trueType, falseType))
                    {
                        diagnostics.Add(ErrorCode.ERR_RefConditionalDifferentTypes, falseExpr.Syntax.Location, trueType);
                        type = CreateErrorType();
                        hasErrors = true;
                    }
                    else
                    {
                        Debug.Assert(Conversions.HasIdentityConversion(trueType, bestType));
                        Debug.Assert(Conversions.HasIdentityConversion(falseType, bestType));
                        type = bestType;
                    }
                }
                else
                {
                    trueExpr = GenerateConversionForAssignment(bestType, trueExpr, diagnostics);
                    falseExpr = GenerateConversionForAssignment(bestType, falseExpr, diagnostics);

                    if (trueExpr.HasAnyErrors || falseExpr.HasAnyErrors)
                    {
                        // If one of the conversions went wrong (e.g. return type of method group being converted
                        // didn't match), then we don't want to use bestType because it's not accurate.
                        type = CreateErrorType();
                        hasErrors = true;
                    }
                    else
                    {
                        type = bestType;
                    }
                }
            }

            if (!hasErrors && isRef)
            {
                var currentScope = this.LocalScopeDepth;

                // val-escape must agree on both branches.
                uint whenTrueEscape = GetValEscape(trueExpr, currentScope);
                uint whenFalseEscape = GetValEscape(falseExpr, currentScope);

                if (whenTrueEscape != whenFalseEscape)
                {
                    // ask the one with narrower escape, for the wider - hopefully the errors will make the violation easier to fix.
                    if (whenTrueEscape < whenFalseEscape)
                    {
                        CheckValEscape(falseExpr.Syntax, falseExpr, currentScope, whenTrueEscape, checkingReceiver: false, diagnostics: diagnostics);
                    }
                    else
                    {
                        CheckValEscape(trueExpr.Syntax, trueExpr, currentScope, whenFalseEscape, checkingReceiver: false, diagnostics: diagnostics);
                    }

                    diagnostics.Add(ErrorCode.ERR_MismatchedRefEscapeInTernary, node.Location);
                    hasErrors = true;
                }
            }

            ConstantValue constantValue = null;

            if (!hasErrors)
            {
                constantValue = FoldConditionalOperator(condition, trueExpr, falseExpr);
                hasErrors = constantValue != null && constantValue.IsBad;
            }

            return new BoundConditionalOperator(node, isRef, condition, trueExpr, falseExpr, constantValue, type, hasErrors);
        }

        /// <summary>
        /// Constant folding for conditional (aka ternary) operators.
        /// </summary>
        private static ConstantValue FoldConditionalOperator(BoundExpression condition, BoundExpression trueExpr, BoundExpression falseExpr)
        {
            ConstantValue trueValue = trueExpr.ConstantValue;
            if (trueValue == null || trueValue.IsBad)
            {
                return trueValue;
            }

            ConstantValue falseValue = falseExpr.ConstantValue;
            if (falseValue == null || falseValue.IsBad)
            {
                return falseValue;
            }

            ConstantValue conditionValue = condition.ConstantValue;
            if (conditionValue == null || conditionValue.IsBad)
            {
                return conditionValue;
            }
            else if (conditionValue == ConstantValue.True)
            {
                return trueValue;
            }
            else if (conditionValue == ConstantValue.False)
            {
                return falseValue;
            }
            else
            {
                return ConstantValue.Bad;
            }
        }
    }
}<|MERGE_RESOLUTION|>--- conflicted
+++ resolved
@@ -2682,12 +2682,8 @@
                 }
 
                 var boundConstantPattern = BindConstantPattern(
-<<<<<<< HEAD
                     node.Right, operand.Type, node.Right, node.Right.HasErrors, isPatternDiagnostics, out wasExpression);
-=======
-                    node.Right, operand.Type, node.Right, node.Right.HasErrors, isPatternDiagnostics, out wasExpression, wasSwitchCase: false);
                 boundConstantPattern.WasCompilerGenerated = true;
->>>>>>> 230845c7
                 if (wasExpression)
                 {
                     isTypeDiagnostics.Free();
