﻿// Copyright (c) Microsoft.  All Rights Reserved.  Licensed under the Apache License, Version 2.0.  See License.txt in the project root for license information.

using System.Collections.Immutable;
using Microsoft.CodeAnalysis.EmbeddedLanguages.RegularExpressions.LanguageServices;

namespace Microsoft.CodeAnalysis.EmbeddedLanguages.LanguageServices
{
    /// <summary>
    /// Abstract implementation of the C# and VB embedded language providers.
    /// </summary>
    internal abstract class AbstractEmbeddedLanguagesProvider : IEmbeddedLanguagesProvider
    {
        public ImmutableArray<IEmbeddedLanguage> Languages { get; }
         
        protected AbstractEmbeddedLanguagesProvider(EmbeddedLanguageInfo info)
        {
<<<<<<< HEAD
            _embeddedLanguages = ImmutableArray.Create<IEmbeddedLanguage>(
                new RegexEmbeddedLanguage(this, stringLiteralTokenKind, syntaxFacts, semanticFacts, virtualCharService),
                new FallbackEmbeddedLanguage(stringLiteralTokenKind, interpolatedTextTokenKind, syntaxFacts, semanticFacts, virtualCharService));
        }

        public ImmutableArray<IEmbeddedLanguage> GetEmbeddedLanguages()
            => _embeddedLanguages;

        /// <summary>
        /// Escapes the provided text given the rules of the language for this specific token.
        /// For example, in a normal c# string literal (```""```), this will escape backslashes.
        /// However, in a verbatim string literal (```@""```) it will not.
        /// </summary>
        internal abstract string EscapeText(string text, SyntaxToken token);
=======
            Languages = ImmutableArray.Create<IEmbeddedLanguage>(
                new RegexEmbeddedLanguage(info),
                new FallbackEmbeddedLanguage(info));
        }
>>>>>>> 7984f3fd
    }
}<|MERGE_RESOLUTION|>--- conflicted
+++ resolved
@@ -14,26 +14,9 @@
          
         protected AbstractEmbeddedLanguagesProvider(EmbeddedLanguageInfo info)
         {
-<<<<<<< HEAD
-            _embeddedLanguages = ImmutableArray.Create<IEmbeddedLanguage>(
-                new RegexEmbeddedLanguage(this, stringLiteralTokenKind, syntaxFacts, semanticFacts, virtualCharService),
-                new FallbackEmbeddedLanguage(stringLiteralTokenKind, interpolatedTextTokenKind, syntaxFacts, semanticFacts, virtualCharService));
-        }
-
-        public ImmutableArray<IEmbeddedLanguage> GetEmbeddedLanguages()
-            => _embeddedLanguages;
-
-        /// <summary>
-        /// Escapes the provided text given the rules of the language for this specific token.
-        /// For example, in a normal c# string literal (```""```), this will escape backslashes.
-        /// However, in a verbatim string literal (```@""```) it will not.
-        /// </summary>
-        internal abstract string EscapeText(string text, SyntaxToken token);
-=======
             Languages = ImmutableArray.Create<IEmbeddedLanguage>(
                 new RegexEmbeddedLanguage(info),
                 new FallbackEmbeddedLanguage(info));
         }
->>>>>>> 7984f3fd
     }
 }