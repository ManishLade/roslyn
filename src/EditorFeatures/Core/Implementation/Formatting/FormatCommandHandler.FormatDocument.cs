﻿// Copyright (c) Microsoft.  All Rights Reserved.  Licensed under the Apache License, Version 2.0.  See License.txt in the project root for license information.

using System.Collections.Generic;
using System.Linq;
using System.Threading;
using System.Threading.Tasks;
using Microsoft.CodeAnalysis.CodeCleanup;
using Microsoft.CodeAnalysis.Editor.Shared.Utilities;
using Microsoft.CodeAnalysis.Extensions;
using Microsoft.CodeAnalysis.Shared.Extensions;
using Microsoft.CodeAnalysis.Shared.Utilities;
using Microsoft.CodeAnalysis.Text;
using Microsoft.VisualStudio.Commanding;
using Microsoft.VisualStudio.Text.Editor.Commanding.Commands;
using Microsoft.VisualStudio.Utilities;
using Roslyn.Utilities;
using VSCommanding = Microsoft.VisualStudio.Commanding;

namespace Microsoft.CodeAnalysis.Editor.Implementation.Formatting
{
    internal partial class FormatCommandHandler : ForegroundThreadAffinitizedObject
    {
        public VSCommanding.CommandState GetCommandState(FormatDocumentCommandArgs args)
        {
            return GetCommandState(args.SubjectBuffer);
        }

        private void ShowGoldBarForCodeCleanupConfigurationIfNeeded(Document document)
        {
            AssertIsForeground();

            var workspace = document.Project.Solution.Workspace;

            // if info bar was shown before, no need to show it again
            if (workspace.Options.GetOption(CodeCleanupOptions.NeverShowCodeCleanupInfoBarAgain, document.Project.Language) ||
                workspace.Options.GetOption(CodeCleanupOptions.CodeCleanupInfoBarShown, document.Project.Language))
            {
                return;
            }

            // set as infobar shown so that we never show it again in same VS session. we might show it again
            // in other VS sessions if it is not explicitly configured yet
            workspace.Options = workspace.Options.WithChangedOption(
                CodeCleanupOptions.CodeCleanupInfoBarShown, document.Project.Language, value: true);

            var optionPageService = document.GetLanguageService<IOptionPageService>();
            var infoBarService = document.Project.Solution.Workspace.Services.GetRequiredService<IInfoBarService>();

            infoBarService.ShowInfoBarInGlobalView(
                EditorFeaturesResources.Code_cleanup_is_not_configured,
                new InfoBarUI(EditorFeaturesResources.Configure_it_now,
                              kind: InfoBarUI.UIKind.Button,
                              () =>
                              {
                                  optionPageService.ShowFormattingOptionPage();
                              }),
                new InfoBarUI(EditorFeaturesResources.Do_not_show_this_message_again,
                              kind: InfoBarUI.UIKind.Button,
                              () =>
                              {
                                  workspace.Options = workspace.Options.WithChangedOption(
                                      CodeCleanupOptions.NeverShowCodeCleanupInfoBarAgain, document.Project.Language, value: true);
                              }));
        }

        public bool ExecuteCommand(FormatDocumentCommandArgs args, CommandExecutionContext context)
        {
            if (!CanExecuteCommand(args.SubjectBuffer))
            {
                return false;
            }

            var document = args.SubjectBuffer.CurrentSnapshot.GetOpenDocumentInCurrentContextWithChanges();
            if (document == null)
            {
                return false;
            }

<<<<<<< HEAD
            context.OperationContext.TakeOwnership();
            _waitIndicator.Wait(
                EditorFeaturesResources.Formatting_document,
                EditorFeaturesResources.Formatting_document,
                allowCancel: true,
                showProgress: true,
                c =>
                {
                    var cancellationToken = c.CancellationToken;

                    var docOptions = document.GetOptionsAsync(cancellationToken).WaitAndGetResult(cancellationToken);

                    using (var transaction = new CaretPreservingEditTransaction(
                        EditorFeaturesResources.Formatting, args.TextView, _undoHistoryRegistry, _editorOperationsFactoryService))
                    {
                        var codeCleanupService = document.GetLanguageService<ICodeCleanupService>();

                        if (codeCleanupService == null)
                        {
                            Format(args.TextView, document, selectionOpt: null, cancellationToken);
                        }
                        else
                        {
                            if (docOptions.GetOption(CodeCleanupOptions.AreCodeCleanupRulesConfigured))
                            {
                                var progressTracker = c.ProgressTracker;

                                // Start with a single progress item, which is the one to actually apply
                                // the changes.
                                progressTracker.AddItems(1);

                                // Code cleanup
                                var oldDoc = document;
                                var codeCleanupChanges = GetCodeCleanupAndFormatChangesAsync(
                                    document, codeCleanupService, progressTracker, cancellationToken).WaitAndGetResult(cancellationToken)?.ToList();

                                if (codeCleanupChanges?.Count > 0)
                                {
                                    progressTracker.Description = EditorFeaturesResources.Applying_changes;
                                    ApplyChanges(oldDoc, codeCleanupChanges, selectionOpt: null, cancellationToken);
                                }

                                progressTracker.ItemCompleted();
                            }
                            else
                            {
                                Format(args.TextView, document, selectionOpt: null, cancellationToken);

                                if (!docOptions.GetOption(CodeCleanupOptions.NeverShowCodeCleanupInfoBarAgain))
                                {
                                    ShowGoldBarForCodeCleanupConfiguration(document);
                                }
                            }
                        }

                        transaction.Complete();
=======
            using (context.OperationContext.AddScope(allowCancellation: true, EditorFeaturesResources.Formatting_document))
            {
                var cancellationToken = context.OperationContext.UserCancellationToken;

                using (var transaction = new CaretPreservingEditTransaction(
                    EditorFeaturesResources.Formatting, args.TextView, _undoHistoryRegistry, _editorOperationsFactoryService))
                {
                    var codeCleanupService = document.GetLanguageService<ICodeCleanupService>();
                    if (codeCleanupService == null)
                    {
                        Format(args.TextView, document, selectionOpt: null, cancellationToken);
                    }
                    else
                    {
                        CodeCleanupOrFormat(args, document, cancellationToken);
>>>>>>> 15801f5e
                    }
                });

            return true;
        }

<<<<<<< HEAD
        private async Task<IEnumerable<TextChange>> GetCodeCleanupAndFormatChangesAsync(
            Document document, ICodeCleanupService codeCleanupService, 
            IProgressTracker progressTracker, CancellationToken cancellationToken)
=======
        private void CodeCleanupOrFormat(FormatDocumentCommandArgs args, Document document, CancellationToken cancellationToken)
        {
            var codeCleanupService = document.GetLanguageService<ICodeCleanupService>();

            var docOptions = document.GetOptionsAsync(cancellationToken).WaitAndGetResult(cancellationToken);

            // simplest pass. code cleanup is on. just run code clean up.
            if (docOptions.GetOption(CodeCleanupOptions.PerformAdditionalCodeCleanupDuringFormatting))
            {
                // Code cleanup
                var oldDoc = document;
                var codeCleanupChanges = GetCodeCleanupAndFormatChangesAsync(document, codeCleanupService, cancellationToken).WaitAndGetResult(cancellationToken);

                if (codeCleanupChanges != null && codeCleanupChanges.Count() > 0)
                {
                    ApplyChanges(oldDoc, codeCleanupChanges.ToList(), selectionOpt: null, cancellationToken);
                }

                return;
            }

            ShowGoldBarForCodeCleanupConfigurationIfNeeded(document);
            Format(args.TextView, document, selectionOpt: null, cancellationToken);
        }

        private async Task<IEnumerable<TextChange>> GetCodeCleanupAndFormatChangesAsync(Document document, ICodeCleanupService codeCleanupService, CancellationToken cancellationToken)
>>>>>>> 15801f5e
        {
            var newDoc = await codeCleanupService.CleanupAsync(
                document, progressTracker, cancellationToken).ConfigureAwait(false);

            return await newDoc.GetTextChangesAsync(document, cancellationToken).ConfigureAwait(false);
        }
    }
}<|MERGE_RESOLUTION|>--- conflicted
+++ resolved
@@ -1,6 +1,7 @@
 ﻿// Copyright (c) Microsoft.  All Rights Reserved.  Licensed under the Apache License, Version 2.0.  See License.txt in the project root for license information.
 
 using System.Collections.Generic;
+using System.Collections.Immutable;
 using System.Linq;
 using System.Threading;
 using System.Threading.Tasks;
@@ -76,7 +77,6 @@
                 return false;
             }
 
-<<<<<<< HEAD
             context.OperationContext.TakeOwnership();
             _waitIndicator.Wait(
                 EditorFeaturesResources.Formatting_document,
@@ -85,114 +85,69 @@
                 showProgress: true,
                 c =>
                 {
-                    var cancellationToken = c.CancellationToken;
-
-                    var docOptions = document.GetOptionsAsync(cancellationToken).WaitAndGetResult(cancellationToken);
+                    var cancellationToken = context.OperationContext.UserCancellationToken;
 
                     using (var transaction = new CaretPreservingEditTransaction(
                         EditorFeaturesResources.Formatting, args.TextView, _undoHistoryRegistry, _editorOperationsFactoryService))
                     {
                         var codeCleanupService = document.GetLanguageService<ICodeCleanupService>();
-
                         if (codeCleanupService == null)
                         {
                             Format(args.TextView, document, selectionOpt: null, cancellationToken);
                         }
                         else
                         {
-                            if (docOptions.GetOption(CodeCleanupOptions.AreCodeCleanupRulesConfigured))
-                            {
-                                var progressTracker = c.ProgressTracker;
-
-                                // Start with a single progress item, which is the one to actually apply
-                                // the changes.
-                                progressTracker.AddItems(1);
-
-                                // Code cleanup
-                                var oldDoc = document;
-                                var codeCleanupChanges = GetCodeCleanupAndFormatChangesAsync(
-                                    document, codeCleanupService, progressTracker, cancellationToken).WaitAndGetResult(cancellationToken)?.ToList();
-
-                                if (codeCleanupChanges?.Count > 0)
-                                {
-                                    progressTracker.Description = EditorFeaturesResources.Applying_changes;
-                                    ApplyChanges(oldDoc, codeCleanupChanges, selectionOpt: null, cancellationToken);
-                                }
-
-                                progressTracker.ItemCompleted();
-                            }
-                            else
-                            {
-                                Format(args.TextView, document, selectionOpt: null, cancellationToken);
-
-                                if (!docOptions.GetOption(CodeCleanupOptions.NeverShowCodeCleanupInfoBarAgain))
-                                {
-                                    ShowGoldBarForCodeCleanupConfiguration(document);
-                                }
-                            }
+                            CodeCleanupOrFormatAsync(args, document, c.ProgressTracker, cancellationToken).Wait(cancellationToken);
                         }
-
-                        transaction.Complete();
-=======
-            using (context.OperationContext.AddScope(allowCancellation: true, EditorFeaturesResources.Formatting_document))
-            {
-                var cancellationToken = context.OperationContext.UserCancellationToken;
-
-                using (var transaction = new CaretPreservingEditTransaction(
-                    EditorFeaturesResources.Formatting, args.TextView, _undoHistoryRegistry, _editorOperationsFactoryService))
-                {
-                    var codeCleanupService = document.GetLanguageService<ICodeCleanupService>();
-                    if (codeCleanupService == null)
-                    {
-                        Format(args.TextView, document, selectionOpt: null, cancellationToken);
-                    }
-                    else
-                    {
-                        CodeCleanupOrFormat(args, document, cancellationToken);
->>>>>>> 15801f5e
                     }
                 });
 
             return true;
         }
 
-<<<<<<< HEAD
-        private async Task<IEnumerable<TextChange>> GetCodeCleanupAndFormatChangesAsync(
-            Document document, ICodeCleanupService codeCleanupService, 
+        private async Task CodeCleanupOrFormatAsync(
+            FormatDocumentCommandArgs args, Document document,
             IProgressTracker progressTracker, CancellationToken cancellationToken)
-=======
-        private void CodeCleanupOrFormat(FormatDocumentCommandArgs args, Document document, CancellationToken cancellationToken)
         {
             var codeCleanupService = document.GetLanguageService<ICodeCleanupService>();
 
             var docOptions = document.GetOptionsAsync(cancellationToken).WaitAndGetResult(cancellationToken);
-
-            // simplest pass. code cleanup is on. just run code clean up.
-            if (docOptions.GetOption(CodeCleanupOptions.PerformAdditionalCodeCleanupDuringFormatting))
+            if (!docOptions.GetOption(CodeCleanupOptions.PerformAdditionalCodeCleanupDuringFormatting))
             {
-                // Code cleanup
-                var oldDoc = document;
-                var codeCleanupChanges = GetCodeCleanupAndFormatChangesAsync(document, codeCleanupService, cancellationToken).WaitAndGetResult(cancellationToken);
-
-                if (codeCleanupChanges != null && codeCleanupChanges.Count() > 0)
-                {
-                    ApplyChanges(oldDoc, codeCleanupChanges.ToList(), selectionOpt: null, cancellationToken);
-                }
-
+                ShowGoldBarForCodeCleanupConfigurationIfNeeded(document);
+                Format(args.TextView, document, selectionOpt: null, cancellationToken);
                 return;
             }
 
-            ShowGoldBarForCodeCleanupConfigurationIfNeeded(document);
-            Format(args.TextView, document, selectionOpt: null, cancellationToken);
+            // Start with a single progress item, which is the one to actually apply
+            // the changes.
+            progressTracker.AddItems(1);
+
+            // Code cleanup
+            var oldDoc = document;
+
+            // ConfigureAwait(true) so we come back to the UI thread to apply changes.
+            var codeCleanupChanges = await GetCodeCleanupAndFormatChangesAsync(
+                document, codeCleanupService, progressTracker, cancellationToken).ConfigureAwait(true);
+
+            if (codeCleanupChanges != null && codeCleanupChanges.Length > 0)
+            {
+                progressTracker.Description = EditorFeaturesResources.Applying_changes;
+                ApplyChanges(oldDoc, codeCleanupChanges.ToList(), selectionOpt: null, cancellationToken);
+            }
+
+            progressTracker.ItemCompleted();
         }
 
-        private async Task<IEnumerable<TextChange>> GetCodeCleanupAndFormatChangesAsync(Document document, ICodeCleanupService codeCleanupService, CancellationToken cancellationToken)
->>>>>>> 15801f5e
+        private async Task<ImmutableArray<TextChange>> GetCodeCleanupAndFormatChangesAsync(
+            Document document, ICodeCleanupService codeCleanupService, 
+            IProgressTracker progressTracker, CancellationToken cancellationToken)
         {
             var newDoc = await codeCleanupService.CleanupAsync(
                 document, progressTracker, cancellationToken).ConfigureAwait(false);
 
-            return await newDoc.GetTextChangesAsync(document, cancellationToken).ConfigureAwait(false);
+            var changes = await newDoc.GetTextChangesAsync(document, cancellationToken).ConfigureAwait(false);
+            return changes.ToImmutableArrayOrEmpty();
         }
     }
 }