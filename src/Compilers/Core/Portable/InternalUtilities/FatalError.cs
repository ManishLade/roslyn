--- conflicted
+++ resolved
@@ -158,8 +158,6 @@
             return false;
         }
 
-<<<<<<< HEAD
-=======
         /// <summary>
         /// Report a non-fatal error like <see cref="ReportWithoutCrash"/> but propagates the exception.
         /// </summary>
@@ -175,7 +173,6 @@
             return false;
         }
 
->>>>>>> 1851814c
         private static object s_reportedMarker = new object();
 
         private static void Report(Exception exception, Action<Exception> handler)
