--- conflicted
+++ resolved
@@ -26,36 +26,5 @@
             : base(languageServerProtocol, workspace, diagnosticService, diagnosticsClientName: null)
         {
         }
-
-<<<<<<< HEAD
-        public override string Name => ServicesVSResources.Live_Share_CSharp_Visual_Basic_Language_Server_Client;
-=======
-        /// <summary>
-        /// Signals that the extension has been loaded.  The server can be started immediately, or wait for user action to start.  
-        /// To start the server, invoke the <see cref="StartAsync"/> event;
-        /// </summary>
-        public async Task OnLoadedAsync()
-            => await StartAsync.InvokeAsync(this, EventArgs.Empty).ConfigureAwait(false);
-
-        /// <summary>
-        /// Signals the extension that the language server has been successfully initialized.
-        /// </summary>
-        /// <returns>A <see cref="Task"/> which completes when actions that need to be performed when the server is ready are done.</returns>
-        public Task OnServerInitializedAsync()
-        {
-            // We don't have any tasks that need to be triggered after the server has successfully initialized.
-            return Task.CompletedTask;
-        }
-
-        /// <summary>
-        /// Signals the extension that the language server failed to initialize.
-        /// </summary>
-        /// <returns>A <see cref="Task"/> which completes when additional actions that need to be performed when the server fails to initialize are done.</returns>
-        public Task OnServerInitializeFailedAsync(Exception e)
-        {
-            // We don't need to provide additional exception handling here, liveshare already handles failure cases for this server.
-            return Task.CompletedTask;
-        }
->>>>>>> 14f447e8
     }
 }