﻿// Copyright (c) Microsoft.  All Rights Reserved.  Licensed under the Apache License, Version 2.0.  See License.txt in the project root for license information.

using System;
using System.Collections.Generic;
using System.Diagnostics;
using System.Threading;
using Microsoft.CodeAnalysis.CSharp.Symbols;
using Microsoft.CodeAnalysis.Text;
using Roslyn.Utilities;

namespace Microsoft.CodeAnalysis.CSharp.Syntax.InternalSyntax
{
    using Microsoft.CodeAnalysis.Syntax.InternalSyntax;

    internal partial class LanguageParser : SyntaxParser
    {
        // list pools - allocators for lists that are used to build sequences of nodes. The lists
        // can be reused (hence pooled) since the syntax factory methods don't keep references to
        // them

        private readonly SyntaxListPool _pool = new SyntaxListPool(); // Don't need to reset this.

        private readonly SyntaxFactoryContext _syntaxFactoryContext; // Fields are resettable.
        private readonly ContextAwareSyntax _syntaxFactory; // Has context, the fields of which are resettable.

        private int _recursionDepth;
        private TerminatorState _termState; // Resettable
        private bool _isInTry; // Resettable

        // NOTE: If you add new state, you should probably add it to ResetPoint as well.

        internal LanguageParser(
            Lexer lexer,
            CSharp.CSharpSyntaxNode oldTree,
            IEnumerable<TextChangeRange> changes,
            LexerMode lexerMode = LexerMode.Syntax,
            CancellationToken cancellationToken = default(CancellationToken))
            : base(lexer, lexerMode, oldTree, changes, allowModeReset: false,
                preLexIfNotIncremental: true, cancellationToken: cancellationToken)
        {
            _syntaxFactoryContext = new SyntaxFactoryContext();
            _syntaxFactory = new ContextAwareSyntax(_syntaxFactoryContext);
        }

        private static bool IsSomeWord(SyntaxKind kind)
        {
            return kind == SyntaxKind.IdentifierToken || SyntaxFacts.IsKeywordKind(kind);
        }

        // Parsing rule terminating conditions.  This is how we know if it is 
        // okay to abort the current parsing rule when unexpected tokens occur.

        [Flags]
        internal enum TerminatorState
        {
            EndOfFile = 0,
            IsNamespaceMemberStartOrStop = 1 << 0,
            IsAttributeDeclarationTerminator = 1 << 1,
            IsPossibleAggregateClauseStartOrStop = 1 << 2,
            IsPossibleMemberStartOrStop = 1 << 3,
            IsEndOfReturnType = 1 << 4,
            IsEndOfParameterList = 1 << 5,
            IsEndOfFieldDeclaration = 1 << 6,
            IsPossibleEndOfVariableDeclaration = 1 << 7,
            IsEndOfTypeArgumentList = 1 << 8,
            IsPossibleStatementStartOrStop = 1 << 9,
            IsEndOfFixedStatement = 1 << 10,
            IsEndOfTryBlock = 1 << 11,
            IsEndOfCatchClause = 1 << 12,
            IsEndOfilterClause = 1 << 13,
            IsEndOfCatchBlock = 1 << 14,
            IsEndOfDoWhileExpression = 1 << 15,
            IsEndOfForStatementArgument = 1 << 16,
            IsEndOfDeclarationClause = 1 << 17,
            IsEndOfArgumentList = 1 << 18,
            IsSwitchSectionStart = 1 << 19,
            IsEndOfTypeParameterList = 1 << 20,
            IsEndOfMethodSignature = 1 << 21,
            IsEndOfNameInExplicitInterface = 1 << 22,
        }

        private const int LastTerminatorState = (int)TerminatorState.IsEndOfNameInExplicitInterface;

        private bool IsTerminator()
        {
            if (this.CurrentToken.Kind == SyntaxKind.EndOfFileToken)
            {
                return true;
            }

            for (int i = 1; i <= LastTerminatorState; i <<= 1)
            {
                TerminatorState isolated = _termState & (TerminatorState)i;
                if (isolated != 0)
                {
                    switch (isolated)
                    {
                        case TerminatorState.IsNamespaceMemberStartOrStop:
                            if (this.IsNamespaceMemberStartOrStop())
                            {
                                return true;
                            }

                            break;
                        case TerminatorState.IsAttributeDeclarationTerminator:
                            if (this.IsAttributeDeclarationTerminator())
                            {
                                return true;
                            }

                            break;
                        case TerminatorState.IsPossibleAggregateClauseStartOrStop:
                            if (this.IsPossibleAggregateClauseStartOrStop())
                            {
                                return true;
                            }

                            break;
                        case TerminatorState.IsPossibleMemberStartOrStop:
                            if (this.IsPossibleMemberStartOrStop())
                            {
                                return true;
                            }

                            break;
                        case TerminatorState.IsEndOfReturnType:
                            if (this.IsEndOfReturnType())
                            {
                                return true;
                            }

                            break;
                        case TerminatorState.IsEndOfParameterList:
                            if (this.IsEndOfParameterList())
                            {
                                return true;
                            }

                            break;
                        case TerminatorState.IsEndOfFieldDeclaration:
                            if (this.IsEndOfFieldDeclaration())
                            {
                                return true;
                            }

                            break;
                        case TerminatorState.IsPossibleEndOfVariableDeclaration:
                            if (this.IsPossibleEndOfVariableDeclaration())
                            {
                                return true;
                            }

                            break;
                        case TerminatorState.IsEndOfTypeArgumentList:
                            if (this.IsEndOfTypeArgumentList())
                            {
                                return true;
                            }

                            break;
                        case TerminatorState.IsPossibleStatementStartOrStop:
                            if (this.IsPossibleStatementStartOrStop())
                            {
                                return true;
                            }

                            break;
                        case TerminatorState.IsEndOfFixedStatement:
                            if (this.IsEndOfFixedStatement())
                            {
                                return true;
                            }

                            break;
                        case TerminatorState.IsEndOfTryBlock:
                            if (this.IsEndOfTryBlock())
                            {
                                return true;
                            }

                            break;
                        case TerminatorState.IsEndOfCatchClause:
                            if (this.IsEndOfCatchClause())
                            {
                                return true;
                            }

                            break;
                        case TerminatorState.IsEndOfilterClause:
                            if (this.IsEndOfFilterClause())
                            {
                                return true;
                            }

                            break;
                        case TerminatorState.IsEndOfCatchBlock:
                            if (this.IsEndOfCatchBlock())
                            {
                                return true;
                            }

                            break;
                        case TerminatorState.IsEndOfDoWhileExpression:
                            if (this.IsEndOfDoWhileExpression())
                            {
                                return true;
                            }

                            break;
                        case TerminatorState.IsEndOfForStatementArgument:
                            if (this.IsEndOfForStatementArgument())
                            {
                                return true;
                            }

                            break;
                        case TerminatorState.IsEndOfDeclarationClause:
                            if (this.IsEndOfDeclarationClause())
                            {
                                return true;
                            }

                            break;
                        case TerminatorState.IsEndOfArgumentList:
                            if (this.IsEndOfArgumentList())
                            {
                                return true;
                            }

                            break;
                        case TerminatorState.IsSwitchSectionStart:
                            if (this.IsPossibleSwitchSection())
                            {
                                return true;
                            }

                            break;

                        case TerminatorState.IsEndOfTypeParameterList:
                            if (this.IsEndOfTypeParameterList())
                            {
                                return true;
                            }

                            break;

                        case TerminatorState.IsEndOfMethodSignature:
                            if (this.IsEndOfMethodSignature())
                            {
                                return true;
                            }

                            break;

                        case TerminatorState.IsEndOfNameInExplicitInterface:
                            if (this.IsEndOfNameInExplicitInterface())
                            {
                                return true;
                            }

                            break;
                    }
                }
            }

            return false;
        }

        private static CSharp.CSharpSyntaxNode GetOldParent(CSharp.CSharpSyntaxNode node)
        {
            return node != null ? node.Parent : null;
        }

        private struct NamespaceBodyBuilder
        {
            public SyntaxListBuilder<ExternAliasDirectiveSyntax> Externs;
            public SyntaxListBuilder<UsingDirectiveSyntax> Usings;
            public SyntaxListBuilder<AttributeListSyntax> Attributes;
            public SyntaxListBuilder<MemberDeclarationSyntax> Members;

            public NamespaceBodyBuilder(SyntaxListPool pool)
            {
                Externs = pool.Allocate<ExternAliasDirectiveSyntax>();
                Usings = pool.Allocate<UsingDirectiveSyntax>();
                Attributes = pool.Allocate<AttributeListSyntax>();
                Members = pool.Allocate<MemberDeclarationSyntax>();
            }

            internal void Free(SyntaxListPool pool)
            {
                pool.Free(Members);
                pool.Free(Attributes);
                pool.Free(Usings);
                pool.Free(Externs);
            }
        }

        internal CompilationUnitSyntax ParseCompilationUnit()
        {
            return ParseWithStackGuard(
                ParseCompilationUnitCore,
                () => SyntaxFactory.CompilationUnit(
                        new SyntaxList<ExternAliasDirectiveSyntax>(),
                        new SyntaxList<UsingDirectiveSyntax>(),
                        new SyntaxList<AttributeListSyntax>(),
                        new SyntaxList<MemberDeclarationSyntax>(),
                        SyntaxFactory.Token(SyntaxKind.EndOfFileToken)));
        }

        internal CompilationUnitSyntax ParseCompilationUnitCore()
        {
            SyntaxToken tmp = null;
            SyntaxListBuilder initialBadNodes = null;
            var body = new NamespaceBodyBuilder(_pool);
            try
            {
                this.ParseNamespaceBody(ref tmp, ref body, ref initialBadNodes, SyntaxKind.CompilationUnit);

                var eof = this.EatToken(SyntaxKind.EndOfFileToken);
                var result = _syntaxFactory.CompilationUnit(body.Externs, body.Usings, body.Attributes, body.Members, eof);

                if (initialBadNodes != null)
                {
                    // attach initial bad nodes as leading trivia on first token
                    result = AddLeadingSkippedSyntax(result, initialBadNodes.ToListNode());
                    _pool.Free(initialBadNodes);
                }

                return result;
            }
            finally
            {
                body.Free(_pool);
            }
        }

        internal TNode ParseWithStackGuard<TNode>(Func<TNode> parseFunc, Func<TNode> createEmptyNodeFunc) where TNode : CSharpSyntaxNode
        {
            // If this value is non-zero then we are nesting calls to ParseWithStackGuard which should not be 
            // happening.  It's not a bug but it's inefficient and should be changed.
            Debug.Assert(_recursionDepth == 0);

            try
            {
                return parseFunc();
            }
            catch (Exception ex) when (StackGuard.IsInsufficientExecutionStackException(ex))
            {
                return CreateForGlobalFailure(lexer.TextWindow.Position, createEmptyNodeFunc());
            }
        }

        private TNode CreateForGlobalFailure<TNode>(int position, TNode node) where TNode : CSharpSyntaxNode
        {
            // Turn the complete input into a single skipped token. This avoids running the lexer, and therefore
            // the preprocessor directive parser, which may itself run into the same problem that caused the
            // original failure.
            var builder = new SyntaxListBuilder(1);
            builder.Add(SyntaxFactory.BadToken(null, lexer.TextWindow.Text.ToString(), null));
            var fileAsTrivia = _syntaxFactory.SkippedTokensTrivia(builder.ToList<SyntaxToken>());
            node = AddLeadingSkippedSyntax(node, fileAsTrivia);
            ForceEndOfFile(); // force the scanner to report that it is at the end of the input.
            return AddError(node, position, 0, ErrorCode.ERR_InsufficientStack);
        }

        private NamespaceDeclarationSyntax ParseNamespaceDeclaration()
        {
            if (this.IsIncrementalAndFactoryContextMatches && this.CurrentNodeKind == SyntaxKind.NamespaceDeclaration)
            {
                return (NamespaceDeclarationSyntax)this.EatNode();
            }

            Debug.Assert(this.CurrentToken.Kind == SyntaxKind.NamespaceKeyword);
            var namespaceToken = this.EatToken(SyntaxKind.NamespaceKeyword);

            if (IsScript)
            {
                namespaceToken = this.AddError(namespaceToken, ErrorCode.ERR_NamespaceNotAllowedInScript);
            }

            var name = this.ParseQualifiedName();
            if (ContainsGeneric(name))
            {
                // We're not allowed to have generics.
                name = this.AddError(name, ErrorCode.ERR_UnexpectedGenericName);
            }

            if (ContainsAlias(name))
            {
                name = this.AddError(name, ErrorCode.ERR_UnexpectedAliasedName);
            }

            SyntaxToken openBrace;
            if (this.CurrentToken.Kind == SyntaxKind.OpenBraceToken || IsPossibleNamespaceMemberDeclaration())
            {
                //either we see the brace we expect here or we see something that could come after a brace
                //so we insert a missing one
                openBrace = this.EatToken(SyntaxKind.OpenBraceToken);
            }
            else
            {
                //the next character is neither the brace we expect, nor a token that could follow the expected
                //brace so we assume it's a mistake and replace it with a missing brace 
                openBrace = this.EatTokenWithPrejudice(SyntaxKind.OpenBraceToken);
                openBrace = this.ConvertToMissingWithTrailingTrivia(openBrace, SyntaxKind.OpenBraceToken);
            }

            var body = new NamespaceBodyBuilder(_pool);
            SyntaxListBuilder initialBadNodes = null;
            try
            {
                this.ParseNamespaceBody(ref openBrace, ref body, ref initialBadNodes, SyntaxKind.NamespaceDeclaration);

                var closeBrace = this.EatToken(SyntaxKind.CloseBraceToken);
                SyntaxToken semicolon = null;
                if (this.CurrentToken.Kind == SyntaxKind.SemicolonToken)
                {
                    semicolon = this.EatToken();
                }

                Debug.Assert(initialBadNodes == null); // init bad nodes should have been attached to open brace...
                return _syntaxFactory.NamespaceDeclaration(namespaceToken, name, openBrace, body.Externs, body.Usings, body.Members, closeBrace, semicolon);
            }
            finally
            {
                body.Free(_pool);
            }
        }

        private static bool ContainsAlias(NameSyntax name)
        {
            switch (name.Kind)
            {
                case SyntaxKind.GenericName:
                    return false;
                case SyntaxKind.AliasQualifiedName:
                    return true;
                case SyntaxKind.QualifiedName:
                    var qualifiedName = (QualifiedNameSyntax)name;
                    return ContainsAlias(qualifiedName.Left);
            }

            return false;
        }

        private static bool ContainsGeneric(NameSyntax name)
        {
            switch (name.Kind)
            {
                case SyntaxKind.GenericName:
                    return true;
                case SyntaxKind.AliasQualifiedName:
                    return ContainsGeneric(((AliasQualifiedNameSyntax)name).Name);
                case SyntaxKind.QualifiedName:
                    var qualifiedName = (QualifiedNameSyntax)name;
                    return ContainsGeneric(qualifiedName.Left) || ContainsGeneric(qualifiedName.Right);
            }

            return false;
        }

        private static bool IsPossibleStartOfTypeDeclaration(SyntaxKind kind)
        {
            switch (kind)
            {
                case SyntaxKind.EnumKeyword:
                case SyntaxKind.DelegateKeyword:
                case SyntaxKind.ClassKeyword:
                case SyntaxKind.InterfaceKeyword:
                case SyntaxKind.StructKeyword:
                case SyntaxKind.AbstractKeyword:
                case SyntaxKind.InternalKeyword:
                case SyntaxKind.NewKeyword:
                case SyntaxKind.PrivateKeyword:
                case SyntaxKind.ProtectedKeyword:
                case SyntaxKind.PublicKeyword:
                case SyntaxKind.SealedKeyword:
                case SyntaxKind.StaticKeyword:
                case SyntaxKind.UnsafeKeyword:
                case SyntaxKind.RefKeyword:
                case SyntaxKind.OpenBracketToken:
                    return true;
                default:
                    return false;
            }
        }

        private void AddSkippedNamespaceText(
            ref SyntaxToken openBrace,
            ref NamespaceBodyBuilder body,
            ref SyntaxListBuilder initialBadNodes,
            CSharpSyntaxNode skippedSyntax)
        {
            if (body.Members.Count > 0)
            {
                body.Members[body.Members.Count - 1] = AddTrailingSkippedSyntax(body.Members[body.Members.Count - 1], skippedSyntax);
            }
            else if (body.Attributes.Count > 0)
            {
                body.Attributes[body.Attributes.Count - 1] = AddTrailingSkippedSyntax(body.Attributes[body.Attributes.Count - 1], skippedSyntax);
            }
            else if (body.Usings.Count > 0)
            {
                body.Usings[body.Usings.Count - 1] = AddTrailingSkippedSyntax(body.Usings[body.Usings.Count - 1], skippedSyntax);
            }
            else if (body.Externs.Count > 0)
            {
                body.Externs[body.Externs.Count - 1] = AddTrailingSkippedSyntax(body.Externs[body.Externs.Count - 1], skippedSyntax);
            }
            else if (openBrace != null)
            {
                openBrace = AddTrailingSkippedSyntax(openBrace, skippedSyntax);
            }
            else
            {
                if (initialBadNodes == null)
                {
                    initialBadNodes = _pool.Allocate();
                }

                initialBadNodes.AddRange(skippedSyntax);
            }
        }

        // Parts of a namespace declaration in the order they can be defined.
        private enum NamespaceParts
        {
            None = 0,
            ExternAliases = 1,
            Usings = 2,
            GlobalAttributes = 3,
            MembersAndStatements = 4,
        }

        private void ParseNamespaceBody(ref SyntaxToken openBrace, ref NamespaceBodyBuilder body, ref SyntaxListBuilder initialBadNodes, SyntaxKind parentKind)
        {
            // "top-level" expressions and statements should never occur inside an asynchronous context
            Debug.Assert(!IsInAsync);

            bool isGlobal = openBrace == null;
            bool isGlobalScript = isGlobal && this.IsScript;

            var saveTerm = _termState;
            _termState |= TerminatorState.IsNamespaceMemberStartOrStop;
            NamespaceParts seen = NamespaceParts.None;
            var pendingIncompleteMembers = _pool.Allocate<MemberDeclarationSyntax>();
            bool reportUnexpectedToken = true;

            try
            {
                while (true)
                {
                    switch (this.CurrentToken.Kind)
                    {
                        case SyntaxKind.NamespaceKeyword:
                            // incomplete members must be processed before we add any nodes to the body:
                            AddIncompleteMembers(ref pendingIncompleteMembers, ref body);

                            body.Members.Add(this.ParseNamespaceDeclaration());
                            seen = NamespaceParts.MembersAndStatements;
                            reportUnexpectedToken = true;
                            break;

                        case SyntaxKind.CloseBraceToken:
                            // A very common user error is to type an additional } 
                            // somewhere in the file.  This will cause us to stop parsing
                            // the root (global) namespace too early and will make the 
                            // rest of the file unparseable and unusable by intellisense.
                            // We detect that case here and we skip the close curly and
                            // continue parsing as if we did not see the }
                            if (isGlobal)
                            {
                                // incomplete members must be processed before we add any nodes to the body:
                                ReduceIncompleteMembers(ref pendingIncompleteMembers, ref openBrace, ref body, ref initialBadNodes);

                                var token = this.EatToken();
                                token = this.AddError(token,
                                    IsScript ? ErrorCode.ERR_GlobalDefinitionOrStatementExpected : ErrorCode.ERR_EOFExpected);

                                this.AddSkippedNamespaceText(ref openBrace, ref body, ref initialBadNodes, token);
                                reportUnexpectedToken = true;
                                break;
                            }
                            else
                            {
                                // This token marks the end of a namespace body
                                return;
                            }

                        case SyntaxKind.EndOfFileToken:
                            // This token marks the end of a namespace body
                            return;

                        case SyntaxKind.ExternKeyword:
                            if (isGlobalScript && !ScanExternAliasDirective())
                            {
                                // extern member
                                goto default;
                            }
                            else
                            {
                                // incomplete members must be processed before we add any nodes to the body:
                                ReduceIncompleteMembers(ref pendingIncompleteMembers, ref openBrace, ref body, ref initialBadNodes);

                                var @extern = ParseExternAliasDirective();
                                if (seen > NamespaceParts.ExternAliases)
                                {
                                    @extern = this.AddErrorToFirstToken(@extern, ErrorCode.ERR_ExternAfterElements);
                                    this.AddSkippedNamespaceText(ref openBrace, ref body, ref initialBadNodes, @extern);
                                }
                                else
                                {
                                    body.Externs.Add(@extern);
                                    seen = NamespaceParts.ExternAliases;
                                }

                                reportUnexpectedToken = true;
                                break;
                            }

                        case SyntaxKind.UsingKeyword:
                            if (isGlobalScript && this.PeekToken(1).Kind == SyntaxKind.OpenParenToken)
                            {
                                // incomplete members must be processed before we add any nodes to the body:
                                AddIncompleteMembers(ref pendingIncompleteMembers, ref body);

                                body.Members.Add(_syntaxFactory.GlobalStatement(ParseUsingStatement()));
                                seen = NamespaceParts.MembersAndStatements;
                            }
                            else
                            {
                                // incomplete members must be processed before we add any nodes to the body:
                                ReduceIncompleteMembers(ref pendingIncompleteMembers, ref openBrace, ref body, ref initialBadNodes);

                                var @using = this.ParseUsingDirective();
                                if (seen > NamespaceParts.Usings)
                                {
                                    @using = this.AddError(@using, ErrorCode.ERR_UsingAfterElements);
                                    this.AddSkippedNamespaceText(ref openBrace, ref body, ref initialBadNodes, @using);
                                }
                                else
                                {
                                    body.Usings.Add(@using);
                                    seen = NamespaceParts.Usings;
                                }
                            }

                            reportUnexpectedToken = true;
                            break;

                        case SyntaxKind.OpenBracketToken:
                            if (this.IsPossibleGlobalAttributeDeclaration())
                            {
                                // incomplete members must be processed before we add any nodes to the body:
                                ReduceIncompleteMembers(ref pendingIncompleteMembers, ref openBrace, ref body, ref initialBadNodes);

                                var attribute = this.ParseAttributeDeclaration();
                                if (!isGlobal || seen > NamespaceParts.GlobalAttributes)
                                {
                                    attribute = this.AddError(attribute, attribute.Target.Identifier, ErrorCode.ERR_GlobalAttributesNotFirst);
                                    this.AddSkippedNamespaceText(ref openBrace, ref body, ref initialBadNodes, attribute);
                                }
                                else
                                {
                                    body.Attributes.Add(attribute);
                                    seen = NamespaceParts.GlobalAttributes;
                                }

                                reportUnexpectedToken = true;
                                break;
                            }

                            goto default;

                        default:
                            var memberOrStatement = this.ParseMemberDeclarationOrStatement(parentKind);
                            if (memberOrStatement == null)
                            {
                                // incomplete members must be processed before we add any nodes to the body:
                                ReduceIncompleteMembers(ref pendingIncompleteMembers, ref openBrace, ref body, ref initialBadNodes);

                                // eat one token and try to parse declaration or statement again:
                                var skippedToken = EatToken();
                                if (reportUnexpectedToken && !skippedToken.ContainsDiagnostics)
                                {
                                    skippedToken = this.AddError(skippedToken,
                                        IsScript ? ErrorCode.ERR_GlobalDefinitionOrStatementExpected : ErrorCode.ERR_EOFExpected);

                                    // do not report the error multiple times for subsequent tokens:
                                    reportUnexpectedToken = false;
                                }

                                this.AddSkippedNamespaceText(ref openBrace, ref body, ref initialBadNodes, skippedToken);
                            }
                            else if (memberOrStatement.Kind == SyntaxKind.IncompleteMember && seen < NamespaceParts.MembersAndStatements)
                            {
                                pendingIncompleteMembers.Add(memberOrStatement);
                                reportUnexpectedToken = true;
                            }
                            else
                            {
                                // incomplete members must be processed before we add any nodes to the body:
                                AddIncompleteMembers(ref pendingIncompleteMembers, ref body);

                                body.Members.Add(memberOrStatement);
                                seen = NamespaceParts.MembersAndStatements;
                                reportUnexpectedToken = true;
                            }
                            break;
                    }
                }
            }
            finally
            {
                _termState = saveTerm;

                // adds pending incomplete nodes:
                AddIncompleteMembers(ref pendingIncompleteMembers, ref body);
                _pool.Free(pendingIncompleteMembers);
            }
        }

        private static void AddIncompleteMembers(ref SyntaxListBuilder<MemberDeclarationSyntax> incompleteMembers, ref NamespaceBodyBuilder body)
        {
            if (incompleteMembers.Count > 0)
            {
                body.Members.AddRange(incompleteMembers);
                incompleteMembers.Clear();
            }
        }

        private void ReduceIncompleteMembers(ref SyntaxListBuilder<MemberDeclarationSyntax> incompleteMembers,
            ref SyntaxToken openBrace, ref NamespaceBodyBuilder body, ref SyntaxListBuilder initialBadNodes)
        {
            for (int i = 0; i < incompleteMembers.Count; i++)
            {
                this.AddSkippedNamespaceText(ref openBrace, ref body, ref initialBadNodes, incompleteMembers[i]);
            }
            incompleteMembers.Clear();
        }

        private bool IsPossibleNamespaceMemberDeclaration()
        {
            switch (this.CurrentToken.Kind)
            {
                case SyntaxKind.ExternKeyword:
                case SyntaxKind.UsingKeyword:
                case SyntaxKind.NamespaceKeyword:
                    return true;
                case SyntaxKind.IdentifierToken:
                    return IsPartialInNamespaceMemberDeclaration();
                default:
                    return IsPossibleStartOfTypeDeclaration(this.CurrentToken.Kind);
            }
        }

        private bool IsPartialInNamespaceMemberDeclaration()
        {
            if (this.CurrentToken.ContextualKind == SyntaxKind.PartialKeyword)
            {
                if (this.IsPartialType())
                {
                    return true;
                }
                else if (this.PeekToken(1).Kind == SyntaxKind.NamespaceKeyword)
                {
                    return true;
                }
            }

            return false;
        }

        public bool IsEndOfNamespace()
        {
            return this.CurrentToken.Kind == SyntaxKind.CloseBraceToken;
        }

        public bool IsGobalAttributesTerminator()
        {
            return this.IsEndOfNamespace()
                || this.IsPossibleNamespaceMemberDeclaration();
        }

        private bool IsNamespaceMemberStartOrStop()
        {
            return this.IsEndOfNamespace()
                || this.IsPossibleNamespaceMemberDeclaration();
        }

        /// <summary>
        /// Returns true if the lookahead tokens compose extern alias directive.
        /// </summary>
        private bool ScanExternAliasDirective()
        {
            // The check also includes the ending semicolon so that we can disambiguate among:
            //   extern alias foo;
            //   extern alias foo();
            //   extern alias foo { get; }

            return this.CurrentToken.Kind == SyntaxKind.ExternKeyword
                && this.PeekToken(1).Kind == SyntaxKind.IdentifierToken && this.PeekToken(1).ContextualKind == SyntaxKind.AliasKeyword
                && this.PeekToken(2).Kind == SyntaxKind.IdentifierToken
                && this.PeekToken(3).Kind == SyntaxKind.SemicolonToken;
        }

        private ExternAliasDirectiveSyntax ParseExternAliasDirective()
        {
            if (this.IsIncrementalAndFactoryContextMatches && this.CurrentNodeKind == SyntaxKind.ExternAliasDirective)
            {
                return (ExternAliasDirectiveSyntax)this.EatNode();
            }

            Debug.Assert(this.CurrentToken.Kind == SyntaxKind.ExternKeyword);

            var externToken = this.EatToken(SyntaxKind.ExternKeyword);
            var aliasToken = this.EatContextualToken(SyntaxKind.AliasKeyword);
            externToken = CheckFeatureAvailability(externToken, MessageID.IDS_FeatureExternAlias);

            var name = this.ParseIdentifierToken();

            var semicolon = this.EatToken(SyntaxKind.SemicolonToken);

            return _syntaxFactory.ExternAliasDirective(externToken, aliasToken, name, semicolon);
        }

        private NameEqualsSyntax ParseNameEquals()
        {
            Debug.Assert(this.IsNamedAssignment());
            return _syntaxFactory.NameEquals(
                _syntaxFactory.IdentifierName(this.ParseIdentifierToken()),
                this.EatToken(SyntaxKind.EqualsToken));
        }

        private UsingDirectiveSyntax ParseUsingDirective()
        {
            if (this.IsIncrementalAndFactoryContextMatches && this.CurrentNodeKind == SyntaxKind.UsingDirective)
            {
                return (UsingDirectiveSyntax)this.EatNode();
            }

            Debug.Assert(this.CurrentToken.Kind == SyntaxKind.UsingKeyword);

            var usingToken = this.EatToken(SyntaxKind.UsingKeyword);

            var staticToken = default(SyntaxToken);
            if (this.CurrentToken.Kind == SyntaxKind.StaticKeyword)
            {
                staticToken = this.EatToken(SyntaxKind.StaticKeyword);
            }

            var alias = this.IsNamedAssignment() ? ParseNameEquals() : null;

            NameSyntax name;
            SyntaxToken semicolon;

            if (IsPossibleNamespaceMemberDeclaration())
            {
                //We're worried about the case where someone already has a correct program
                //and they've gone back to add a using directive, but have not finished the
                //new directive.  e.g.
                //
                //    using 
                //    namespace Foo {
                //        //...
                //    }
                //
                //If the token we see after "using" could be its own top-level construct, then
                //we just want to insert a missing identifier and semicolon and then return to
                //parsing at the top-level.
                //
                //NB: there's no way this could be true for a set of tokens that form a valid 
                //using directive, so there's no danger in checking the error case first.

                name = WithAdditionalDiagnostics(CreateMissingIdentifierName(), GetExpectedTokenError(SyntaxKind.IdentifierToken, this.CurrentToken.Kind));
                semicolon = SyntaxFactory.MissingToken(SyntaxKind.SemicolonToken);
            }
            else
            {
                name = this.ParseQualifiedName();
                if (name.IsMissing && this.PeekToken(1).Kind == SyntaxKind.SemicolonToken)
                {
                    //if we can see a semicolon ahead, then the current token was
                    //probably supposed to be an identifier
                    name = AddTrailingSkippedSyntax(name, this.EatToken());
                }
                semicolon = this.EatToken(SyntaxKind.SemicolonToken);
            }

            var usingDirective = _syntaxFactory.UsingDirective(usingToken, staticToken, alias, name, semicolon);
            if (staticToken != default(SyntaxToken))
            {
                usingDirective = CheckFeatureAvailability(usingDirective, MessageID.IDS_FeatureUsingStatic);
            }

            return usingDirective;
        }

        private bool IsPossibleGlobalAttributeDeclaration()
        {
            return this.CurrentToken.Kind == SyntaxKind.OpenBracketToken
                && IsGlobalAttributeTarget(this.PeekToken(1))
                && this.PeekToken(2).Kind == SyntaxKind.ColonToken;
        }

        private static bool IsGlobalAttributeTarget(SyntaxToken token)
        {
            switch (token.ToAttributeLocation())
            {
                case AttributeLocation.Assembly:
                case AttributeLocation.Module:
                    return true;
                default:
                    return false;
            }
        }

        private bool IsPossibleAttributeDeclaration()
        {
            return this.CurrentToken.Kind == SyntaxKind.OpenBracketToken;
        }

        private void ParseAttributeDeclarations(SyntaxListBuilder list)
        {
            var saveTerm = _termState;
            _termState |= TerminatorState.IsAttributeDeclarationTerminator;

            while (this.IsPossibleAttributeDeclaration())
            {
                list.Add(this.ParseAttributeDeclaration());
            }

            _termState = saveTerm;
        }

        private bool IsAttributeDeclarationTerminator()
        {
            return this.CurrentToken.Kind == SyntaxKind.CloseBracketToken
                || this.IsPossibleAttributeDeclaration(); // start of a new one...
        }

        private AttributeListSyntax ParseAttributeDeclaration()
        {
            if (this.IsIncrementalAndFactoryContextMatches && this.CurrentNodeKind == SyntaxKind.AttributeList)
            {
                return (AttributeListSyntax)this.EatNode();
            }

            var openBracket = this.EatToken(SyntaxKind.OpenBracketToken);

            // Check for optional location :
            AttributeTargetSpecifierSyntax attrLocation = null;
            if (IsSomeWord(this.CurrentToken.Kind) && this.PeekToken(1).Kind == SyntaxKind.ColonToken)
            {
                var id = ConvertToKeyword(this.EatToken());
                var colon = this.EatToken(SyntaxKind.ColonToken);
                attrLocation = _syntaxFactory.AttributeTargetSpecifier(id, colon);
            }

            var attributes = _pool.AllocateSeparated<AttributeSyntax>();
            try
            {
                if (attrLocation != null && attrLocation.Identifier.ToAttributeLocation() == AttributeLocation.Module)
                {
                    attrLocation = CheckFeatureAvailability(attrLocation, MessageID.IDS_FeatureModuleAttrLoc);
                }

                this.ParseAttributes(attributes);
                var closeBracket = this.EatToken(SyntaxKind.CloseBracketToken);
                var declaration = _syntaxFactory.AttributeList(openBracket, attrLocation, attributes, closeBracket);

                return declaration;
            }
            finally
            {
                _pool.Free(attributes);
            }
        }

        private void ParseAttributes(SeparatedSyntaxListBuilder<AttributeSyntax> nodes)
        {
            // always expect at least one attribute
            nodes.Add(this.ParseAttribute());

            // remaining attributes
            while (this.CurrentToken.Kind != SyntaxKind.CloseBracketToken)
            {
                if (this.CurrentToken.Kind == SyntaxKind.CommaToken)
                {
                    // comma is optional, but if it is present it may be followed by another attribute
                    nodes.AddSeparator(this.EatToken());

                    // check for legal trailing comma
                    if (this.CurrentToken.Kind == SyntaxKind.CloseBracketToken)
                    {
                        break;
                    }

                    nodes.Add(this.ParseAttribute());
                }
                else if (this.IsPossibleAttribute())
                {
                    // report missing comma
                    nodes.AddSeparator(this.EatToken(SyntaxKind.CommaToken));
                    nodes.Add(this.ParseAttribute());
                }
                else if (this.SkipBadAttributeListTokens(nodes, SyntaxKind.IdentifierToken) == PostSkipAction.Abort)
                {
                    break;
                }
            }
        }

        private PostSkipAction SkipBadAttributeListTokens(SeparatedSyntaxListBuilder<AttributeSyntax> list, SyntaxKind expected)
        {
            Debug.Assert(list.Count > 0);
            SyntaxToken tmp = null;
            return this.SkipBadSeparatedListTokensWithExpectedKind(ref tmp, list,
                p => p.CurrentToken.Kind != SyntaxKind.CommaToken && !p.IsPossibleAttribute(),
                p => p.CurrentToken.Kind == SyntaxKind.CloseBracketToken || p.IsTerminator(),
                expected);
        }

        private bool IsPossibleAttribute()
        {
            return this.IsTrueIdentifier();
        }

        private AttributeSyntax ParseAttribute()
        {
            if (this.IsIncrementalAndFactoryContextMatches && this.CurrentNodeKind == SyntaxKind.Attribute)
            {
                return (AttributeSyntax)this.EatNode();
            }

            var name = this.ParseQualifiedName();

            var argList = this.ParseAttributeArgumentList();
            return _syntaxFactory.Attribute(name, argList);
        }

        internal AttributeArgumentListSyntax ParseAttributeArgumentList()
        {
            if (this.IsIncrementalAndFactoryContextMatches && this.CurrentNodeKind == SyntaxKind.AttributeArgumentList)
            {
                return (AttributeArgumentListSyntax)this.EatNode();
            }

            AttributeArgumentListSyntax argList = null;
            if (this.CurrentToken.Kind == SyntaxKind.OpenParenToken)
            {
                var openParen = this.EatToken(SyntaxKind.OpenParenToken);
                var argNodes = _pool.AllocateSeparated<AttributeArgumentSyntax>();
                try
                {
                    tryAgain:
                    if (this.CurrentToken.Kind != SyntaxKind.CloseParenToken)
                    {
                        if (this.IsPossibleAttributeArgument() || this.CurrentToken.Kind == SyntaxKind.CommaToken)
                        {
                            // first argument
                            argNodes.Add(this.ParseAttributeArgument());

                            // comma + argument or end?
                            while (true)
                            {
                                if (this.CurrentToken.Kind == SyntaxKind.CloseParenToken)
                                {
                                    break;
                                }
                                else if (this.CurrentToken.Kind == SyntaxKind.CommaToken || this.IsPossibleAttributeArgument())
                                {
                                    argNodes.AddSeparator(this.EatToken(SyntaxKind.CommaToken));
                                    argNodes.Add(this.ParseAttributeArgument());
                                }
                                else if (this.SkipBadAttributeArgumentTokens(ref openParen, argNodes, SyntaxKind.CommaToken) == PostSkipAction.Abort)
                                {
                                    break;
                                }
                            }
                        }
                        else if (this.SkipBadAttributeArgumentTokens(ref openParen, argNodes, SyntaxKind.IdentifierToken) == PostSkipAction.Continue)
                        {
                            goto tryAgain;
                        }
                    }

                    var closeParen = this.EatToken(SyntaxKind.CloseParenToken);
                    argList = _syntaxFactory.AttributeArgumentList(openParen, argNodes, closeParen);
                }
                finally
                {
                    _pool.Free(argNodes);
                }
            }

            return argList;
        }

        private PostSkipAction SkipBadAttributeArgumentTokens(ref SyntaxToken openParen, SeparatedSyntaxListBuilder<AttributeArgumentSyntax> list, SyntaxKind expected)
        {
            return this.SkipBadSeparatedListTokensWithExpectedKind(ref openParen, list,
                p => p.CurrentToken.Kind != SyntaxKind.CommaToken && !p.IsPossibleAttributeArgument(),
                p => p.CurrentToken.Kind == SyntaxKind.CloseParenToken || p.IsTerminator(),
                expected);
        }

        private bool IsPossibleAttributeArgument()
        {
            return this.IsPossibleExpression();
        }

        private AttributeArgumentSyntax ParseAttributeArgument()
        {
            // Need to parse both "real" named arguments and attribute-style named arguments.
            // We track attribute-style named arguments only with fShouldHaveName.

            NameEqualsSyntax nameEquals = null;
            NameColonSyntax nameColon = null;
            if (this.CurrentToken.Kind == SyntaxKind.IdentifierToken)
            {
                SyntaxKind nextTokenKind = this.PeekToken(1).Kind;
                switch (nextTokenKind)
                {
                    case SyntaxKind.EqualsToken:
                        {
                            var name = this.ParseIdentifierToken();
                            var equals = this.EatToken(SyntaxKind.EqualsToken);
                            nameEquals = _syntaxFactory.NameEquals(_syntaxFactory.IdentifierName(name), equals);
                        }

                        break;
                    case SyntaxKind.ColonToken:
                        {
                            var name = this.ParseIdentifierName();
                            var colonToken = this.EatToken(SyntaxKind.ColonToken);
                            nameColon = _syntaxFactory.NameColon(name, colonToken);
                            nameColon = CheckFeatureAvailability(nameColon, MessageID.IDS_FeatureNamedArgument);
                        }
                        break;
                }
            }

            return _syntaxFactory.AttributeArgument(
                nameEquals, nameColon, this.ParseExpressionCore());
        }

        [Flags]
        private enum SyntaxModifier
        {
            None = 0,
            Public = 0x0001,
            Internal = 0x0002,
            Protected = 0x0004,
            Private = 0x0008,
            Sealed = 0x0010,
            Abstract = 0x0020,
            Static = 0x0040,
            Virtual = 0x0080,
            Extern = 0x0100,
            New = 0x0200,
            Override = 0x0400,
            ReadOnly = 0x0800,
            Volatile = 0x1000,
            Unsafe = 0x2000,
            Partial = 0x4000,
            Async = 0x8000,
        }

        private const SyntaxModifier AccessModifiers = SyntaxModifier.Public | SyntaxModifier.Internal | SyntaxModifier.Protected | SyntaxModifier.Private;

        private static SyntaxModifier GetModifier(SyntaxToken token)
        {
            switch (token.Kind)
            {
                case SyntaxKind.PublicKeyword:
                    return SyntaxModifier.Public;
                case SyntaxKind.InternalKeyword:
                    return SyntaxModifier.Internal;
                case SyntaxKind.ProtectedKeyword:
                    return SyntaxModifier.Protected;
                case SyntaxKind.PrivateKeyword:
                    return SyntaxModifier.Private;
                case SyntaxKind.SealedKeyword:
                    return SyntaxModifier.Sealed;
                case SyntaxKind.AbstractKeyword:
                    return SyntaxModifier.Abstract;
                case SyntaxKind.StaticKeyword:
                    return SyntaxModifier.Static;
                case SyntaxKind.VirtualKeyword:
                    return SyntaxModifier.Virtual;
                case SyntaxKind.ExternKeyword:
                    return SyntaxModifier.Extern;
                case SyntaxKind.NewKeyword:
                    return SyntaxModifier.New;
                case SyntaxKind.OverrideKeyword:
                    return SyntaxModifier.Override;
                case SyntaxKind.ReadOnlyKeyword:
                    return SyntaxModifier.ReadOnly;
                case SyntaxKind.VolatileKeyword:
                    return SyntaxModifier.Volatile;
                case SyntaxKind.UnsafeKeyword:
                    return SyntaxModifier.Unsafe;
                case SyntaxKind.IdentifierToken:
                    switch (token.ContextualKind)
                    {
                        case SyntaxKind.PartialKeyword:
                            return SyntaxModifier.Partial;
                        case SyntaxKind.AsyncKeyword:
                            return SyntaxModifier.Async;
                    }

                    goto default;
                default:
                    return SyntaxModifier.None;
            }
        }

        private bool IsPossibleModifier()
        {
            return IsPossibleModifier(this.CurrentToken);
        }

        private static bool IsPossibleModifier(SyntaxToken token)
        {
            return GetModifier(token) != SyntaxModifier.None;
        }

        private void ParseModifiers(SyntaxListBuilder tokens)
        {
            SyntaxModifier mods = 0;
            bool seenNoDuplicates = true;
            bool seenNoAccessibilityDuplicates = true;

            while (true)
            {
                var newMod = GetModifier(this.CurrentToken);
                if (newMod == SyntaxModifier.None)
                {
                    break;
                }

                SyntaxToken modTok;
                switch (newMod)
                {
                    case SyntaxModifier.Partial:
                        {
                            var nextToken = PeekToken(1);
                            if (this.IsPartialType())
                            {
                                modTok = ConvertToKeyword(this.EatToken());
                                modTok = CheckFeatureAvailability(modTok, MessageID.IDS_FeaturePartialTypes);
                            }
                            else if (this.IsPartialMember())
                            {
                                modTok = ConvertToKeyword(this.EatToken());
                                modTok = CheckFeatureAvailability(modTok, MessageID.IDS_FeaturePartialMethod);
                            }
                            else if (nextToken.Kind == SyntaxKind.NamespaceKeyword)
                            {
                                goto default;
                            }
                            else if (nextToken.Kind == SyntaxKind.EnumKeyword || nextToken.Kind == SyntaxKind.DelegateKeyword)
                            {
                                modTok = ConvertToKeyword(this.EatToken());
                                modTok = this.AddError(modTok, ErrorCode.ERR_PartialMisplaced);
                            }
                            else if (!IsPossibleStartOfTypeDeclaration(nextToken.Kind) || GetModifier(nextToken) == SyntaxModifier.None)
                            {
                                return;
                            }
                            else
                            {
                                modTok = ConvertToKeyword(this.EatToken());
                                modTok = this.AddError(modTok, ErrorCode.ERR_PartialMisplaced);
                            }

                            break;
                        }
                    case SyntaxModifier.Async:
                        {
                            if (ShouldAsyncBeTreatedAsModifier(parsingStatementNotDeclaration: false))
                            {
                                modTok = ConvertToKeyword(this.EatToken());
                                modTok = CheckFeatureAvailability(modTok, MessageID.IDS_FeatureAsync);
                                break;
                            }
                            return;
                        }
                    default:
                        {
                            modTok = this.EatToken();
                            break;
                        }
                }

                ReportDuplicateModifiers(ref modTok, newMod, mods, ref seenNoDuplicates, ref seenNoAccessibilityDuplicates);
                mods |= newMod;

                tokens.Add(modTok);
            }
        }

        private bool ShouldAsyncBeTreatedAsModifier(bool parsingStatementNotDeclaration)
        {
            Debug.Assert(this.CurrentToken.ContextualKind == SyntaxKind.AsyncKeyword);

            // Adapted from CParser::IsAsyncMethod.

            if (IsNonContextualModifier(PeekToken(1)))
            {
                // If the next token is a (non-contextual) modifier keyword, then this token is
                // definitely the async keyword
                return true;
            }

            // Some of our helpers start at the current token, so we'll have to advance for their
            // sake and then backtrack when we're done.  Don't leave this block without releasing
            // the reset point.
            ResetPoint resetPoint = GetResetPoint();

            try
            {
                this.EatToken(); //move past contextual 'async'

                if (!parsingStatementNotDeclaration &&
                    (this.CurrentToken.ContextualKind == SyntaxKind.PartialKeyword))
                {
                    this.EatToken(); // "partial" doesn't affect our decision, so look past it.
                }

                // Comment directly from CParser::IsAsyncMethod.
                // ... 'async' [partial] <typedecl> ...
                // ... 'async' [partial] <event> ...
                // ... 'async' [partial] <implicit> <operator> ...
                // ... 'async' [partial] <explicit> <operator> ...
                // ... 'async' [partial] <typename> <operator> ...
                // ... 'async' [partial] <typename> <membername> ...
                // DEVNOTE: Although we parse async user defined conversions, operators, etc. here,
                // anything other than async methods are detected as erroneous later, during the define phase

                if (!parsingStatementNotDeclaration)
                {
                    var ctk = this.CurrentToken.Kind;
                    if (IsPossibleStartOfTypeDeclaration(ctk) ||
                        ctk == SyntaxKind.EventKeyword ||
                        ((ctk == SyntaxKind.ExplicitKeyword || ctk == SyntaxKind.ImplicitKeyword) && PeekToken(1).Kind == SyntaxKind.OperatorKeyword))
                    {
                        return true;
                    }
                }

                if (ScanType() != ScanTypeFlags.NotType)
                {
                    // We've seen "async TypeName".  Now we have to determine if we should we treat 
                    // 'async' as a modifier.  Or is the user actually writing something like 
                    // "public async Foo" where 'async' is actually the return type.

                    if (IsPossibleMemberName())
                    {
                        // we have: "async Type X" or "async Type this", 'async' is definitely a 
                        // modifier here.
                        return true;
                    }

                    var currentTokenKind = this.CurrentToken.Kind;

                    // The file ends with "async TypeName", it's not legal code, and it's much 
                    // more likely that this is meant to be a modifier.
                    if (currentTokenKind == SyntaxKind.EndOfFileToken)
                    {
                        return true;
                    }

                    // "async TypeName }".  In this case, we just have an incomplete member, and 
                    // we should definitely default to 'async' being considered a return type here.
                    if (currentTokenKind == SyntaxKind.CloseBraceToken)
                    {
                        return true;
                    }

                    // "async TypeName void". In this case, we just have an incomplete member before
                    // an existing member.  Treat this 'async' as a keyword.
                    if (SyntaxFacts.IsPredefinedType(this.CurrentToken.Kind))
                    {
                        return true;
                    }

                    // "async TypeName public".  In this case, we just have an incomplete member before
                    // an existing member.  Treat this 'async' as a keyword.
                    if (IsNonContextualModifier(this.CurrentToken))
                    {
                        return true;
                    }

                    // "async TypeName class". In this case, we just have an incomplete member before
                    // an existing type declaration.  Treat this 'async' as a keyword.
                    if (IsTypeDeclarationStart())
                    {
                        return true;
                    }

                    // "async TypeName namespace". In this case, we just have an incomplete member before
                    // an existing namespace declaration.  Treat this 'async' as a keyword.
                    if (currentTokenKind == SyntaxKind.NamespaceKeyword)
                    {
                        return true;
                    }

                    if (!parsingStatementNotDeclaration && currentTokenKind == SyntaxKind.OperatorKeyword)
                    {
                        return true;
                    }
                }
            }
            finally
            {
                this.Reset(ref resetPoint);
                this.Release(ref resetPoint);
            }

            return false;
        }

        private static bool IsNonContextualModifier(SyntaxToken nextToken)
        {
            return GetModifier(nextToken) != SyntaxModifier.None && !SyntaxFacts.IsContextualKeyword(nextToken.ContextualKind);
        }

        private void ReportDuplicateModifiers(ref SyntaxToken modTok, SyntaxModifier newMod, SyntaxModifier mods, ref bool seenNoDuplicates, ref bool seenNoAccessibilityDuplicates)
        {
            if ((mods & newMod) != 0)
            {
                if (seenNoDuplicates)
                {
                    modTok = this.AddError(modTok, ErrorCode.ERR_DuplicateModifier, SyntaxFacts.GetText(modTok.Kind));
                    seenNoDuplicates = false;
                }
            }
            else
            {
                if ((mods & AccessModifiers) != 0 && (newMod & AccessModifiers) != 0)
                {
                    // Can't have two different access modifiers.
                    // Exception: "internal protected" or "protected internal" is allowed.
                    if (!(((newMod == SyntaxModifier.Protected) && (mods & SyntaxModifier.Internal) != 0) ||
                            ((newMod == SyntaxModifier.Internal) && (mods & SyntaxModifier.Protected) != 0)))
                    {
                        if (seenNoAccessibilityDuplicates)
                        {
                            modTok = this.AddError(modTok, ErrorCode.ERR_BadMemberProtection);
                        }

                        seenNoAccessibilityDuplicates = false;
                    }
                }
            }
        }

        private bool IsPartialType()
        {
            Debug.Assert(this.CurrentToken.ContextualKind == SyntaxKind.PartialKeyword);
            switch (this.PeekToken(1).Kind)
            {
                case SyntaxKind.RefKeyword:
                    return this.PeekToken(2).Kind == SyntaxKind.StructKeyword;
                case SyntaxKind.StructKeyword:
                case SyntaxKind.ClassKeyword:
                case SyntaxKind.InterfaceKeyword:
                    return true;
            }

            return false;
        }

        private bool IsPartialMember()
        {
            // note(cyrusn): this could have been written like so:
            //
            //  return
            //    this.CurrentToken.ContextualKind == SyntaxKind.PartialKeyword &&
            //    this.PeekToken(1).Kind == SyntaxKind.VoidKeyword;
            //
            // However, we want to be lenient and allow the user to write 
            // 'partial' in most modifier lists.  We will then provide them with
            // a more specific message later in binding that they are doing 
            // something wrong.
            //
            // Some might argue that the simple check would suffice.
            // However, we'd like to maintain behavior with 
            // previously shipped versions, and so we're keeping this code.

            // Here we check for:
            //   partial ReturnType MemberName
            Debug.Assert(this.CurrentToken.ContextualKind == SyntaxKind.PartialKeyword);
            var point = this.GetResetPoint();
            try
            {
                this.EatToken(); // partial

                if (this.ScanType() == ScanTypeFlags.NotType)
                {
                    return false;
                }

                return IsPossibleMemberName();
            }
            finally
            {
                this.Reset(ref point);
                this.Release(ref point);
            }
        }

        private bool IsPossibleMemberName()
        {
            switch (this.CurrentToken.Kind)
            {
                case SyntaxKind.IdentifierToken:
                case SyntaxKind.ThisKeyword:
                    return true;
                default:
                    return false;
            }
        }

        private static bool CanReuseTypeDeclaration(CSharp.Syntax.MemberDeclarationSyntax member)
        {
            if (member != null)
            {
                // on reuse valid type declaration (not bad namespace members)
                switch (member.Kind())
                {
                    case SyntaxKind.ClassDeclaration:
                    case SyntaxKind.StructDeclaration:
                    case SyntaxKind.InterfaceDeclaration:
                    case SyntaxKind.EnumDeclaration:
                    case SyntaxKind.DelegateDeclaration:
                        return true;
                }
            }

            return false;
        }

        private MemberDeclarationSyntax ParseTypeDeclaration(SyntaxListBuilder<AttributeListSyntax> attributes, SyntaxListBuilder modifiers)
        {
            // "top-level" expressions and statements should never occur inside an asynchronous context
            Debug.Assert(!IsInAsync);

            cancellationToken.ThrowIfCancellationRequested();

            switch (this.CurrentToken.Kind)
            {
                case SyntaxKind.ClassKeyword:
                    // report use of "static class" if feature is unsupported 
                    CheckForVersionSpecificModifiers(modifiers, SyntaxKind.StaticKeyword, MessageID.IDS_FeatureStaticClasses);
                    return this.ParseClassOrStructOrInterfaceDeclaration(attributes, modifiers);

                case SyntaxKind.StructKeyword:
                    // report use of "readonly struct" if feature is unsupported
                    CheckForVersionSpecificModifiers(modifiers, SyntaxKind.ReadOnlyKeyword, MessageID.IDS_FeatureReadOnlyStructs);
                    return this.ParseClassOrStructOrInterfaceDeclaration(attributes, modifiers);

                case SyntaxKind.RefKeyword:
                case SyntaxKind.InterfaceKeyword:
                    return this.ParseClassOrStructOrInterfaceDeclaration(attributes, modifiers);

                case SyntaxKind.DelegateKeyword:
                    return this.ParseDelegateDeclaration(attributes, modifiers);

                case SyntaxKind.EnumKeyword:
                    return this.ParseEnumDeclaration(attributes, modifiers);

                default:
                    throw ExceptionUtilities.UnexpectedValue(this.CurrentToken.Kind);
            }
        }

        /// <summary>
        /// checks for modifiers whose feature is not available
        /// </summary>
        private void CheckForVersionSpecificModifiers(SyntaxListBuilder modifiers, SyntaxKind kind, MessageID feature)
        {
            for (int i = 0, n = modifiers.Count; i < n; i++)
            {
                if (modifiers[i].RawKind == (int)kind)
                {
                    modifiers[i] = CheckFeatureAvailability(modifiers[i], feature);
                }
            }
        }

        private TypeDeclarationSyntax ParseClassOrStructOrInterfaceDeclaration(SyntaxListBuilder<AttributeListSyntax> attributes, SyntaxListBuilder modifiers)
        {
            Debug.Assert(this.CurrentToken.Kind == SyntaxKind.ClassKeyword ||
                this.CurrentToken.Kind == SyntaxKind.StructKeyword ||
                this.CurrentToken.Kind == SyntaxKind.InterfaceKeyword ||
                (this.CurrentToken.Kind == SyntaxKind.RefKeyword && PeekToken(1).Kind == SyntaxKind.StructKeyword));

            // "top-level" expressions and statements should never occur inside an asynchronous context
            Debug.Assert(!IsInAsync);

            if (this.CurrentToken.Kind == SyntaxKind.RefKeyword)
            {
                var refKeyword = this.EatToken();
                refKeyword = CheckFeatureAvailability(refKeyword, MessageID.IDS_FeatureRefStructs);
                modifiers.Add(refKeyword);
            }

            var classOrStructOrInterface = this.EatToken();
            var saveTerm = _termState;
            _termState |= TerminatorState.IsPossibleAggregateClauseStartOrStop;
            var name = this.ParseIdentifierToken();
            var typeParameters = this.ParseTypeParameterList();

            _termState = saveTerm;
            var baseList = this.ParseBaseList();

            // Parse class body
            bool parseMembers = true;
            SyntaxListBuilder<MemberDeclarationSyntax> members = default(SyntaxListBuilder<MemberDeclarationSyntax>);
            var constraints = default(SyntaxListBuilder<TypeParameterConstraintClauseSyntax>);
            try
            {
                if (this.CurrentToken.ContextualKind == SyntaxKind.WhereKeyword)
                {
                    constraints = _pool.Allocate<TypeParameterConstraintClauseSyntax>();
                    this.ParseTypeParameterConstraintClauses(constraints);
                }

                var openBrace = this.EatToken(SyntaxKind.OpenBraceToken);

                // ignore members if missing type name or missing open curly
                if (name.IsMissing || openBrace.IsMissing)
                {
                    parseMembers = false;
                }

                // even if we saw a { or think we should parse members bail out early since
                // we know namespaces can't be nested inside types
                if (parseMembers)
                {
                    members = _pool.Allocate<MemberDeclarationSyntax>();

                    while (true)
                    {
                        SyntaxKind kind = this.CurrentToken.Kind;

                        if (CanStartMember(kind))
                        {
                            // This token can start a member -- go parse it
                            var saveTerm2 = _termState;
                            _termState |= TerminatorState.IsPossibleMemberStartOrStop;

                            var memberOrStatement = this.ParseMemberDeclarationOrStatement(classOrStructOrInterface.Kind, name.ValueText);
                            if (memberOrStatement != null)
                            {
                                // statements are accepted here, a semantic error will be reported later
                                members.Add(memberOrStatement);
                            }
                            else
                            {
                                // we get here if we couldn't parse the lookahead as a statement or a declaration (we haven't consumed any tokens):
                                this.SkipBadMemberListTokens(ref openBrace, members);
                            }

                            _termState = saveTerm2;
                        }
                        else if (kind == SyntaxKind.CloseBraceToken || kind == SyntaxKind.EndOfFileToken || this.IsTerminator())
                        {
                            // This marks the end of members of this class
                            break;
                        }
                        else
                        {
                            // Error -- try to sync up with intended reality
                            this.SkipBadMemberListTokens(ref openBrace, members);
                        }
                    }
                }

                SyntaxToken closeBrace;
                if (openBrace.IsMissing)
                {
                    closeBrace = SyntaxFactory.MissingToken(SyntaxKind.CloseBraceToken);
                    closeBrace = WithAdditionalDiagnostics(closeBrace, this.GetExpectedTokenError(SyntaxKind.CloseBraceToken, this.CurrentToken.Kind));
                }
                else
                {
                    closeBrace = this.EatToken(SyntaxKind.CloseBraceToken);
                }

                SyntaxToken semicolon = null;
                if (this.CurrentToken.Kind == SyntaxKind.SemicolonToken)
                {
                    semicolon = this.EatToken();
                }

                switch (classOrStructOrInterface.Kind)
                {
                    case SyntaxKind.ClassKeyword:
                        return _syntaxFactory.ClassDeclaration(
                            attributes,
                            modifiers.ToList(),
                            classOrStructOrInterface,
                            name,
                            typeParameters,
                            baseList,
                            constraints,
                            openBrace,
                            members,
                            closeBrace,
                            semicolon);

                    case SyntaxKind.StructKeyword:
                        return _syntaxFactory.StructDeclaration(
                            attributes,
                            modifiers.ToList(),
                            classOrStructOrInterface,
                            name,
                            typeParameters,
                            baseList,
                            constraints,
                            openBrace,
                            members,
                            closeBrace,
                            semicolon);

                    case SyntaxKind.InterfaceKeyword:
                        return _syntaxFactory.InterfaceDeclaration(
                            attributes,
                            modifiers.ToList(),
                            classOrStructOrInterface,
                            name,
                            typeParameters,
                            baseList,
                            constraints,
                            openBrace,
                            members,
                            closeBrace,
                            semicolon);

                    default:
                        throw ExceptionUtilities.UnexpectedValue(classOrStructOrInterface.Kind);
                }
            }
            finally
            {
                if (!members.IsNull)
                {
                    _pool.Free(members);
                }

                if (!constraints.IsNull)
                {
                    _pool.Free(constraints);
                }
            }
        }

        private void SkipBadMemberListTokens(ref SyntaxToken openBrace, SyntaxListBuilder members)
        {
            if (members.Count > 0)
            {
                var tmp = members[members.Count - 1];
                this.SkipBadMemberListTokens(ref tmp);
                members[members.Count - 1] = tmp;
            }
            else
            {
                GreenNode tmp = openBrace;
                this.SkipBadMemberListTokens(ref tmp);
                openBrace = (SyntaxToken)tmp;
            }
        }

        private void SkipBadMemberListTokens(ref GreenNode previousNode)
        {
            int curlyCount = 0;
            var tokens = _pool.Allocate();
            try
            {
                bool done = false;

                // always consume at least one token.
                var token = this.EatToken();
                token = this.AddError(token, ErrorCode.ERR_InvalidMemberDecl, token.Text);
                tokens.Add(token);

                while (!done)
                {
                    SyntaxKind kind = this.CurrentToken.Kind;

                    // If this token can start a member, we're done
                    if (CanStartMember(kind) &&
                        !(kind == SyntaxKind.DelegateKeyword && (this.PeekToken(1).Kind == SyntaxKind.OpenBraceToken || this.PeekToken(1).Kind == SyntaxKind.OpenParenToken)))
                    {
                        done = true;
                        continue;
                    }

                    // <UNDONE>  UNDONE: Seems like this makes sense, 
                    // but if this token can start a namespace element, but not a member, then
                    // perhaps we should bail back up to parsing a namespace body somehow...</UNDONE>

                    // Watch curlies and look for end of file/close curly
                    switch (kind)
                    {
                        case SyntaxKind.OpenBraceToken:
                            curlyCount++;
                            break;

                        case SyntaxKind.CloseBraceToken:
                            if (curlyCount-- == 0)
                            {
                                done = true;
                                continue;
                            }

                            break;

                        case SyntaxKind.EndOfFileToken:
                            done = true;
                            continue;

                        default:
                            break;
                    }

                    tokens.Add(this.EatToken());
                }

                previousNode = AddTrailingSkippedSyntax((CSharpSyntaxNode)previousNode, tokens.ToListNode());
            }
            finally
            {
                _pool.Free(tokens);
            }
        }

        private bool IsPossibleMemberStartOrStop()
        {
            return this.IsPossibleMemberStart() || this.CurrentToken.Kind == SyntaxKind.CloseBraceToken;
        }

        private bool IsPossibleAggregateClauseStartOrStop()
        {
            return this.CurrentToken.Kind == SyntaxKind.ColonToken
                || this.IsPossibleTypeParameterConstraintClauseStart()
                || this.CurrentToken.Kind == SyntaxKind.OpenBraceToken;
        }

        private BaseListSyntax ParseBaseList()
        {
            if (this.CurrentToken.Kind != SyntaxKind.ColonToken)
            {
                return null;
            }

            var colon = this.EatToken();
            var list = _pool.AllocateSeparated<BaseTypeSyntax>();
            try
            {
                // first type
                if (this.IsPossibleTypeParameterConstraintClauseStart())
                {
                    list.Add(_syntaxFactory.SimpleBaseType(this.AddError(this.CreateMissingIdentifierName(), ErrorCode.ERR_TypeExpected)));
                }
                else
                {
                    TypeSyntax firstType = this.ParseType();

                    list.Add(_syntaxFactory.SimpleBaseType(firstType));

                    // any additional types
                    while (true)
                    {
                        if (this.CurrentToken.Kind == SyntaxKind.OpenBraceToken
                            || this.IsPossibleTypeParameterConstraintClauseStart())
                        {
                            break;
                        }
                        else if (this.CurrentToken.Kind == SyntaxKind.CommaToken || this.IsPossibleType())
                        {
                            list.AddSeparator(this.EatToken(SyntaxKind.CommaToken));
                            if (this.IsPossibleTypeParameterConstraintClauseStart())
                            {
                                list.Add(_syntaxFactory.SimpleBaseType(this.AddError(this.CreateMissingIdentifierName(), ErrorCode.ERR_TypeExpected)));
                            }
                            else
                            {
                                list.Add(_syntaxFactory.SimpleBaseType(this.ParseType()));
                            }

                            continue;
                        }
                        else if (this.SkipBadBaseListTokens(ref colon, list, SyntaxKind.CommaToken) == PostSkipAction.Abort)
                        {
                            break;
                        }
                    }
                }

                return _syntaxFactory.BaseList(colon, list);
            }
            finally
            {
                _pool.Free(list);
            }
        }

        private PostSkipAction SkipBadBaseListTokens(ref SyntaxToken colon, SeparatedSyntaxListBuilder<BaseTypeSyntax> list, SyntaxKind expected)
        {
            return this.SkipBadSeparatedListTokensWithExpectedKind(ref colon, list,
                p => p.CurrentToken.Kind != SyntaxKind.CommaToken && !p.IsPossibleAttribute(),
                p => p.CurrentToken.Kind == SyntaxKind.OpenBraceToken || p.IsPossibleTypeParameterConstraintClauseStart() || p.IsTerminator(),
                expected);
        }

        private bool IsPossibleTypeParameterConstraintClauseStart()
        {
            return
                this.CurrentToken.ContextualKind == SyntaxKind.WhereKeyword &&
                this.PeekToken(1).Kind == SyntaxKind.IdentifierToken &&
                this.PeekToken(2).Kind == SyntaxKind.ColonToken;
        }

        private void ParseTypeParameterConstraintClauses(SyntaxListBuilder list)
        {
            while (this.CurrentToken.ContextualKind == SyntaxKind.WhereKeyword)
            {
                list.Add(this.ParseTypeParameterConstraintClause());
            }
        }

        private TypeParameterConstraintClauseSyntax ParseTypeParameterConstraintClause()
        {
            var where = this.EatContextualToken(SyntaxKind.WhereKeyword);
            var name = (this.IsPossibleTypeParameterConstraintClauseStart() || !IsTrueIdentifier())
                ? this.AddError(this.CreateMissingIdentifierName(), ErrorCode.ERR_IdentifierExpected)
                : this.ParseIdentifierName();

            var colon = this.EatToken(SyntaxKind.ColonToken);

            var bounds = _pool.AllocateSeparated<TypeParameterConstraintSyntax>();
            try
            {
                // first bound
                if (this.CurrentToken.Kind == SyntaxKind.OpenBraceToken || this.IsPossibleTypeParameterConstraintClauseStart())
                {
                    bounds.Add(_syntaxFactory.TypeConstraint(this.AddError(this.CreateMissingIdentifierName(), ErrorCode.ERR_TypeExpected)));
                }
                else
                {
                    bounds.Add(this.ParseTypeParameterConstraint());

                    // remaining bounds
                    while (true)
                    {
                        if (this.CurrentToken.Kind == SyntaxKind.OpenBraceToken
                            || this.CurrentToken.Kind == SyntaxKind.EqualsGreaterThanToken
                            || this.CurrentToken.ContextualKind == SyntaxKind.WhereKeyword)
                        {
                            break;
                        }
                        else if (this.CurrentToken.Kind == SyntaxKind.CommaToken || this.IsPossibleTypeParameterConstraint())
                        {
                            bounds.AddSeparator(this.EatToken(SyntaxKind.CommaToken));
                            if (this.IsPossibleTypeParameterConstraintClauseStart())
                            {
                                bounds.Add(_syntaxFactory.TypeConstraint(this.AddError(this.CreateMissingIdentifierName(), ErrorCode.ERR_TypeExpected)));
                                break;
                            }
                            else
                            {
                                bounds.Add(this.ParseTypeParameterConstraint());
                            }
                        }
                        else if (this.SkipBadTypeParameterConstraintTokens(bounds, SyntaxKind.CommaToken) == PostSkipAction.Abort)
                        {
                            break;
                        }
                    }
                }

                return _syntaxFactory.TypeParameterConstraintClause(where, name, colon, bounds);
            }
            finally
            {
                _pool.Free(bounds);
            }
        }

        private bool IsPossibleTypeParameterConstraint()
        {
            switch (this.CurrentToken.Kind)
            {
                case SyntaxKind.NewKeyword:
                case SyntaxKind.ClassKeyword:
                case SyntaxKind.StructKeyword:
                    return true;
                case SyntaxKind.IdentifierToken:
                    return this.IsTrueIdentifier();
                default:
                    return IsPredefinedType(this.CurrentToken.Kind);
            }
        }

        private TypeParameterConstraintSyntax ParseTypeParameterConstraint()
        {
            var syntaxKind = this.CurrentToken.Kind;
            switch (this.CurrentToken.Kind)
            {
                case SyntaxKind.NewKeyword:
                    var newToken = this.EatToken();
                    var open = this.EatToken(SyntaxKind.OpenParenToken);
                    var close = this.EatToken(SyntaxKind.CloseParenToken);
                    return _syntaxFactory.ConstructorConstraint(newToken, open, close);
                case SyntaxKind.StructKeyword:
                    var structToken = this.EatToken();
                    return _syntaxFactory.ClassOrStructConstraint(SyntaxKind.StructConstraint, structToken);
                case SyntaxKind.ClassKeyword:
                    var classToken = this.EatToken();
                    return _syntaxFactory.ClassOrStructConstraint(SyntaxKind.ClassConstraint, classToken);
                default:
                    var type = this.ParseType();
                    return _syntaxFactory.TypeConstraint(type);
            }
        }

        private PostSkipAction SkipBadTypeParameterConstraintTokens(SeparatedSyntaxListBuilder<TypeParameterConstraintSyntax> list, SyntaxKind expected)
        {
            CSharpSyntaxNode tmp = null;
            Debug.Assert(list.Count > 0);
            return this.SkipBadSeparatedListTokensWithExpectedKind(ref tmp, list,
                p => this.CurrentToken.Kind != SyntaxKind.CommaToken && !this.IsPossibleTypeParameterConstraint(),
                p => this.CurrentToken.Kind == SyntaxKind.OpenBraceToken || this.IsPossibleTypeParameterConstraintClauseStart() || this.IsTerminator(),
                expected);
        }

        private bool IsPossibleMemberStart()
        {
            return CanStartMember(this.CurrentToken.Kind);
        }

        private static bool CanStartMember(SyntaxKind kind)
        {
            switch (kind)
            {
                case SyntaxKind.AbstractKeyword:
                case SyntaxKind.BoolKeyword:
                case SyntaxKind.ByteKeyword:
                case SyntaxKind.CharKeyword:
                case SyntaxKind.ClassKeyword:
                case SyntaxKind.ConstKeyword:
                case SyntaxKind.DecimalKeyword:
                case SyntaxKind.DelegateKeyword:
                case SyntaxKind.DoubleKeyword:
                case SyntaxKind.EnumKeyword:
                case SyntaxKind.EventKeyword:
                case SyntaxKind.ExternKeyword:
                case SyntaxKind.FixedKeyword:
                case SyntaxKind.FloatKeyword:
                case SyntaxKind.IntKeyword:
                case SyntaxKind.InterfaceKeyword:
                case SyntaxKind.InternalKeyword:
                case SyntaxKind.LongKeyword:
                case SyntaxKind.NewKeyword:
                case SyntaxKind.ObjectKeyword:
                case SyntaxKind.OverrideKeyword:
                case SyntaxKind.PrivateKeyword:
                case SyntaxKind.ProtectedKeyword:
                case SyntaxKind.PublicKeyword:
                case SyntaxKind.ReadOnlyKeyword:
                case SyntaxKind.SByteKeyword:
                case SyntaxKind.SealedKeyword:
                case SyntaxKind.ShortKeyword:
                case SyntaxKind.StaticKeyword:
                case SyntaxKind.StringKeyword:
                case SyntaxKind.StructKeyword:
                case SyntaxKind.UIntKeyword:
                case SyntaxKind.ULongKeyword:
                case SyntaxKind.UnsafeKeyword:
                case SyntaxKind.UShortKeyword:
                case SyntaxKind.VirtualKeyword:
                case SyntaxKind.VoidKeyword:
                case SyntaxKind.VolatileKeyword:
                case SyntaxKind.IdentifierToken:
                case SyntaxKind.TildeToken:
                case SyntaxKind.OpenBracketToken:
                case SyntaxKind.ImplicitKeyword:
                case SyntaxKind.ExplicitKeyword:
                case SyntaxKind.OpenParenToken:    //tuple
                case SyntaxKind.RefKeyword:
                    return true;

                default:
                    return false;
            }
        }

        private bool IsTypeDeclarationStart()
        {
            switch (this.CurrentToken.Kind)
            {
                case SyntaxKind.ClassKeyword:
                case SyntaxKind.DelegateKeyword:
                case SyntaxKind.EnumKeyword:
                case SyntaxKind.InterfaceKeyword:
                case SyntaxKind.StructKeyword:
                    return true;
                case SyntaxKind.RefKeyword:
                    return PeekToken(1).Kind == SyntaxKind.StructKeyword;
                default:
                    return false;
            }
        }

        private static bool CanReuseMemberDeclaration(
            CSharp.Syntax.MemberDeclarationSyntax member,
            string typeName)
        {
            if (member != null)
            {
                switch (member.Kind())
                {
                    case SyntaxKind.ClassDeclaration:
                    case SyntaxKind.StructDeclaration:
                    case SyntaxKind.InterfaceDeclaration:
                    case SyntaxKind.EnumDeclaration:
                    case SyntaxKind.DelegateDeclaration:
                    case SyntaxKind.FieldDeclaration:
                    case SyntaxKind.EventFieldDeclaration:
                    case SyntaxKind.PropertyDeclaration:
                    case SyntaxKind.EventDeclaration:
                    case SyntaxKind.IndexerDeclaration:
                    case SyntaxKind.OperatorDeclaration:
                    case SyntaxKind.ConversionOperatorDeclaration:
                    case SyntaxKind.DestructorDeclaration:
                        return true;
                }

                var parent = GetOldParent(member);
                var originalTypeDeclaration = parent as CSharp.Syntax.TypeDeclarationSyntax;

                // originalTypeDeclaration can be null in the case of script code.  In that case
                // the member declaration can be a child of a namespace/compilation-unit instead of
                // a type.
                if (originalTypeDeclaration != null)
                {
                    switch (member.Kind())
                    {
                        case SyntaxKind.MethodDeclaration:
                            // can reuse a method as long as it *doesn't* match the type name.
                            var methodDeclaration = (CSharp.Syntax.MethodDeclarationSyntax)member;
                            return methodDeclaration.Identifier.ValueText != typeName;

                        case SyntaxKind.ConstructorDeclaration:
                            // can reuse constructors if the name and type name still match.
                            return originalTypeDeclaration.Identifier.ValueText == typeName;
                    }
                }
            }

            return false;
        }

        // Returns null if we can't parse anything (even partially).
        private MemberDeclarationSyntax ParseMemberDeclarationOrStatement(SyntaxKind parentKind, string typeName = null)
        {
            // "top-level" expressions and statements should never occur inside an asynchronous context
            Debug.Assert(!IsInAsync);

            cancellationToken.ThrowIfCancellationRequested();

            bool isGlobalScript = parentKind == SyntaxKind.CompilationUnit && this.IsScript;
            bool acceptStatement = isGlobalScript;

            // don't reuse members if they were previously declared under a different type keyword kind
            // don't reuse existing constructors & destructors because they have to match typename errors
            // don't reuse methods whose name matches the new type name (they now match as possible constructors)
            if (this.IsIncrementalAndFactoryContextMatches)
            {
                var member = this.CurrentNode as CSharp.Syntax.MemberDeclarationSyntax;
                if (CanReuseMemberDeclaration(member, typeName) || CanReuseTypeDeclaration(member))
                {
                    return (MemberDeclarationSyntax)this.EatNode();
                }
            }

            var attributes = _pool.Allocate<AttributeListSyntax>();
            var modifiers = _pool.Allocate();

            var saveTermState = _termState;

            try
            {
                this.ParseAttributeDeclarations(attributes);

                if (attributes.Count > 0)
                {
                    acceptStatement = false;
                }

                //
                // Check for the following cases to disambiguate between member declarations and expressions.
                // Doing this before parsing modifiers simplifies further analysis since some of these keywords can act as modifiers as well.
                //
                // unsafe { ... }
                // fixed (...) { ... } 
                // delegate (...) { ... }
                // delegate { ... }
                // new { ... }
                // new[] { ... }
                // new T (...)
                // new T [...]
                //
                if (acceptStatement)
                {
                    switch (this.CurrentToken.Kind)
                    {
                        case SyntaxKind.UnsafeKeyword:
                            if (this.PeekToken(1).Kind == SyntaxKind.OpenBraceToken)
                            {
                                return _syntaxFactory.GlobalStatement(ParseUnsafeStatement());
                            }
                            break;

                        case SyntaxKind.FixedKeyword:
                            if (this.PeekToken(1).Kind == SyntaxKind.OpenParenToken)
                            {
                                return _syntaxFactory.GlobalStatement(ParseFixedStatement());
                            }
                            break;

                        case SyntaxKind.DelegateKeyword:
                            switch (this.PeekToken(1).Kind)
                            {
                                case SyntaxKind.OpenParenToken:
                                case SyntaxKind.OpenBraceToken:
                                    return _syntaxFactory.GlobalStatement(ParseExpressionStatement());
                            }
                            break;

                        case SyntaxKind.NewKeyword:
                            if (IsPossibleNewExpression())
                            {
                                return _syntaxFactory.GlobalStatement(ParseExpressionStatement());
                            }
                            break;
                    }
                }

                // All modifiers that might start an expression are processed above.
                this.ParseModifiers(modifiers);
                if (modifiers.Count > 0)
                {
                    acceptStatement = false;
                }

                // Check for constructor form
                if (this.CurrentToken.Kind == SyntaxKind.IdentifierToken && this.PeekToken(1).Kind == SyntaxKind.OpenParenToken)
                {
                    // Script: 
                    // Constructor definitions are not allowed. We parse them as method calls with semicolon missing error:
                    //
                    // Script(...) { ... } 
                    //            ^
                    //            missing ';'
                    if (!isGlobalScript && this.CurrentToken.ValueText == typeName)
                    {
                        return this.ParseConstructorDeclaration(typeName, attributes, modifiers);
                    }

                    // Script: 
                    // Unless there modifiers or attributes are present this is more likely to be a method call than a method definition.
                    if (!acceptStatement)
                    {
                        var token = SyntaxFactory.MissingToken(SyntaxKind.VoidKeyword);
                        token = this.AddError(token, ErrorCode.ERR_MemberNeedsType);
                        var voidType = _syntaxFactory.PredefinedType(token);

                        var identifier = this.EatToken();

                        return this.ParseMethodDeclaration(attributes, modifiers, voidType, explicitInterfaceOpt: null, identifier: identifier, typeParameterList: null);
                    }
                }

                // Check for destructor form
                // TODO: better error messages for script
                if (!isGlobalScript && this.CurrentToken.Kind == SyntaxKind.TildeToken)
                {
                    return this.ParseDestructorDeclaration(typeName, attributes, modifiers);
                }

                // Check for constant (prefers const field over const local variable decl)
                if (this.CurrentToken.Kind == SyntaxKind.ConstKeyword)
                {
                    return this.ParseConstantFieldDeclaration(attributes, modifiers, parentKind);
                }

                // Check for event.
                if (this.CurrentToken.Kind == SyntaxKind.EventKeyword)
                {
                    return this.ParseEventDeclaration(attributes, modifiers, parentKind);
                }

                // check for fixed size buffers.
                if (this.CurrentToken.Kind == SyntaxKind.FixedKeyword)
                {
                    return this.ParseFixedSizeBufferDeclaration(attributes, modifiers, parentKind);
                }

                // Check for conversion operators (implicit/explicit)
                if (this.CurrentToken.Kind == SyntaxKind.ExplicitKeyword ||
                    this.CurrentToken.Kind == SyntaxKind.ImplicitKeyword ||
                        (this.CurrentToken.Kind == SyntaxKind.OperatorKeyword && !SyntaxFacts.IsAnyOverloadableOperator(this.PeekToken(1).Kind)))
                {
                    return this.ParseConversionOperatorDeclaration(attributes, modifiers);
                }

                if (this.CurrentToken.Kind == SyntaxKind.NamespaceKeyword && parentKind == SyntaxKind.CompilationUnit)
                {
                    // we found a namespace with modifier or an attribute: ignore the attribute/modifier and parse as namespace
                    if (attributes.Count > 0)
                    {
                        attributes[0] = this.AddError(attributes[0], ErrorCode.ERR_BadModifiersOnNamespace);
                    }
                    else
                    {
                        // if were no attributes and no modifiers we should have parsed it already in namespace body:
                        Debug.Assert(modifiers.Count > 0);

                        modifiers[0] = this.AddError(modifiers[0], ErrorCode.ERR_BadModifiersOnNamespace);
                    }

                    var namespaceDecl = ParseNamespaceDeclaration();

                    if (modifiers.Count > 0)
                    {
                        namespaceDecl = AddLeadingSkippedSyntax(namespaceDecl, modifiers.ToListNode());
                    }

                    if (attributes.Count > 0)
                    {
                        namespaceDecl = AddLeadingSkippedSyntax(namespaceDecl, attributes.ToListNode());
                    }

                    return namespaceDecl;
                }

                // It's valid to have a type declaration here -- check for those
                if (IsTypeDeclarationStart())
                {
                    return this.ParseTypeDeclaration(attributes, modifiers);
                }

                if (acceptStatement &&
                    this.CurrentToken.Kind != SyntaxKind.CloseBraceToken &&
                    this.CurrentToken.Kind != SyntaxKind.EndOfFileToken &&
                    this.IsPossibleStatement(acceptAccessibilityMods: true))
                {
                    var saveTerm = _termState;
                    _termState |= TerminatorState.IsPossibleStatementStartOrStop; // partial statements can abort if a new statement starts

                    // Any expression is allowed, not just expression statements:
                    var statement = this.ParseStatementNoDeclaration(allowAnyExpression: true);

                    _termState = saveTerm;
                    if (statement != null)
                    {
                        return _syntaxFactory.GlobalStatement(statement);
                    }
                }

                // Everything that's left -- methods, fields, properties, 
                // indexers, and non-conversion operators -- starts with a type 
                // (possibly void). Parse that.
                TypeSyntax type = ParseReturnType();
                var sawRef = type.Kind == SyntaxKind.RefType;

                // Check for misplaced modifiers.  if we see any, then consider this member
                // terminated and restart parsing.
                if (GetModifier(this.CurrentToken) != SyntaxModifier.None &&
                    this.CurrentToken.ContextualKind != SyntaxKind.PartialKeyword &&
                    this.CurrentToken.ContextualKind != SyntaxKind.AsyncKeyword &&
                    IsComplete(type))
                {
                    var misplacedModifier = this.CurrentToken;
                    type = this.AddError(
                        type,
                        type.FullWidth + misplacedModifier.GetLeadingTriviaWidth(),
                        misplacedModifier.Width,
                        ErrorCode.ERR_BadModifierLocation,
                        misplacedModifier.Text);

                    return _syntaxFactory.IncompleteMember(attributes, modifiers.ToList(), type);
                }

parse_member_name:;
                // If we've seen the ref keyword, we know we must have an indexer, method, or property.
                if (!sawRef)
                {
                    // Check here for operators
                    // Allow old-style implicit/explicit casting operator syntax, just so we can give a better error
                    if (IsOperatorKeyword())
                    {
                        return this.ParseOperatorDeclaration(attributes, modifiers, type);
                    }

                    if (IsFieldDeclaration(isEvent: false))
                    {
                        if (acceptStatement)
                        {
                            // if we are script at top-level then statements can occur
                            _termState |= TerminatorState.IsPossibleStatementStartOrStop;
                        }

                        return this.ParseNormalFieldDeclaration(attributes, modifiers, type, parentKind);
                    }
                }

                // At this point we can either have indexers, methods, or 
                // properties (or something unknown).  Try to break apart
                // the following name and determine what to do from there.
                ExplicitInterfaceSpecifierSyntax explicitInterfaceOpt;
                SyntaxToken identifierOrThisOpt;
                TypeParameterListSyntax typeParameterListOpt;
                this.ParseMemberName(out explicitInterfaceOpt, out identifierOrThisOpt, out typeParameterListOpt, isEvent: false);

                // First, check if we got absolutely nothing.  If so, then 
                // We need to consume a bad member and try again.
                if (explicitInterfaceOpt == null && identifierOrThisOpt == null && typeParameterListOpt == null)
                {
                    if (attributes.Count == 0 && modifiers.Count == 0 && type.IsMissing && !sawRef)
                    {
                        // we haven't advanced, the caller needs to consume the tokens ahead
                        return null;
                    }

                    var incompleteMember = _syntaxFactory.IncompleteMember(attributes, modifiers.ToList(), type.IsMissing ? null : type);
                    if (incompleteMember.ContainsDiagnostics)
                    {
                        return incompleteMember;
                    }
                    else if (parentKind == SyntaxKind.NamespaceDeclaration ||
                             parentKind == SyntaxKind.CompilationUnit && !IsScript)
                    {
                        return this.AddErrorToLastToken(incompleteMember, ErrorCode.ERR_NamespaceUnexpected);
                    }
                    else
                    {
                        //the error position should indicate CurrentToken
                        return this.AddError(
                            incompleteMember,
                            incompleteMember.FullWidth + this.CurrentToken.GetLeadingTriviaWidth(),
                            this.CurrentToken.Width,
                            ErrorCode.ERR_InvalidMemberDecl,
                            this.CurrentToken.Text);
                    }
                }

                // If the modifiers did not include "async", and the type we got was "async", and there was an
                // error in the identifier or its type parameters, then the user is probably in the midst of typing
                // an async method.  In that case we reconsider "async" to be a modifier, and treat the identifier
                // (with the type parameters) as the type (with type arguments).  Then we go back to looking for
                // the member name again.
                // For example, if we get
                //     async Task<
                // then we want async to be a modifier and Task<MISSING> to be a type.
                if (!sawRef &&
                    identifierOrThisOpt != null &&
                    (typeParameterListOpt != null && typeParameterListOpt.ContainsDiagnostics
                      || this.CurrentToken.Kind != SyntaxKind.OpenParenToken && this.CurrentToken.Kind != SyntaxKind.OpenBraceToken) &&
                    ReconsiderTypeAsAsyncModifier(ref modifiers, ref type, ref explicitInterfaceOpt, identifierOrThisOpt, typeParameterListOpt))
                {
                    goto parse_member_name;
                }

                Debug.Assert(identifierOrThisOpt != null);

                if (identifierOrThisOpt.Kind == SyntaxKind.ThisKeyword)
                {
                    return this.ParseIndexerDeclaration(attributes, modifiers, type, explicitInterfaceOpt, identifierOrThisOpt, typeParameterListOpt);
                }
                else
                {
                    switch (this.CurrentToken.Kind)
                    {
                        case SyntaxKind.OpenBraceToken:
                        case SyntaxKind.EqualsGreaterThanToken:
                            return this.ParsePropertyDeclaration(attributes, modifiers, type, explicitInterfaceOpt, identifierOrThisOpt, typeParameterListOpt);

                        default:
                            // treat anything else as a method.
                            return this.ParseMethodDeclaration(attributes, modifiers, type, explicitInterfaceOpt, identifierOrThisOpt, typeParameterListOpt);
                    }
                }
            }
            finally
            {
                _pool.Free(modifiers);
                _pool.Free(attributes);
                _termState = saveTermState;
            }
        }

        // if the modifiers do not contain async or replace and the type is the identifier "async" or "replace", then
        // add that identifier to the modifiers and assign a new type from the identifierOrThisOpt and the
        // type parameter list
        private bool ReconsiderTypeAsAsyncModifier(
            ref SyntaxListBuilder modifiers,
            ref TypeSyntax type,
            ref ExplicitInterfaceSpecifierSyntax explicitInterfaceOpt,
            SyntaxToken identifierOrThisOpt,
            TypeParameterListSyntax typeParameterListOpt)
        {
            if (type.Kind != SyntaxKind.IdentifierName) return false;
            if (identifierOrThisOpt.Kind != SyntaxKind.IdentifierToken) return false;

            var identifier = ((IdentifierNameSyntax)type).Identifier;
            var contextualKind = identifier.ContextualKind;
            if (contextualKind != SyntaxKind.AsyncKeyword ||
                modifiers.Any((int)contextualKind))
            {
                return false;
            }

            modifiers.Add(ConvertToKeyword(identifier));
            SimpleNameSyntax newType = typeParameterListOpt == null
                ? (SimpleNameSyntax)_syntaxFactory.IdentifierName(identifierOrThisOpt)
                : _syntaxFactory.GenericName(identifierOrThisOpt, TypeArgumentFromTypeParameters(typeParameterListOpt));
            type = (explicitInterfaceOpt == null)
                ? (TypeSyntax)newType
                : _syntaxFactory.QualifiedName(explicitInterfaceOpt.Name, explicitInterfaceOpt.DotToken, newType);
            explicitInterfaceOpt = null;
            identifierOrThisOpt = default(SyntaxToken);
            typeParameterListOpt = default(TypeParameterListSyntax);
            return true;
        }

        private TypeArgumentListSyntax TypeArgumentFromTypeParameters(TypeParameterListSyntax typeParameterList)
        {
            var types = _pool.AllocateSeparated<TypeSyntax>();
            foreach (var p in typeParameterList.Parameters.GetWithSeparators())
            {
                switch ((SyntaxKind)p.RawKind)
                {
                    case SyntaxKind.TypeParameter:
                        var typeParameter = (TypeParameterSyntax)p;
                        var typeArgument = _syntaxFactory.IdentifierName(typeParameter.Identifier);
                        // NOTE: reverse order of variance keyword and attributes list so they come out in the right order.
                        if (typeParameter.VarianceKeyword != null)
                        {
                            // This only happens in error scenarios, so don't bother to produce a diagnostic about
                            // having a variance keyword on a type argument.
                            typeArgument = AddLeadingSkippedSyntax(typeArgument, typeParameter.VarianceKeyword);
                        }
                        if (typeParameter.AttributeLists.Node != null)
                        {
                            // This only happens in error scenarios, so don't bother to produce a diagnostic about
                            // having an attribute on a type argument.
                            typeArgument = AddLeadingSkippedSyntax(typeArgument, typeParameter.AttributeLists.Node);
                        }
                        types.Add(typeArgument);
                        break;
                    case SyntaxKind.CommaToken:
                        types.AddSeparator((SyntaxToken)p);
                        break;
                    default:
                        throw ExceptionUtilities.UnexpectedValue(p.RawKind);
                }
            }

            var result = _syntaxFactory.TypeArgumentList(typeParameterList.LessThanToken, types.ToList(), typeParameterList.GreaterThanToken);
            _pool.Free(types);
            return result;
        }

        //private bool ReconsiderTypeAsAsyncModifier(ref SyntaxListBuilder modifiers, ref type, ref identifierOrThisOpt, ref typeParameterListOpt))
        //        {
        //            goto parse_member_name;
        //        }

        private bool IsFieldDeclaration(bool isEvent)
        {
            if (this.CurrentToken.Kind != SyntaxKind.IdentifierToken)
            {
                return false;
            }

            // Treat this as a field, unless we have anything following that
            // makes us:
            //   a) explicit
            //   b) generic
            //   c) a property
            //   d) a method (unless we already know we're parsing an event)
            var kind = this.PeekToken(1).Kind;
            switch (kind)
            {
                case SyntaxKind.DotToken:                   // Foo.     explicit
                case SyntaxKind.ColonColonToken:            // Foo::    explicit
                case SyntaxKind.LessThanToken:            // Foo<     explicit or generic method
                case SyntaxKind.OpenBraceToken:        // Foo {    property
                case SyntaxKind.EqualsGreaterThanToken:     // Foo =>   property
                    return false;
                case SyntaxKind.OpenParenToken:             // Foo(     method
                    return isEvent;
                default:
                    return true;
            }
        }

        private bool IsOperatorKeyword()
        {
            return
                this.CurrentToken.Kind == SyntaxKind.ImplicitKeyword ||
                this.CurrentToken.Kind == SyntaxKind.ExplicitKeyword ||
                this.CurrentToken.Kind == SyntaxKind.OperatorKeyword;
        }

        public static bool IsComplete(CSharpSyntaxNode node)
        {
            if (node == null)
            {
                return false;
            }

            foreach (var child in node.ChildNodesAndTokens().Reverse())
            {
                var token = child as SyntaxToken;
                if (token == null)
                {
                    return IsComplete((CSharpSyntaxNode)child);
                }

                if (token.IsMissing)
                {
                    return false;
                }

                if (token.Kind != SyntaxKind.None)
                {
                    return true;
                }

                // if token was optional, consider the next one..
            }

            return true;
        }

        private ConstructorDeclarationSyntax ParseConstructorDeclaration(
            string typeName, SyntaxListBuilder<AttributeListSyntax> attributes, SyntaxListBuilder modifiers)
        {
            var name = this.ParseIdentifierToken();
            Debug.Assert(name.ValueText == typeName);

            var saveTerm = _termState;
            _termState |= TerminatorState.IsEndOfMethodSignature;
            try
            {
                var paramList = this.ParseParenthesizedParameterList();

                ConstructorInitializerSyntax initializer = this.CurrentToken.Kind == SyntaxKind.ColonToken
                    ? this.ParseConstructorInitializer()
                    : null;

                this.ParseBlockAndExpressionBodiesWithSemicolon(
                    out BlockSyntax body, out ArrowExpressionClauseSyntax expressionBody, out SyntaxToken semicolon,
                    requestedExpressionBodyFeature: MessageID.IDS_FeatureExpressionBodiedDeOrConstructor);

                return _syntaxFactory.ConstructorDeclaration(attributes, modifiers.ToList(), name, paramList, initializer, body, expressionBody, semicolon);
            }
            finally
            {
                _termState = saveTerm;
            }
        }

        private ConstructorInitializerSyntax ParseConstructorInitializer()
        {
            var colon = this.EatToken(SyntaxKind.ColonToken);

            var reportError = true;
            var kind = this.CurrentToken.Kind == SyntaxKind.BaseKeyword
                ? SyntaxKind.BaseConstructorInitializer
                : SyntaxKind.ThisConstructorInitializer;

            SyntaxToken token;
            if (this.CurrentToken.Kind == SyntaxKind.BaseKeyword || this.CurrentToken.Kind == SyntaxKind.ThisKeyword)
            {
                token = this.EatToken();
            }
            else
            {
                token = this.EatToken(SyntaxKind.ThisKeyword, ErrorCode.ERR_ThisOrBaseExpected);

                // No need to report further errors at this point:
                reportError = false;
            }

            ArgumentListSyntax argumentList;
            if (this.CurrentToken.Kind == SyntaxKind.OpenParenToken)
            {
                argumentList = this.ParseParenthesizedArgumentList();
            }
            else
            {
                var openToken = this.EatToken(SyntaxKind.OpenParenToken, reportError);
                var closeToken = this.EatToken(SyntaxKind.CloseParenToken, reportError);
                argumentList = _syntaxFactory.ArgumentList(openToken, default(SeparatedSyntaxList<ArgumentSyntax>), closeToken);
            }

            return _syntaxFactory.ConstructorInitializer(kind, colon, token, argumentList);
        }

        private DestructorDeclarationSyntax ParseDestructorDeclaration(string typeName, SyntaxListBuilder<AttributeListSyntax> attributes, SyntaxListBuilder modifiers)
        {
            Debug.Assert(this.CurrentToken.Kind == SyntaxKind.TildeToken);
            var tilde = this.EatToken(SyntaxKind.TildeToken);

            var name = this.ParseIdentifierToken();
            var openParen = this.EatToken(SyntaxKind.OpenParenToken);
            var closeParen = this.EatToken(SyntaxKind.CloseParenToken);

            this.ParseBlockAndExpressionBodiesWithSemicolon(
                out BlockSyntax body, out ArrowExpressionClauseSyntax expressionBody, out SyntaxToken semicolon,
                requestedExpressionBodyFeature: MessageID.IDS_FeatureExpressionBodiedDeOrConstructor);

            var parameterList = _syntaxFactory.ParameterList(openParen, default(SeparatedSyntaxList<ParameterSyntax>), closeParen);

            return _syntaxFactory.DestructorDeclaration(attributes, modifiers.ToList(), tilde, name, parameterList, body, expressionBody, semicolon);
        }

        /// <summary>
        /// Parses any block or expression bodies that are present. Also parses
        /// the trailing semicolon if one is present.
        /// </summary>
        private void ParseBlockAndExpressionBodiesWithSemicolon(
            out BlockSyntax blockBody,
            out ArrowExpressionClauseSyntax expressionBody,
            out SyntaxToken semicolon,
            bool parseSemicolonAfterBlock = true,
            MessageID requestedExpressionBodyFeature = MessageID.IDS_FeatureExpressionBodiedMethod)
        {
            // Check for 'forward' declarations with no block of any kind
            if (this.CurrentToken.Kind == SyntaxKind.SemicolonToken)
            {
                blockBody = null;
                expressionBody = null;
                semicolon = this.EatToken(SyntaxKind.SemicolonToken);
                return;
            }

            blockBody = null;
            expressionBody = null;

            if (this.CurrentToken.Kind == SyntaxKind.OpenBraceToken)
            {
                blockBody = this.ParseBlock(isMethodBody: true);
            }

            if (this.CurrentToken.Kind == SyntaxKind.EqualsGreaterThanToken)
            {
                Debug.Assert(requestedExpressionBodyFeature == MessageID.IDS_FeatureExpressionBodiedMethod
                                || requestedExpressionBodyFeature == MessageID.IDS_FeatureExpressionBodiedAccessor
                                || requestedExpressionBodyFeature == MessageID.IDS_FeatureExpressionBodiedDeOrConstructor,
                                "Only IDS_FeatureExpressionBodiedMethod, IDS_FeatureExpressionBodiedAccessor or IDS_FeatureExpressionBodiedDeOrConstructor can be requested");
                expressionBody = this.ParseArrowExpressionClause();
                expressionBody = CheckFeatureAvailability(expressionBody, requestedExpressionBodyFeature);
            }

            semicolon = null;
            // Expression-bodies need semicolons and native behavior
            // expects a semicolon if there is no body
            if (expressionBody != null || blockBody == null)
            {
                semicolon = this.EatToken(SyntaxKind.SemicolonToken);
            }
            // Check for bad semicolon after block body
            else if (parseSemicolonAfterBlock && this.CurrentToken.Kind == SyntaxKind.SemicolonToken)
            {
                semicolon = this.EatTokenWithPrejudice(ErrorCode.ERR_UnexpectedSemicolon);
            }
        }

        private void ParseBodyOrSemicolon(out BlockSyntax body, out SyntaxToken semicolon)
        {
            if (this.CurrentToken.Kind == SyntaxKind.OpenBraceToken)
            {
                body = this.ParseBlock(isMethodBody: true);

                semicolon = null;
                if (this.CurrentToken.Kind == SyntaxKind.SemicolonToken)
                {
                    semicolon = this.EatTokenWithPrejudice(ErrorCode.ERR_UnexpectedSemicolon);
                }
            }
            else
            {
                semicolon = this.EatToken(SyntaxKind.SemicolonToken);
                body = null;
            }
        }

        private bool IsEndOfTypeParameterList()
        {
            if (this.CurrentToken.Kind == SyntaxKind.OpenParenToken)
            {
                // void Foo<T (
                return true;
            }

            if (this.CurrentToken.Kind == SyntaxKind.ColonToken)
            {
                // class C<T :
                return true;
            }

            if (this.CurrentToken.Kind == SyntaxKind.OpenBraceToken)
            {
                // class C<T {
                return true;
            }

            if (IsPossibleTypeParameterConstraintClauseStart())
            {
                // class C<T where T :
                return true;
            }

            return false;
        }

        private bool IsEndOfMethodSignature()
        {
            return this.CurrentToken.Kind == SyntaxKind.SemicolonToken || this.CurrentToken.Kind == SyntaxKind.OpenBraceToken;
        }

        private bool IsEndOfNameInExplicitInterface()
        {
            return this.CurrentToken.Kind == SyntaxKind.DotToken || this.CurrentToken.Kind == SyntaxKind.ColonColonToken;
        }

        private MethodDeclarationSyntax ParseMethodDeclaration(
            SyntaxListBuilder<AttributeListSyntax> attributes,
            SyntaxListBuilder modifiers,
            TypeSyntax type,
            ExplicitInterfaceSpecifierSyntax explicitInterfaceOpt,
            SyntaxToken identifier,
            TypeParameterListSyntax typeParameterList)
        {
            // Parse the name (it could be qualified)
            var saveTerm = _termState;
            _termState |= TerminatorState.IsEndOfMethodSignature;

            var paramList = this.ParseParenthesizedParameterList();

            var constraints = default(SyntaxListBuilder<TypeParameterConstraintClauseSyntax>);
            try
            {
                if (this.CurrentToken.ContextualKind == SyntaxKind.WhereKeyword)
                {
                    constraints = _pool.Allocate<TypeParameterConstraintClauseSyntax>();
                    this.ParseTypeParameterConstraintClauses(constraints);
                }
                else if (this.CurrentToken.Kind == SyntaxKind.ColonToken)
                {
                    // Use else if, rather than if, because if we see both a constructor initializer and a constraint clause, we're too lost to recover.
                    var colonToken = this.CurrentToken;

                    ConstructorInitializerSyntax initializer = this.ParseConstructorInitializer();
                    initializer = this.AddErrorToFirstToken(initializer, ErrorCode.ERR_UnexpectedToken, colonToken.Text);
                    paramList = AddTrailingSkippedSyntax(paramList, initializer);

                    // CONSIDER: Parsing an invalid constructor initializer could, conceivably, get us way
                    // off track.  If this becomes a problem, an alternative approach would be to generalize
                    // EatTokenWithPrejudice in such a way that we can just skip everything until we recognize
                    // our context again (perhaps an open brace).
                }

                _termState = saveTerm;

                BlockSyntax blockBody;
                ArrowExpressionClauseSyntax expressionBody;
                SyntaxToken semicolon;

                // Method declarations cannot be nested or placed inside async lambdas, and so cannot occur in an
                // asynchronous context. Therefore the IsInAsync state of the parent scope is not saved and
                // restored, just assumed to be false and reset accordingly after parsing the method body.
                Debug.Assert(!IsInAsync);

                IsInAsync = modifiers.Any((int)SyntaxKind.AsyncKeyword);

                this.ParseBlockAndExpressionBodiesWithSemicolon(out blockBody, out expressionBody, out semicolon);

                IsInAsync = false;

                return _syntaxFactory.MethodDeclaration(
                    attributes,
                    modifiers.ToList(),
                    type,
                    explicitInterfaceOpt,
                    identifier,
                    typeParameterList,
                    paramList,
                    constraints,
                    blockBody,
                    expressionBody,
                    semicolon);
            }
            finally
            {
                if (!constraints.IsNull)
                {
                    _pool.Free(constraints);
                }
            }
        }

        private TypeSyntax ParseReturnType()
        {
            var saveTerm = _termState;
            _termState |= TerminatorState.IsEndOfReturnType;
            var type = this.ParseTypeOrVoid();
            _termState = saveTerm;
            return type;
        }

        private bool IsEndOfReturnType()
        {
            switch (this.CurrentToken.Kind)
            {
                case SyntaxKind.OpenParenToken:
                case SyntaxKind.OpenBraceToken:
                case SyntaxKind.SemicolonToken:
                    return true;
                default:
                    return false;
            }
        }

        private ConversionOperatorDeclarationSyntax ParseConversionOperatorDeclaration(SyntaxListBuilder<AttributeListSyntax> attributes, SyntaxListBuilder modifiers)
        {
            SyntaxToken style;
            if (this.CurrentToken.Kind == SyntaxKind.ImplicitKeyword || this.CurrentToken.Kind == SyntaxKind.ExplicitKeyword)
            {
                style = this.EatToken();
            }
            else
            {
                style = this.EatToken(SyntaxKind.ExplicitKeyword);
            }

            SyntaxToken opKeyword = this.EatToken(SyntaxKind.OperatorKeyword);

            var type = this.ParseType();

            var paramList = this.ParseParenthesizedParameterList();

            BlockSyntax blockBody;
            ArrowExpressionClauseSyntax expressionBody;
            SyntaxToken semicolon;
            this.ParseBlockAndExpressionBodiesWithSemicolon(out blockBody, out expressionBody, out semicolon);

            return _syntaxFactory.ConversionOperatorDeclaration(
                attributes,
                modifiers.ToList(),
                style,
                opKeyword,
                type,
                paramList,
                blockBody,
                expressionBody,
                semicolon);
        }

        private OperatorDeclarationSyntax ParseOperatorDeclaration(
            SyntaxListBuilder<AttributeListSyntax> attributes,
            SyntaxListBuilder modifiers,
            TypeSyntax type)
        {
            var opKeyword = this.EatToken(SyntaxKind.OperatorKeyword);
            SyntaxToken opToken;
            int opTokenErrorOffset;
            int opTokenErrorWidth;

            if (SyntaxFacts.IsAnyOverloadableOperator(this.CurrentToken.Kind))
            {
                opToken = this.EatToken();
                Debug.Assert(!opToken.IsMissing);
                opTokenErrorOffset = opToken.GetLeadingTriviaWidth();
                opTokenErrorWidth = opToken.Width;
            }
            else
            {
                if (this.CurrentToken.Kind == SyntaxKind.ImplicitKeyword || this.CurrentToken.Kind == SyntaxKind.ExplicitKeyword)
                {
                    // Grab the offset and width before we consume the invalid keyword and change our position.
                    GetDiagnosticSpanForMissingToken(out opTokenErrorOffset, out opTokenErrorWidth);
                    opToken = this.ConvertToMissingWithTrailingTrivia(this.EatToken(), SyntaxKind.PlusToken);
                    Debug.Assert(opToken.IsMissing); //Which is why we used GetDiagnosticSpanForMissingToken above.

                    Debug.Assert(type != null); // How could it be?  The only caller got it from ParseReturnType.

                    if (type.IsMissing)
                    {
                        SyntaxDiagnosticInfo diagInfo = MakeError(opTokenErrorOffset, opTokenErrorWidth, ErrorCode.ERR_BadOperatorSyntax, SyntaxFacts.GetText(SyntaxKind.PlusToken));
                        opToken = WithAdditionalDiagnostics(opToken, diagInfo);
                    }
                    else
                    {
                        // Dev10 puts this error on the type (if there is one).
                        type = this.AddError(type, ErrorCode.ERR_BadOperatorSyntax, SyntaxFacts.GetText(SyntaxKind.PlusToken));
                    }
                }
                else
                {
                    //Consume whatever follows the operator keyword as the operator token.  If it is not
                    //we'll add an error below (when we can guess the arity).
                    opToken = EatToken();
                    Debug.Assert(!opToken.IsMissing);
                    opTokenErrorOffset = opToken.GetLeadingTriviaWidth();
                    opTokenErrorWidth = opToken.Width;
                }
            }

            // check for >>
            var opKind = opToken.Kind;
            var tk = this.CurrentToken;
            if (opToken.Kind == SyntaxKind.GreaterThanToken && tk.Kind == SyntaxKind.GreaterThanToken)
            {
                // no trailing trivia and no leading trivia
                if (opToken.GetTrailingTriviaWidth() == 0 && tk.GetLeadingTriviaWidth() == 0)
                {
                    var opToken2 = this.EatToken();
                    opToken = SyntaxFactory.Token(opToken.GetLeadingTrivia(), SyntaxKind.GreaterThanGreaterThanToken, opToken2.GetTrailingTrivia());
                }
            }

            var paramList = this.ParseParenthesizedParameterList();

            switch (paramList.Parameters.Count)
            {
                case 1:
                    if (opToken.IsMissing || !SyntaxFacts.IsOverloadableUnaryOperator(opKind))
                    {
                        SyntaxDiagnosticInfo diagInfo = MakeError(opTokenErrorOffset, opTokenErrorWidth, ErrorCode.ERR_OvlUnaryOperatorExpected);
                        opToken = WithAdditionalDiagnostics(opToken, diagInfo);
                    }

                    break;
                case 2:
                    if (opToken.IsMissing || !SyntaxFacts.IsOverloadableBinaryOperator(opKind))
                    {
                        SyntaxDiagnosticInfo diagInfo = MakeError(opTokenErrorOffset, opTokenErrorWidth, ErrorCode.ERR_OvlBinaryOperatorExpected);
                        opToken = WithAdditionalDiagnostics(opToken, diagInfo);
                    }

                    break;
                default:
                    if (opToken.IsMissing)
                    {
                        SyntaxDiagnosticInfo diagInfo = MakeError(opTokenErrorOffset, opTokenErrorWidth, ErrorCode.ERR_OvlOperatorExpected);
                        opToken = WithAdditionalDiagnostics(opToken, diagInfo);
                    }
                    else if (SyntaxFacts.IsOverloadableBinaryOperator(opKind))
                    {
                        opToken = this.AddError(opToken, ErrorCode.ERR_BadBinOpArgs, SyntaxFacts.GetText(opKind));
                    }
                    else if (SyntaxFacts.IsOverloadableUnaryOperator(opKind))
                    {
                        opToken = this.AddError(opToken, ErrorCode.ERR_BadUnOpArgs, SyntaxFacts.GetText(opKind));
                    }
                    else
                    {
                        opToken = this.AddError(opToken, ErrorCode.ERR_OvlOperatorExpected);
                    }

                    break;
            }

            BlockSyntax blockBody;
            ArrowExpressionClauseSyntax expressionBody;
            SyntaxToken semicolon;
            this.ParseBlockAndExpressionBodiesWithSemicolon(out blockBody, out expressionBody, out semicolon);

            // if the operator is invalid, then switch it to plus (which will work either way) so that
            // we can finish building the tree
            if (!(opKind == SyntaxKind.IsKeyword ||
                  SyntaxFacts.IsOverloadableUnaryOperator(opKind) ||
                  SyntaxFacts.IsOverloadableBinaryOperator(opKind)))
            {
                opToken = ConvertToMissingWithTrailingTrivia(opToken, SyntaxKind.PlusToken);
            }

            return _syntaxFactory.OperatorDeclaration(
                attributes,
                modifiers.ToList(),
                type,
                opKeyword,
                opToken,
                paramList,
                blockBody,
                expressionBody,
                semicolon);
        }

        private IndexerDeclarationSyntax ParseIndexerDeclaration(
            SyntaxListBuilder<AttributeListSyntax> attributes,
            SyntaxListBuilder modifiers,
            TypeSyntax type,
            ExplicitInterfaceSpecifierSyntax explicitInterfaceOpt,
            SyntaxToken thisKeyword,
            TypeParameterListSyntax typeParameterList)
        {
            Debug.Assert(thisKeyword.Kind == SyntaxKind.ThisKeyword);

            // check to see if the user tried to create a generic indexer.
            if (typeParameterList != null)
            {
                thisKeyword = AddTrailingSkippedSyntax(thisKeyword, typeParameterList);
                thisKeyword = this.AddError(thisKeyword, ErrorCode.ERR_UnexpectedGenericName);
            }

            var parameterList = this.ParseBracketedParameterList();

            AccessorListSyntax accessorList = null;
            ArrowExpressionClauseSyntax expressionBody = null;
            SyntaxToken semicolon = null;
            // Try to parse accessor list unless there is an expression
            // body and no accessor list
            if (this.CurrentToken.Kind == SyntaxKind.EqualsGreaterThanToken)
            {
                expressionBody = this.ParseArrowExpressionClause();
                expressionBody = CheckFeatureAvailability(expressionBody, MessageID.IDS_FeatureExpressionBodiedIndexer);
                semicolon = this.EatToken(SyntaxKind.SemicolonToken);
            }
            else
            {
                accessorList = this.ParseAccessorList(isEvent: false);
                if (this.CurrentToken.Kind == SyntaxKind.SemicolonToken)
                {
                    semicolon = this.EatTokenWithPrejudice(ErrorCode.ERR_UnexpectedSemicolon);
                }
            }

            // If the user has erroneously provided both an accessor list
            // and an expression body, but no semicolon, we want to parse
            // the expression body and report the error (which is done later)
            if (this.CurrentToken.Kind == SyntaxKind.EqualsGreaterThanToken
                && semicolon == null)
            {
                expressionBody = this.ParseArrowExpressionClause();
                expressionBody = CheckFeatureAvailability(expressionBody, MessageID.IDS_FeatureExpressionBodiedIndexer);
                semicolon = this.EatToken(SyntaxKind.SemicolonToken);
            }

            return _syntaxFactory.IndexerDeclaration(
                attributes,
                modifiers.ToList(),
                type,
                explicitInterfaceOpt,
                thisKeyword,
                parameterList,
                accessorList,
                expressionBody,
                semicolon);
        }

        private PropertyDeclarationSyntax ParsePropertyDeclaration(
            SyntaxListBuilder<AttributeListSyntax> attributes,
            SyntaxListBuilder modifiers,
            TypeSyntax type,
            ExplicitInterfaceSpecifierSyntax explicitInterfaceOpt,
            SyntaxToken identifier,
            TypeParameterListSyntax typeParameterList)
        {
            // check to see if the user tried to create a generic property.
            if (typeParameterList != null)
            {
                identifier = AddTrailingSkippedSyntax(identifier, typeParameterList);
                identifier = this.AddError(identifier, ErrorCode.ERR_UnexpectedGenericName);
            }

            // We know we are parsing a property because we have seen either an
            // open brace or an arrow token
            Debug.Assert(this.CurrentToken.Kind == SyntaxKind.EqualsGreaterThanToken ||
                         this.CurrentToken.Kind == SyntaxKind.OpenBraceToken);

            AccessorListSyntax accessorList = null;
            if (this.CurrentToken.Kind == SyntaxKind.OpenBraceToken)
            {
                accessorList = this.ParseAccessorList(isEvent: false);
            }

            ArrowExpressionClauseSyntax expressionBody = null;
            EqualsValueClauseSyntax initializer = null;

            // Check for expression body
            if (this.CurrentToken.Kind == SyntaxKind.EqualsGreaterThanToken)
            {
                expressionBody = this.ParseArrowExpressionClause();
                expressionBody = CheckFeatureAvailability(expressionBody, MessageID.IDS_FeatureExpressionBodiedProperty);
            }
            // Check if we have an initializer
            else if (this.CurrentToken.Kind == SyntaxKind.EqualsToken)
            {
                var equals = this.EatToken(SyntaxKind.EqualsToken);
                var value = this.ParseVariableInitializer();
                initializer = _syntaxFactory.EqualsValueClause(equals, value: value);
                initializer = CheckFeatureAvailability(initializer, MessageID.IDS_FeatureAutoPropertyInitializer);
            }

            SyntaxToken semicolon = null;
            if (expressionBody != null || initializer != null)
            {
                semicolon = this.EatToken(SyntaxKind.SemicolonToken);
            }
            else if (this.CurrentToken.Kind == SyntaxKind.SemicolonToken)
            {
                semicolon = this.EatTokenWithPrejudice(ErrorCode.ERR_UnexpectedSemicolon);
            }

            return _syntaxFactory.PropertyDeclaration(
                attributes,
                modifiers.ToList(),
                type,
                explicitInterfaceOpt,
                identifier,
                accessorList,
                expressionBody,
                initializer,
                semicolon);
        }

        private AccessorListSyntax ParseAccessorList(bool isEvent)
        {
            var openBrace = this.EatToken(SyntaxKind.OpenBraceToken);
            var accessors = default(SyntaxList<AccessorDeclarationSyntax>);

            if (!openBrace.IsMissing || !this.IsTerminator())
            {
                // parse property accessors
                var builder = _pool.Allocate<AccessorDeclarationSyntax>();
                try
                {
                    while (true)
                    {
                        if (this.CurrentToken.Kind == SyntaxKind.CloseBraceToken)
                        {
                            break;
                        }
                        else if (this.IsPossibleAccessor())
                        {
                            var acc = this.ParseAccessorDeclaration(isEvent);
                            builder.Add(acc);
                        }
                        else if (this.SkipBadAccessorListTokens(ref openBrace, builder,
                            isEvent ? ErrorCode.ERR_AddOrRemoveExpected : ErrorCode.ERR_GetOrSetExpected) == PostSkipAction.Abort)
                        {
                            break;
                        }
                    }

                    accessors = builder.ToList();
                }
                finally
                {
                    _pool.Free(builder);
                }
            }

            var closeBrace = this.EatToken(SyntaxKind.CloseBraceToken);
            return _syntaxFactory.AccessorList(openBrace, accessors, closeBrace);
        }

        private ArrowExpressionClauseSyntax ParseArrowExpressionClause()
        {
            var arrowToken = this.EatToken(SyntaxKind.EqualsGreaterThanToken);
            return _syntaxFactory.ArrowExpressionClause(arrowToken, ParsePossibleRefExpression());
        }

        private ExpressionSyntax ParsePossibleRefExpression()
        {
            var refKeyword = default(SyntaxToken);
            if (this.CurrentToken.Kind == SyntaxKind.RefKeyword)
            {
                refKeyword = this.EatToken();
                refKeyword = CheckFeatureAvailability(refKeyword, MessageID.IDS_FeatureRefLocalsReturns);
            }

            var expression = this.ParseExpressionCore();
            if (refKeyword != default(SyntaxToken))
            {
                expression = _syntaxFactory.RefExpression(refKeyword, expression);
            }

            return expression;
        }

        private PostSkipAction SkipBadAccessorListTokens(ref SyntaxToken openBrace, SyntaxListBuilder<AccessorDeclarationSyntax> list, ErrorCode error)
        {
            return this.SkipBadListTokensWithErrorCode(ref openBrace, list,
                p => p.CurrentToken.Kind != SyntaxKind.CloseBraceToken && !p.IsPossibleAccessor(),
                p => p.IsTerminator(),
                error);
        }

        private bool IsPossibleAccessor()
        {
            return this.CurrentToken.Kind == SyntaxKind.IdentifierToken
                || IsPossibleAttributeDeclaration()
                || SyntaxFacts.GetAccessorDeclarationKind(this.CurrentToken.ContextualKind) != SyntaxKind.None
                || this.CurrentToken.Kind == SyntaxKind.OpenBraceToken  // for accessor blocks w/ missing keyword
                || this.CurrentToken.Kind == SyntaxKind.SemicolonToken // for empty body accessors w/ missing keyword
                || IsPossibleAccessorModifier();
        }

        private bool IsPossibleAccessorModifier()
        {
            // We only want to accept a modifier as the start of an accessor if the modifiers are
            // actually followed by "get/set/add/remove".  Otherwise, we might thing think we're 
            // starting an accessor when we're actually starting a normal class member.  For example:
            //
            //      class C {
            //          public int Prop { get { this.
            //          private DateTime x;
            //
            // We don't want to think of the "private" in "private DateTime x" as starting an accessor
            // here.  If we do, we'll get totally thrown off in parsing the remainder and that will
            // throw off the rest of the features that depend on a good syntax tree.
            // 
            // Note: we allow all modifiers here.  That's because we want to parse things like
            // "abstract get" as an accessor.  This way we can provide a good error message
            // to the user that this is not allowed.
            if (IsPossibleModifier())
            {
                var peekIndex = 1;
                while (IsPossibleModifier(this.PeekToken(peekIndex)))
                {
                    peekIndex++;
                }

                var token = this.PeekToken(peekIndex);
                if (token.Kind == SyntaxKind.CloseBraceToken || token.Kind == SyntaxKind.EndOfFileToken)
                {
                    // If we see "{ get { } public }
                    // then we will think that "public" likely starts an accessor.
                    return true;
                }

                switch (token.ContextualKind)
                {
                    case SyntaxKind.GetKeyword:
                    case SyntaxKind.SetKeyword:
                    case SyntaxKind.AddKeyword:
                    case SyntaxKind.RemoveKeyword:
                        return true;
                }
            }

            return false;
        }

        private enum PostSkipAction
        {
            Continue,
            Abort
        }

        private PostSkipAction SkipBadSeparatedListTokensWithExpectedKind<T, TNode>(
            ref T startToken,
            SeparatedSyntaxListBuilder<TNode> list,
            Func<LanguageParser, bool> isNotExpectedFunction,
            Func<LanguageParser, bool> abortFunction,
            SyntaxKind expected)
            where T : CSharpSyntaxNode
            where TNode : CSharpSyntaxNode
        {
            // We're going to cheat here and pass the underlying SyntaxListBuilder of "list" to the helper method so that
            // it can append skipped trivia to the last element, regardless of whether that element is a node or a token.
            GreenNode trailingTrivia;
            var action = this.SkipBadListTokensWithExpectedKindHelper(list.UnderlyingBuilder, isNotExpectedFunction, abortFunction, expected, out trailingTrivia);
            if (trailingTrivia != null)
            {
                startToken = AddTrailingSkippedSyntax(startToken, trailingTrivia);
            }
            return action;
        }

        private PostSkipAction SkipBadListTokensWithErrorCode<T, TNode>(
            ref T startToken,
            SyntaxListBuilder<TNode> list,
            Func<LanguageParser, bool> isNotExpectedFunction,
            Func<LanguageParser, bool> abortFunction,
            ErrorCode error)
            where T : CSharpSyntaxNode
            where TNode : CSharpSyntaxNode
        {
            GreenNode trailingTrivia;
            var action = this.SkipBadListTokensWithErrorCodeHelper(list, isNotExpectedFunction, abortFunction, error, out trailingTrivia);
            if (trailingTrivia != null)
            {
                startToken = AddTrailingSkippedSyntax(startToken, trailingTrivia);
            }
            return action;
        }

        /// <remarks>
        /// WARNING: it is possible that "list" is really the underlying builder of a SeparateSyntaxListBuilder,
        /// so it is important that we not add anything to the list.
        /// </remarks>
        private PostSkipAction SkipBadListTokensWithExpectedKindHelper(
            SyntaxListBuilder list,
            Func<LanguageParser, bool> isNotExpectedFunction,
            Func<LanguageParser, bool> abortFunction,
            SyntaxKind expected,
            out GreenNode trailingTrivia)
        {
            if (list.Count == 0)
            {
                return SkipBadTokensWithExpectedKind(isNotExpectedFunction, abortFunction, expected, out trailingTrivia);
            }
            else
            {
                GreenNode lastItemTrailingTrivia;
                var action = SkipBadTokensWithExpectedKind(isNotExpectedFunction, abortFunction, expected, out lastItemTrailingTrivia);
                if (lastItemTrailingTrivia != null)
                {
                    list[list.Count - 1] = AddTrailingSkippedSyntax((CSharpSyntaxNode)list[list.Count - 1], lastItemTrailingTrivia);
                }
                trailingTrivia = null;
                return action;
            }
        }

        private PostSkipAction SkipBadListTokensWithErrorCodeHelper<TNode>(
            SyntaxListBuilder<TNode> list,
            Func<LanguageParser, bool> isNotExpectedFunction,
            Func<LanguageParser, bool> abortFunction,
            ErrorCode error,
            out GreenNode trailingTrivia) where TNode : CSharpSyntaxNode
        {
            if (list.Count == 0)
            {
                return SkipBadTokensWithErrorCode(isNotExpectedFunction, abortFunction, error, out trailingTrivia);
            }
            else
            {
                GreenNode lastItemTrailingTrivia;
                var action = SkipBadTokensWithErrorCode(isNotExpectedFunction, abortFunction, error, out lastItemTrailingTrivia);
                if (lastItemTrailingTrivia != null)
                {
                    list[list.Count - 1] = AddTrailingSkippedSyntax(list[list.Count - 1], lastItemTrailingTrivia);
                }
                trailingTrivia = null;
                return action;
            }
        }

        private PostSkipAction SkipBadTokensWithExpectedKind(
            Func<LanguageParser, bool> isNotExpectedFunction,
            Func<LanguageParser, bool> abortFunction,
            SyntaxKind expected,
            out GreenNode trailingTrivia)
        {
            var nodes = _pool.Allocate();
            try
            {
                bool first = true;
                var action = PostSkipAction.Continue;
                while (isNotExpectedFunction(this))
                {
                    if (abortFunction(this))
                    {
                        action = PostSkipAction.Abort;
                        break;
                    }

                    var token = (first && !this.CurrentToken.ContainsDiagnostics) ? this.EatTokenWithPrejudice(expected) : this.EatToken();
                    first = false;
                    nodes.Add(token);
                }

                trailingTrivia = (nodes.Count > 0) ? nodes.ToListNode() : null;
                return action;
            }
            finally
            {
                _pool.Free(nodes);
            }
        }

        private PostSkipAction SkipBadTokensWithErrorCode(
            Func<LanguageParser, bool> isNotExpectedFunction,
            Func<LanguageParser, bool> abortFunction,
            ErrorCode errorCode,
            out GreenNode trailingTrivia)
        {
            var nodes = _pool.Allocate();
            try
            {
                bool first = true;
                var action = PostSkipAction.Continue;
                while (isNotExpectedFunction(this))
                {
                    if (abortFunction(this))
                    {
                        action = PostSkipAction.Abort;
                        break;
                    }

                    var token = (first && !this.CurrentToken.ContainsDiagnostics) ? this.EatTokenWithPrejudice(errorCode) : this.EatToken();
                    first = false;
                    nodes.Add(token);
                }

                trailingTrivia = (nodes.Count > 0) ? nodes.ToListNode() : null;
                return action;
            }
            finally
            {
                _pool.Free(nodes);
            }
        }

        private AccessorDeclarationSyntax ParseAccessorDeclaration(bool isEvent)
        {
            if (this.IsIncrementalAndFactoryContextMatches && CanReuseAccessorDeclaration())
            {
                return (AccessorDeclarationSyntax)this.EatNode();
            }

            var accAttrs = _pool.Allocate<AttributeListSyntax>();
            var accMods = _pool.Allocate();
            try
            {
                this.ParseAttributeDeclarations(accAttrs);
                this.ParseModifiers(accMods);

                if (!isEvent)
                {
                    if (accMods != null && accMods.Count > 0)
                    {
                        accMods[0] = CheckFeatureAvailability(accMods[0], MessageID.IDS_FeaturePropertyAccessorMods);
                    }
                }

                var accessorName = this.EatToken(SyntaxKind.IdentifierToken,
                    isEvent ? ErrorCode.ERR_AddOrRemoveExpected : ErrorCode.ERR_GetOrSetExpected);
                var accessorKind = GetAccessorKind(accessorName);

                // Only convert the identifier to a keyword if it's a valid one.  Otherwise any
                // other contextual keyword (like 'partial') will be converted into a keyword
                // and will be invalid.
                if (accessorKind == SyntaxKind.UnknownAccessorDeclaration)
                {
                    // We'll have an UnknownAccessorDeclaration either because we didn't have
                    // an IdentifierToken or because we have an IdentifierToken which is not
                    // add/remove/get/set.  In the former case, we'll already have reported
                    // an error and will have a missing token.  But in the latter case we need 
                    // to report that the identifier is incorrect.
                    if (!accessorName.IsMissing)
                    {
                        accessorName = this.AddError(accessorName,
                            isEvent ? ErrorCode.ERR_AddOrRemoveExpected : ErrorCode.ERR_GetOrSetExpected);
                    }
                    else
                    {
                        Debug.Assert(accessorName.ContainsDiagnostics);
                    }
                }
                else
                {
                    accessorName = ConvertToKeyword(accessorName);
                }

                BlockSyntax blockBody = null;
                ArrowExpressionClauseSyntax expressionBody = null;
                SyntaxToken semicolon = null;

                bool currentTokenIsSemicolon = this.CurrentToken.Kind == SyntaxKind.SemicolonToken;
                bool currentTokenIsArrow = this.CurrentToken.Kind == SyntaxKind.EqualsGreaterThanToken;
                bool currentTokenIsOpenBraceToken = this.CurrentToken.Kind == SyntaxKind.OpenBraceToken;

                if (currentTokenIsOpenBraceToken || currentTokenIsArrow)
                {
                    this.ParseBlockAndExpressionBodiesWithSemicolon(
                        out blockBody, out expressionBody, out semicolon,
                        requestedExpressionBodyFeature: MessageID.IDS_FeatureExpressionBodiedAccessor);
                }
                else if (currentTokenIsSemicolon)
                {
                    semicolon = EatAccessorSemicolon();

                    if (accessorKind == SyntaxKind.AddAccessorDeclaration ||
                        accessorKind == SyntaxKind.RemoveAccessorDeclaration)
                    {
                        semicolon = this.AddError(semicolon, ErrorCode.ERR_AddRemoveMustHaveBody);
                    }
                }
                else
                {
                    // We didn't get something we recognized.  If we got an accessor type we 
                    // recognized (i.e. get/set/add/remove) then try to parse out a block.
                    // Only do this if it doesn't seem like we're at the end of the accessor/property.
                    // for example, if we have "get set", don't actually try to parse out the 
                    // block.  Otherwise we'll consume the 'set'.  In that case, just end the
                    // current accessor with a semicolon so we can properly consume the next
                    // in the calling method's loop.
                    if (accessorKind != SyntaxKind.UnknownAccessorDeclaration)
                    {
                        if (!IsTerminator())
                        {
                            blockBody = this.ParseBlock(isMethodBody: true, isAccessorBody: true);
                        }
                        else
                        {
                            semicolon = EatAccessorSemicolon();
                        }
                    }
                    else
                    {
                        // Don't bother eating anything if we didn't even have a valid accessor.
                        // It will just lead to more errors.  Note: we will have already produced
                        // a good error by now.
                        Debug.Assert(accessorName.ContainsDiagnostics);
                    }
                }

                return _syntaxFactory.AccessorDeclaration(
                    accessorKind, accAttrs, accMods.ToList(), accessorName,
                    blockBody, expressionBody, semicolon);
            }
            finally
            {
                _pool.Free(accMods);
                _pool.Free(accAttrs);
            }
        }

        private SyntaxToken EatAccessorSemicolon()
            => this.EatToken(SyntaxKind.SemicolonToken,
                IsFeatureEnabled(MessageID.IDS_FeatureExpressionBodiedAccessor)
                    ? ErrorCode.ERR_SemiOrLBraceOrArrowExpected
                    : ErrorCode.ERR_SemiOrLBraceExpected);

        private SyntaxKind GetAccessorKind(SyntaxToken accessorName)
        {
            switch (accessorName.ContextualKind)
            {
                case SyntaxKind.GetKeyword: return SyntaxKind.GetAccessorDeclaration;
                case SyntaxKind.SetKeyword: return SyntaxKind.SetAccessorDeclaration;
                case SyntaxKind.AddKeyword: return SyntaxKind.AddAccessorDeclaration;
                case SyntaxKind.RemoveKeyword: return SyntaxKind.RemoveAccessorDeclaration;
            }

            return SyntaxKind.UnknownAccessorDeclaration;
        }

        private bool CanReuseAccessorDeclaration()
        {
            switch (this.CurrentNodeKind)
            {
                case SyntaxKind.AddAccessorDeclaration:
                case SyntaxKind.RemoveAccessorDeclaration:
                case SyntaxKind.GetAccessorDeclaration:
                case SyntaxKind.SetAccessorDeclaration:
                    return true;
            }

            return false;
        }

        internal ParameterListSyntax ParseParenthesizedParameterList()
        {
            if (this.IsIncrementalAndFactoryContextMatches && CanReuseParameterList(this.CurrentNode as CSharp.Syntax.ParameterListSyntax))
            {
                return (ParameterListSyntax)this.EatNode();
            }

            var parameters = _pool.AllocateSeparated<ParameterSyntax>();

            try
            {
                var openKind = SyntaxKind.OpenParenToken;
                var closeKind = SyntaxKind.CloseParenToken;

                SyntaxToken open;
                SyntaxToken close;
                this.ParseParameterList(out open, parameters, out close, openKind, closeKind);
                return _syntaxFactory.ParameterList(open, parameters, close);
            }
            finally
            {
                _pool.Free(parameters);
            }
        }

        internal BracketedParameterListSyntax ParseBracketedParameterList()
        {
            if (this.IsIncrementalAndFactoryContextMatches && CanReuseBracketedParameterList(this.CurrentNode as CSharp.Syntax.BracketedParameterListSyntax))
            {
                return (BracketedParameterListSyntax)this.EatNode();
            }

            var parameters = _pool.AllocateSeparated<ParameterSyntax>();

            try
            {
                var openKind = SyntaxKind.OpenBracketToken;
                var closeKind = SyntaxKind.CloseBracketToken;

                SyntaxToken open;
                SyntaxToken close;
                this.ParseParameterList(out open, parameters, out close, openKind, closeKind);
                return _syntaxFactory.BracketedParameterList(open, parameters, close);
            }
            finally
            {
                _pool.Free(parameters);
            }
        }

        private static bool CanReuseParameterList(CSharp.Syntax.ParameterListSyntax list)
        {
            if (list == null)
            {
                return false;
            }

            if (list.OpenParenToken.IsMissing)
            {
                return false;
            }

            if (list.CloseParenToken.IsMissing)
            {
                return false;
            }

            foreach (var parameter in list.Parameters)
            {
                if (!CanReuseParameter(parameter))
                {
                    return false;
                }
            }

            return true;
        }

        private static bool CanReuseBracketedParameterList(CSharp.Syntax.BracketedParameterListSyntax list)
        {
            if (list == null)
            {
                return false;
            }

            if (list.OpenBracketToken.IsMissing)
            {
                return false;
            }

            if (list.CloseBracketToken.IsMissing)
            {
                return false;
            }

            foreach (var parameter in list.Parameters)
            {
                if (!CanReuseParameter(parameter))
                {
                    return false;
                }
            }

            return true;
        }

        private void ParseParameterList(
            out SyntaxToken open,
            SeparatedSyntaxListBuilder<ParameterSyntax> nodes,
            out SyntaxToken close,
            SyntaxKind openKind,
            SyntaxKind closeKind)
        {
            open = this.EatToken(openKind);

            var saveTerm = _termState;
            _termState |= TerminatorState.IsEndOfParameterList;

            var attributes = _pool.Allocate<AttributeListSyntax>();
            var modifiers = _pool.Allocate();
            try
            {
                if (this.CurrentToken.Kind != closeKind)
                {
tryAgain:
                    if (this.IsPossibleParameter() || this.CurrentToken.Kind == SyntaxKind.CommaToken)
                    {
                        // first parameter
                        attributes.Clear();
                        modifiers.Clear();
                        var parameter = this.ParseParameter(attributes, modifiers);
                        nodes.Add(parameter);

                        // additional parameters
                        while (true)
                        {
                            if (this.CurrentToken.Kind == closeKind)
                            {
                                break;
                            }
                            else if (this.CurrentToken.Kind == SyntaxKind.CommaToken || this.IsPossibleParameter())
                            {
                                nodes.AddSeparator(this.EatToken(SyntaxKind.CommaToken));
                                attributes.Clear();
                                modifiers.Clear();
                                parameter = this.ParseParameter(attributes, modifiers);
                                if (parameter.IsMissing && this.IsPossibleParameter())
                                {
                                    // ensure we always consume tokens
                                    parameter = AddTrailingSkippedSyntax(parameter, this.EatToken());
                                }

                                nodes.Add(parameter);
                                continue;
                            }
                            else if (this.SkipBadParameterListTokens(ref open, nodes, SyntaxKind.CommaToken, closeKind) == PostSkipAction.Abort)
                            {
                                break;
                            }
                        }
                    }
                    else if (this.SkipBadParameterListTokens(ref open, nodes, SyntaxKind.IdentifierToken, closeKind) == PostSkipAction.Continue)
                    {
                        goto tryAgain;
                    }
                }

                _termState = saveTerm;
                close = this.EatToken(closeKind);
            }
            finally
            {
                _pool.Free(modifiers);
                _pool.Free(attributes);
            }
        }

        private bool IsEndOfParameterList()
        {
            return this.CurrentToken.Kind == SyntaxKind.CloseParenToken
                || this.CurrentToken.Kind == SyntaxKind.CloseBracketToken;
        }

        private PostSkipAction SkipBadParameterListTokens(
            ref SyntaxToken open, SeparatedSyntaxListBuilder<ParameterSyntax> list, SyntaxKind expected, SyntaxKind closeKind)
        {
            return this.SkipBadSeparatedListTokensWithExpectedKind(ref open, list,
                p => p.CurrentToken.Kind != SyntaxKind.CommaToken && !p.IsPossibleParameter(),
                p => p.CurrentToken.Kind == closeKind || p.IsTerminator(),
                expected);
        }

        private bool IsPossibleParameter()
        {
            switch (this.CurrentToken.Kind)
            {
                case SyntaxKind.OpenBracketToken: // attribute
                case SyntaxKind.RefKeyword:
                case SyntaxKind.OutKeyword:
                case SyntaxKind.InKeyword:
                case SyntaxKind.ParamsKeyword:
                case SyntaxKind.ArgListKeyword:
                case SyntaxKind.OpenParenToken:   // tuple
                case SyntaxKind.ThisKeyword:
                    return true;

                case SyntaxKind.IdentifierToken:
                    return this.IsTrueIdentifier();

                default:
                    return IsPredefinedType(this.CurrentToken.Kind);
            }
        }

        private static bool CanReuseParameter(CSharp.Syntax.ParameterSyntax parameter, SyntaxListBuilder<AttributeListSyntax> attributes, SyntaxListBuilder modifiers)
        {
            if (parameter == null)
            {
                return false;
            }

            // cannot reuse parameter if it had attributes.
            //
            // TODO(cyrusn): Why?  We can reuse other constructs if they have attributes.
            if (attributes.Count != 0 || parameter.AttributeLists.Count != 0)
            {
                return false;
            }

            // cannot reuse parameter if it had modifiers.
            if ((modifiers != null && modifiers.Count != 0) || parameter.Modifiers.Count != 0)
            {
                return false;
            }

            return CanReuseParameter(parameter);
        }

        private static bool CanReuseParameter(CSharp.Syntax.ParameterSyntax parameter)
        {
            // cannot reuse a node that possibly ends in an expression
            if (parameter.Default != null)
            {
                return false;
            }

            // cannot reuse lambda parameters as normal parameters (parsed with
            // different rules)
            CSharp.CSharpSyntaxNode parent = parameter.Parent;
            if (parent != null)
            {
                if (parent.Kind() == SyntaxKind.SimpleLambdaExpression)
                {
                    return false;
                }

                CSharp.CSharpSyntaxNode grandparent = parent.Parent;
                if (grandparent != null && grandparent.Kind() == SyntaxKind.ParenthesizedLambdaExpression)
                {
                    Debug.Assert(parent.Kind() == SyntaxKind.ParameterList);
                    return false;
                }
            }

            return true;
        }

        private ParameterSyntax ParseParameter(
            SyntaxListBuilder<AttributeListSyntax> attributes,
            SyntaxListBuilder modifiers)
        {
            if (this.IsIncrementalAndFactoryContextMatches && CanReuseParameter(this.CurrentNode as CSharp.Syntax.ParameterSyntax, attributes, modifiers))
            {
                return (ParameterSyntax)this.EatNode();
            }

            this.ParseAttributeDeclarations(attributes);
            this.ParseParameterModifiers(modifiers);

            var hasArgList = this.CurrentToken.Kind == SyntaxKind.ArgListKeyword;

            TypeSyntax type = null;
            if (!hasArgList)
            {
                type = this.ParseType(mode: ParseTypeMode.Parameter);
            }
            else if (this.IsPossibleType())
            {
                type = this.ParseType(mode: ParseTypeMode.Parameter);
                type = WithAdditionalDiagnostics(type, this.GetExpectedTokenError(SyntaxKind.CloseParenToken, SyntaxKind.IdentifierToken, 0, type.Width));
            }

            SyntaxToken name = null;
            if (!hasArgList)
            {
                name = this.ParseIdentifierToken();

                // When the user type "int foo[]", give them a useful error
                if (this.CurrentToken.Kind == SyntaxKind.OpenBracketToken && this.PeekToken(1).Kind == SyntaxKind.CloseBracketToken)
                {
                    var open = this.EatToken();
                    var close = this.EatToken();
                    open = this.AddError(open, ErrorCode.ERR_BadArraySyntax);
                    name = AddTrailingSkippedSyntax(name, SyntaxList.List(open, close));
                }
            }
            else if (this.IsPossibleName())
            {
                // Current token is an identifier token, we expected a CloseParenToken.
                // Get the expected token error for the missing token with correct diagnostic
                // span and then parse the identifier token.

                SyntaxDiagnosticInfo diag = this.GetExpectedTokenError(SyntaxKind.CloseParenToken, SyntaxKind.IdentifierToken);
                name = this.ParseIdentifierToken();
                name = WithAdditionalDiagnostics(name, diag);
            }
            else
            {
                // name is not optional on ParameterSyntax
                name = this.EatToken(SyntaxKind.ArgListKeyword);
            }

            EqualsValueClauseSyntax def = null;
            if (this.CurrentToken.Kind == SyntaxKind.EqualsToken)
            {
                var equals = this.EatToken(SyntaxKind.EqualsToken);
                var value = this.ParseExpressionCore();
                def = _syntaxFactory.EqualsValueClause(equals, value: value);
                def = CheckFeatureAvailability(def, MessageID.IDS_FeatureOptionalParameter);
            }

            return _syntaxFactory.Parameter(attributes, modifiers.ToList(), type, name, def);
        }

        private static bool IsParameterModifier(SyntaxKind kind)
        {
            switch (kind)
            {
                case SyntaxKind.ThisKeyword:
                case SyntaxKind.RefKeyword:
                case SyntaxKind.OutKeyword:
                case SyntaxKind.ParamsKeyword:
                case SyntaxKind.InKeyword:
                case SyntaxKind.ReadOnlyKeyword:
                    return true;
            }

            return false;
        }

        private void ParseParameterModifiers(SyntaxListBuilder modifiers)
        {
            while (IsParameterModifier(this.CurrentToken.Kind))
            {
                var modifier = this.EatToken();

                switch (modifier.Kind)
                {
                    case SyntaxKind.ThisKeyword:
                        modifier = CheckFeatureAvailability(modifier, MessageID.IDS_FeatureExtensionMethod);
                        break;
                    case SyntaxKind.InKeyword:
                    case SyntaxKind.ReadOnlyKeyword:
                        modifier = CheckFeatureAvailability(modifier, MessageID.IDS_FeatureReadonlyReferences);
                        break;
                }

                modifiers.Add(modifier);
            }
        }

        private FieldDeclarationSyntax ParseFixedSizeBufferDeclaration(
            SyntaxListBuilder<AttributeListSyntax> attributes,
            SyntaxListBuilder modifiers,
            SyntaxKind parentKind)
        {
            Debug.Assert(this.CurrentToken.Kind == SyntaxKind.FixedKeyword);

            var fixedToken = this.EatToken();
            fixedToken = CheckFeatureAvailability(fixedToken, MessageID.IDS_FeatureFixedBuffer);
            modifiers.Add(fixedToken);

            var type = this.ParseType();

            var saveTerm = _termState;
            _termState |= TerminatorState.IsEndOfFieldDeclaration;
            var variables = _pool.AllocateSeparated<VariableDeclaratorSyntax>();
            try
            {
                this.ParseVariableDeclarators(type, VariableFlags.Fixed, variables, parentKind);

                var semicolon = this.EatToken(SyntaxKind.SemicolonToken);

                return _syntaxFactory.FieldDeclaration(
                    attributes, modifiers.ToList(),
                    _syntaxFactory.VariableDeclaration(type, variables),
                    semicolon);
            }
            finally
            {
                _termState = saveTerm;
                _pool.Free(variables);
            }
        }

        private MemberDeclarationSyntax ParseEventDeclaration(
            SyntaxListBuilder<AttributeListSyntax> attributes,
            SyntaxListBuilder modifiers,
            SyntaxKind parentKind)
        {
            Debug.Assert(this.CurrentToken.Kind == SyntaxKind.EventKeyword);

            var eventToken = this.EatToken();
            var type = this.ParseType();

            if (IsFieldDeclaration(isEvent: true))
            {
                return this.ParseEventFieldDeclaration(attributes, modifiers, eventToken, type, parentKind);
            }
            else
            {
                return this.ParseEventDeclarationWithAccessors(attributes, modifiers, eventToken, type);
            }
        }

        private EventDeclarationSyntax ParseEventDeclarationWithAccessors(
            SyntaxListBuilder<AttributeListSyntax> attributes,
            SyntaxListBuilder modifiers,
            SyntaxToken eventToken,
            TypeSyntax type)
        {
            ExplicitInterfaceSpecifierSyntax explicitInterfaceOpt;
            SyntaxToken identifierOrThisOpt;
            TypeParameterListSyntax typeParameterList;

            this.ParseMemberName(out explicitInterfaceOpt, out identifierOrThisOpt, out typeParameterList, isEvent: true);

            // If we got an explicitInterfaceOpt but not an identifier, then we're in the special
            // case for ERR_ExplicitEventFieldImpl (see ParseMemberName for details).
            if (explicitInterfaceOpt != null && identifierOrThisOpt == null)
            {
                Debug.Assert(typeParameterList == null, "Exit condition of ParseMemberName in this scenario");

                // No need for a diagnostic, ParseMemberName has already added one.
                var missingIdentifier = CreateMissingIdentifierToken();

                var missingAccessorList =
                    _syntaxFactory.AccessorList(
                        SyntaxFactory.MissingToken(SyntaxKind.OpenBraceToken),
                        default(SyntaxList<AccessorDeclarationSyntax>),
                        SyntaxFactory.MissingToken(SyntaxKind.CloseBraceToken));

                return _syntaxFactory.EventDeclaration(
                    attributes,
                    modifiers.ToList(),
                    eventToken,
                    type,
                    explicitInterfaceOpt, //already has an appropriate error attached
                    missingIdentifier,
                    missingAccessorList);
            }

            SyntaxToken identifier;

            if (identifierOrThisOpt == null)
            {
                identifier = CreateMissingIdentifierToken();
            }
            else if (identifierOrThisOpt.Kind != SyntaxKind.IdentifierToken)
            {
                Debug.Assert(identifierOrThisOpt.Kind == SyntaxKind.ThisKeyword);
                identifier = ConvertToMissingWithTrailingTrivia(identifierOrThisOpt, SyntaxKind.IdentifierToken);
            }
            else
            {
                identifier = identifierOrThisOpt;
            }

            Debug.Assert(identifier != null);
            Debug.Assert(identifier.Kind == SyntaxKind.IdentifierToken);

            if (identifier.IsMissing && !type.IsMissing)
            {
                identifier = this.AddError(identifier, ErrorCode.ERR_IdentifierExpected);
            }

            if (typeParameterList != null) // check to see if the user tried to create a generic event.
            {
                identifier = AddTrailingSkippedSyntax(identifier, typeParameterList);
                identifier = this.AddError(identifier, ErrorCode.ERR_UnexpectedGenericName);
            }

            var accessorList = this.ParseAccessorList(isEvent: true);

            var decl = _syntaxFactory.EventDeclaration(
                attributes,
                modifiers.ToList(),
                eventToken,
                type,
                explicitInterfaceOpt,
                identifier,
                accessorList);

            decl = EatUnexpectedTrailingSemicolon(decl);

            return decl;
        }

        private TNode EatUnexpectedTrailingSemicolon<TNode>(TNode decl) where TNode : CSharpSyntaxNode
        {
            // allow for case of one unexpected semicolon...
            if (this.CurrentToken.Kind == SyntaxKind.SemicolonToken)
            {
                var semi = this.EatToken();
                semi = this.AddError(semi, ErrorCode.ERR_UnexpectedSemicolon);
                decl = AddTrailingSkippedSyntax(decl, semi);
            }

            return decl;
        }

        private FieldDeclarationSyntax ParseNormalFieldDeclaration(
            SyntaxListBuilder<AttributeListSyntax> attributes,
            SyntaxListBuilder modifiers,
            TypeSyntax type,
            SyntaxKind parentKind)
        {
            var saveTerm = _termState;
            _termState |= TerminatorState.IsEndOfFieldDeclaration;
            var variables = _pool.AllocateSeparated<VariableDeclaratorSyntax>();
            try
            {
                this.ParseVariableDeclarators(type, flags: 0, variables: variables, parentKind: parentKind);

                var semicolon = this.EatToken(SyntaxKind.SemicolonToken);
                return _syntaxFactory.FieldDeclaration(
                    attributes,
                    modifiers.ToList(),
                    _syntaxFactory.VariableDeclaration(type, variables),
                    semicolon);
            }
            finally
            {
                _termState = saveTerm;
                _pool.Free(variables);
            }
        }

        private EventFieldDeclarationSyntax ParseEventFieldDeclaration(
            SyntaxListBuilder<AttributeListSyntax> attributes,
            SyntaxListBuilder modifiers,
            SyntaxToken eventToken,
            TypeSyntax type,
            SyntaxKind parentKind)
        {
            // An attribute specified on an event declaration that omits event accessors can apply
            // to the event being declared, to the associated field (if the event is not abstract),
            // or to the associated add and remove methods. In the absence of an
            // attribute-target-specifier, the attribute applies to the event. The presence of the
            // event attribute-target-specifier indicates that the attribute applies to the event;
            // the presence of the field attribute-target-specifier indicates that the attribute
            // applies to the field; and the presence of the method attribute-target-specifier
            // indicates that the attribute applies to the methods.
            //
            // NOTE(cyrusn): We allow more than the above here.  Specifically, even if the event is
            // abstract, we allow the attribute to specify that it belongs to a field.  Later, in the
            // semantic pass, we will disallow this.

            var saveTerm = _termState;
            _termState |= TerminatorState.IsEndOfFieldDeclaration;
            var variables = _pool.AllocateSeparated<VariableDeclaratorSyntax>();
            try
            {
                this.ParseVariableDeclarators(type, flags: 0, variables: variables, parentKind: parentKind);

                if (this.CurrentToken.Kind == SyntaxKind.DotToken)
                {
                    eventToken = this.AddError(eventToken, ErrorCode.ERR_ExplicitEventFieldImpl);  // Better error message for confusing event situation.
                }

                var semicolon = this.EatToken(SyntaxKind.SemicolonToken);
                return _syntaxFactory.EventFieldDeclaration(
                    attributes,
                    modifiers.ToList(),
                    eventToken,
                    _syntaxFactory.VariableDeclaration(type, variables),
                    semicolon);
            }
            finally
            {
                _termState = saveTerm;
                _pool.Free(variables);
            }
        }

        private bool IsEndOfFieldDeclaration()
        {
            return this.CurrentToken.Kind == SyntaxKind.SemicolonToken;
        }

        private void ParseVariableDeclarators(TypeSyntax type, VariableFlags flags, SeparatedSyntaxListBuilder<VariableDeclaratorSyntax> variables, SyntaxKind parentKind)
        {
            // Although we try parse variable declarations in contexts where they are not allowed (non-interactive top-level or a namespace) 
            // the reported errors should take into consideration whether or not one expects them in the current context.
            bool variableDeclarationsExpected =
                parentKind != SyntaxKind.NamespaceDeclaration &&
                (parentKind != SyntaxKind.CompilationUnit || IsScript);

            LocalFunctionStatementSyntax localFunction;
            ParseVariableDeclarators(
                type: type,
                flags: flags,
                variables: variables,
                variableDeclarationsExpected: variableDeclarationsExpected,
                allowLocalFunctions: false,
                mods: default(SyntaxList<SyntaxToken>),
                localFunction: out localFunction);

            Debug.Assert(localFunction == null);
        }

        private void ParseVariableDeclarators(
            TypeSyntax type,
            VariableFlags flags,
            SeparatedSyntaxListBuilder<VariableDeclaratorSyntax> variables,
            bool variableDeclarationsExpected,
            bool allowLocalFunctions,
            SyntaxList<SyntaxToken> mods,
            out LocalFunctionStatementSyntax localFunction)
        {
            variables.Add(
                this.ParseVariableDeclarator(
                    type,
                    flags,
                    isFirst: true,
                    allowLocalFunctions: allowLocalFunctions,
                    mods: mods,
                    localFunction: out localFunction));

            if (localFunction != null)
            {
                // ParseVariableDeclarator returns null, so it is not added to variables
                Debug.Assert(variables.Count == 0);
                return;
            }

            while (true)
            {
                if (this.CurrentToken.Kind == SyntaxKind.SemicolonToken)
                {
                    break;
                }
                else if (this.CurrentToken.Kind == SyntaxKind.CommaToken)
                {
                    variables.AddSeparator(this.EatToken(SyntaxKind.CommaToken));
                    variables.Add(
                        this.ParseVariableDeclarator(
                            type,
                            flags,
                            isFirst: false,
                            allowLocalFunctions: false,
                            mods: mods,
                            localFunction: out localFunction));
                }
                else if (!variableDeclarationsExpected || this.SkipBadVariableListTokens(variables, SyntaxKind.CommaToken) == PostSkipAction.Abort)
                {
                    break;
                }
            }
        }

        private PostSkipAction SkipBadVariableListTokens(SeparatedSyntaxListBuilder<VariableDeclaratorSyntax> list, SyntaxKind expected)
        {
            CSharpSyntaxNode tmp = null;
            Debug.Assert(list.Count > 0);
            return this.SkipBadSeparatedListTokensWithExpectedKind(ref tmp, list,
                p => this.CurrentToken.Kind != SyntaxKind.CommaToken,
                p => this.CurrentToken.Kind == SyntaxKind.SemicolonToken || this.IsTerminator(),
                expected);
        }

        [Flags]
        private enum VariableFlags
        {
            Fixed = 0x01,
            Const = 0x02,
            Local = 0x04
        }

        private static SyntaxTokenList GetOriginalModifiers(CSharp.CSharpSyntaxNode decl)
        {
            if (decl != null)
            {
                switch (decl.Kind())
                {
                    case SyntaxKind.FieldDeclaration:
                        return ((CSharp.Syntax.FieldDeclarationSyntax)decl).Modifiers;
                    case SyntaxKind.MethodDeclaration:
                        return ((CSharp.Syntax.MethodDeclarationSyntax)decl).Modifiers;
                    case SyntaxKind.ConstructorDeclaration:
                        return ((CSharp.Syntax.ConstructorDeclarationSyntax)decl).Modifiers;
                    case SyntaxKind.DestructorDeclaration:
                        return ((CSharp.Syntax.DestructorDeclarationSyntax)decl).Modifiers;
                    case SyntaxKind.PropertyDeclaration:
                        return ((CSharp.Syntax.PropertyDeclarationSyntax)decl).Modifiers;
                    case SyntaxKind.EventFieldDeclaration:
                        return ((CSharp.Syntax.EventFieldDeclarationSyntax)decl).Modifiers;
                    case SyntaxKind.AddAccessorDeclaration:
                    case SyntaxKind.RemoveAccessorDeclaration:
                    case SyntaxKind.GetAccessorDeclaration:
                    case SyntaxKind.SetAccessorDeclaration:
                        return ((CSharp.Syntax.AccessorDeclarationSyntax)decl).Modifiers;
                    case SyntaxKind.ClassDeclaration:
                    case SyntaxKind.StructDeclaration:
                    case SyntaxKind.InterfaceDeclaration:
                        return ((CSharp.Syntax.TypeDeclarationSyntax)decl).Modifiers;
                    case SyntaxKind.DelegateDeclaration:
                        return ((CSharp.Syntax.DelegateDeclarationSyntax)decl).Modifiers;
                }
            }

            return default(SyntaxTokenList);
        }

        private static bool WasFirstVariable(CSharp.Syntax.VariableDeclaratorSyntax variable)
        {
            var parent = GetOldParent(variable) as CSharp.Syntax.VariableDeclarationSyntax;
            if (parent != null)
            {
                return parent.Variables[0] == variable;
            }

            return false;
        }

        private static VariableFlags GetOriginalVariableFlags(CSharp.Syntax.VariableDeclaratorSyntax old)
        {
            var parent = GetOldParent(old);
            var mods = GetOriginalModifiers(parent);
            VariableFlags flags = default(VariableFlags);
            if (mods.Any(SyntaxKind.FixedKeyword))
            {
                flags |= VariableFlags.Fixed;
            }

            if (mods.Any(SyntaxKind.ConstKeyword))
            {
                flags |= VariableFlags.Const;
            }

            if (parent != null && (parent.Kind() == SyntaxKind.VariableDeclaration || parent.Kind() == SyntaxKind.LocalDeclarationStatement))
            {
                flags |= VariableFlags.Local;
            }

            return flags;
        }

        private static bool CanReuseVariableDeclarator(CSharp.Syntax.VariableDeclaratorSyntax old, VariableFlags flags, bool isFirst)
        {
            if (old == null)
            {
                return false;
            }

            SyntaxKind oldKind;

            return (flags == GetOriginalVariableFlags(old))
                && (isFirst == WasFirstVariable(old))
                && old.Initializer == null  // can't reuse node that possibly ends in an expression
                && (oldKind = GetOldParent(old).Kind()) != SyntaxKind.VariableDeclaration // or in a method body
                && oldKind != SyntaxKind.LocalDeclarationStatement;
        }

        private VariableDeclaratorSyntax ParseVariableDeclarator(
            TypeSyntax parentType,
            VariableFlags flags,
            bool isFirst,
            bool allowLocalFunctions,
            SyntaxList<SyntaxToken> mods,
            out LocalFunctionStatementSyntax localFunction,
            bool isExpressionContext = false)
        {
            if (this.IsIncrementalAndFactoryContextMatches && CanReuseVariableDeclarator(this.CurrentNode as CSharp.Syntax.VariableDeclaratorSyntax, flags, isFirst))
            {
                localFunction = null;
                return (VariableDeclaratorSyntax)this.EatNode();
            }

            if (!isExpressionContext)
            {
                // Check for the common pattern of:
                //
                // C                    //<-- here
                // Console.WriteLine();
                //
                // Standard greedy parsing will assume that this should be parsed as a variable
                // declaration: "C Console".  We want to avoid that as it can confused parts of the
                // system further up.  So, if we see certain things following the identifier, then we can
                // assume it's not the actual name.  
                // 
                // So, if we're after a newline and we see a name followed by the list below, then we
                // assume that we're accidentally consuming too far into the next statement.
                //
                // <dot>, <arrow>, any binary operator (except =), <question>.  None of these characters
                // are allowed in a normal variable declaration.  This also provides a more useful error
                // message to the user.  Instead of telling them that a semicolon is expected after the
                // following token, then instead get a useful message about an identifier being missing.
                // The above list prevents:
                //
                // C                    //<-- here
                // Console.WriteLine();
                //
                // C                    //<-- here 
                // Console->WriteLine();
                //
                // C 
                // A + B;
                //
                // C 
                // A ? B : D;
                //
                // C 
                // A()
                var resetPoint = this.GetResetPoint();
                try
                {
                    var currentTokenKind = this.CurrentToken.Kind;
                    if (currentTokenKind == SyntaxKind.IdentifierToken && !parentType.IsMissing)
                    {
                        var isAfterNewLine = parentType.GetLastToken().TrailingTrivia.Any((int)SyntaxKind.EndOfLineTrivia);
                        if (isAfterNewLine)
                        {
                            int offset, width;
                            this.GetDiagnosticSpanForMissingToken(out offset, out width);

                            this.EatToken();
                            currentTokenKind = this.CurrentToken.Kind;

                            var isNonEqualsBinaryToken =
                                currentTokenKind != SyntaxKind.EqualsToken &&
                                SyntaxFacts.IsBinaryExpressionOperatorToken(currentTokenKind);

                            if (currentTokenKind == SyntaxKind.DotToken ||
                                currentTokenKind == SyntaxKind.OpenParenToken ||
                                currentTokenKind == SyntaxKind.MinusGreaterThanToken ||
                                isNonEqualsBinaryToken)
                            {
                                var isPossibleLocalFunctionToken =
                                    currentTokenKind == SyntaxKind.OpenParenToken ||
                                    currentTokenKind == SyntaxKind.LessThanToken;

                                // Make sure this isn't a local function
                                if (!isPossibleLocalFunctionToken || !IsLocalFunctionAfterIdentifier())
                                {
                                    var missingIdentifier = CreateMissingIdentifierToken();
                                    missingIdentifier = this.AddError(missingIdentifier, offset, width, ErrorCode.ERR_IdentifierExpected);

                                    localFunction = null;
                                    return _syntaxFactory.VariableDeclarator(missingIdentifier, null, null);
                                }
                            }
                        }
                    }
                }
                finally
                {
                    this.Reset(ref resetPoint);
                    this.Release(ref resetPoint);
                }
            }

            // NOTE: Diverges from Dev10.
            //
            // When we see parse an identifier and we see the partial contextual keyword, we check
            // to see whether it is already attached to a partial class or partial method
            // declaration.  However, in the specific case of variable declarators, Dev10
            // specifically treats it as a variable name, even if it could be interpreted as a
            // keyword.
            var name = this.ParseIdentifierToken();
            BracketedArgumentListSyntax argumentList = null;
            EqualsValueClauseSyntax initializer = null;
            TerminatorState saveTerm = _termState;
            bool isFixed = (flags & VariableFlags.Fixed) != 0;
            bool isConst = (flags & VariableFlags.Const) != 0;
            bool isLocal = (flags & VariableFlags.Local) != 0;

            // Give better error message in the case where the user did something like:
            //
            // X x = 1, Y y = 2; 
            // using (X x = expr1, Y y = expr2) ...
            //
            // The superfluous type name is treated as variable (it is an identifier) and a missing ',' is injected after it.
            if (!isFirst && this.IsTrueIdentifier())
            {
                name = this.AddError(name, ErrorCode.ERR_MultiTypeInDeclaration);
            }

            switch (this.CurrentToken.Kind)
            {
                case SyntaxKind.EqualsToken:
                    if (isFixed)
                    {
                        goto default;
                    }

                    var equals = this.EatToken();

                    SyntaxToken refKeyword = null;
                    if (isLocal && !isConst &&
                        this.CurrentToken.Kind == SyntaxKind.RefKeyword)
                    {
                        refKeyword = this.EatToken();
                        refKeyword = CheckFeatureAvailability(refKeyword, MessageID.IDS_FeatureRefLocalsReturns);
                    }

                    var init = this.ParseVariableInitializer();
                    if (refKeyword != null)
                    {
                        init = _syntaxFactory.RefExpression(refKeyword, init);
                    }

                    initializer = _syntaxFactory.EqualsValueClause(equals, init);
                    break;

                case SyntaxKind.LessThanToken:
                    if (allowLocalFunctions && isFirst)
                    {
                        localFunction = TryParseLocalFunctionStatementBody(mods, parentType, name);
                        if (localFunction != null)
                        {
                            return null;
                        }
                    }
                    goto default;

                case SyntaxKind.OpenParenToken:
                    if (allowLocalFunctions && isFirst)
                    {
                        localFunction = TryParseLocalFunctionStatementBody(mods, parentType, name);
                        if (localFunction != null)
                        {
                            return null;
                        }
                    }

                    // Special case for accidental use of C-style constructors
                    // Fake up something to hold the arguments.
                    _termState |= TerminatorState.IsPossibleEndOfVariableDeclaration;
                    argumentList = this.ParseBracketedArgumentList();
                    _termState = saveTerm;
                    argumentList = this.AddError(argumentList, ErrorCode.ERR_BadVarDecl);
                    break;

                case SyntaxKind.OpenBracketToken:
                    bool sawNonOmittedSize;
                    _termState |= TerminatorState.IsPossibleEndOfVariableDeclaration;
                    var specifier = this.ParseArrayRankSpecifier(isArrayCreation: false, expectSizes: flags == VariableFlags.Fixed, sawNonOmittedSize: out sawNonOmittedSize);
                    _termState = saveTerm;
                    var open = specifier.OpenBracketToken;
                    var sizes = specifier.Sizes;
                    var close = specifier.CloseBracketToken;
                    if (isFixed && !sawNonOmittedSize)
                    {
                        close = this.AddError(close, ErrorCode.ERR_ValueExpected);
                    }

                    var args = _pool.AllocateSeparated<ArgumentSyntax>();
                    try
                    {
                        var withSeps = sizes.GetWithSeparators();
                        foreach (var item in withSeps)
                        {
                            var expression = item as ExpressionSyntax;
                            if (expression != null)
                            {
                                args.Add(_syntaxFactory.Argument(null, default(SyntaxToken), expression));
                            }
                            else
                            {
                                args.AddSeparator((SyntaxToken)item);
                            }
                        }

                        argumentList = _syntaxFactory.BracketedArgumentList(open, args, close);
                        if (!isFixed)
                        {
                            argumentList = this.AddError(argumentList, ErrorCode.ERR_CStyleArray);
                            // If we have "int x[] = new int[10];" then parse the initializer.
                            if (this.CurrentToken.Kind == SyntaxKind.EqualsToken)
                            {
                                goto case SyntaxKind.EqualsToken;
                            }
                        }
                    }
                    finally
                    {
                        _pool.Free(args);
                    }

                    break;

                default:
                    if (isConst)
                    {
                        name = this.AddError(name, ErrorCode.ERR_ConstValueRequired);  // Error here for missing constant initializers
                    }
                    else if (isFixed)
                    {
                        if (parentType.Kind == SyntaxKind.ArrayType)
                        {
                            // They accidentally put the array before the identifier
                            name = this.AddError(name, ErrorCode.ERR_FixedDimsRequired);
                        }
                        else
                        {
                            goto case SyntaxKind.OpenBracketToken;
                        }
                    }

                    break;
            }

            localFunction = null;
            return _syntaxFactory.VariableDeclarator(name, argumentList, initializer);
        }

        // Is there a local function after an eaten identifier?
        private bool IsLocalFunctionAfterIdentifier()
        {
            Debug.Assert(this.CurrentToken.Kind == SyntaxKind.OpenParenToken ||
                         this.CurrentToken.Kind == SyntaxKind.LessThanToken);
            var resetPoint = this.GetResetPoint();

            try
            {
                var typeParameterListOpt = this.ParseTypeParameterList();
                var paramList = ParseParenthesizedParameterList();

                if (!paramList.IsMissing &&
                     (this.CurrentToken.Kind == SyntaxKind.OpenBraceToken ||
                      this.CurrentToken.Kind == SyntaxKind.EqualsGreaterThanToken ||
                      this.CurrentToken.ContextualKind == SyntaxKind.WhereKeyword))
                {
                    return true;
                }

                return false;
            }
            finally
            {
                Reset(ref resetPoint);
                Release(ref resetPoint);
            }
        }

        private bool IsPossibleEndOfVariableDeclaration()
        {
            switch (this.CurrentToken.Kind)
            {
                case SyntaxKind.CommaToken:
                case SyntaxKind.SemicolonToken:
                    return true;
                default:
                    return false;
            }
        }

        private ExpressionSyntax ParseVariableInitializer()
        {
            switch (this.CurrentToken.Kind)
            {
                case SyntaxKind.StackAllocKeyword:
                    return this.ParseStackAllocExpression();
                case SyntaxKind.OpenBraceToken:
                    return this.ParseArrayInitializer();
                default:
                    return this.ParseElementInitializer();
            }
        }

        private bool IsPossibleVariableInitializer()
        {
            return this.CurrentToken.Kind == SyntaxKind.StackAllocKeyword
                || this.CurrentToken.Kind == SyntaxKind.OpenBraceToken
                || this.IsPossibleExpression();
        }

        private FieldDeclarationSyntax ParseConstantFieldDeclaration(SyntaxListBuilder<AttributeListSyntax> attributes, SyntaxListBuilder modifiers, SyntaxKind parentKind)
        {
            var constToken = this.EatToken(SyntaxKind.ConstKeyword);
            modifiers.Add(constToken);

            var type = this.ParseType();

            var variables = _pool.AllocateSeparated<VariableDeclaratorSyntax>();
            try
            {
                this.ParseVariableDeclarators(type, VariableFlags.Const, variables, parentKind);
                var semicolon = this.EatToken(SyntaxKind.SemicolonToken);
                return _syntaxFactory.FieldDeclaration(
                    attributes,
                    modifiers.ToList(),
                    _syntaxFactory.VariableDeclaration(type, variables),
                    semicolon);
            }
            finally
            {
                _pool.Free(variables);
            }
        }

        private DelegateDeclarationSyntax ParseDelegateDeclaration(SyntaxListBuilder<AttributeListSyntax> attributes, SyntaxListBuilder modifiers)
        {
            Debug.Assert(this.CurrentToken.Kind == SyntaxKind.DelegateKeyword);

            var delegateToken = this.EatToken(SyntaxKind.DelegateKeyword);
            var type = this.ParseReturnType();
            var saveTerm = _termState;
            _termState |= TerminatorState.IsEndOfMethodSignature;
            var name = this.ParseIdentifierToken();
            var typeParameters = this.ParseTypeParameterList();
            var parameterList = this.ParseParenthesizedParameterList();
            var constraints = default(SyntaxListBuilder<TypeParameterConstraintClauseSyntax>);
            try
            {
                if (this.CurrentToken.ContextualKind == SyntaxKind.WhereKeyword)
                {
                    constraints = _pool.Allocate<TypeParameterConstraintClauseSyntax>();
                    this.ParseTypeParameterConstraintClauses(constraints);
                }

                _termState = saveTerm;

                var semicolon = this.EatToken(SyntaxKind.SemicolonToken);
                return _syntaxFactory.DelegateDeclaration(attributes, modifiers.ToList(), delegateToken, type, name, typeParameters, parameterList, constraints, semicolon);
            }
            finally
            {
                if (!constraints.IsNull)
                {
                    _pool.Free(constraints);
                }
            }
        }

        private EnumDeclarationSyntax ParseEnumDeclaration(SyntaxListBuilder<AttributeListSyntax> attributes, SyntaxListBuilder modifiers)
        {
            Debug.Assert(this.CurrentToken.Kind == SyntaxKind.EnumKeyword);

            var enumToken = this.EatToken(SyntaxKind.EnumKeyword);
            var name = this.ParseIdentifierToken();

            // check to see if the user tried to create a generic enum.
            var typeParameters = this.ParseTypeParameterList();

            if (typeParameters != null)
            {
                name = AddTrailingSkippedSyntax(name, typeParameters);
                name = this.AddError(name, ErrorCode.ERR_UnexpectedGenericName);
            }

            BaseListSyntax baseList = null;
            if (this.CurrentToken.Kind == SyntaxKind.ColonToken)
            {
                var colon = this.EatToken(SyntaxKind.ColonToken);
                var type = this.ParseType();
                var tmpList = _pool.AllocateSeparated<BaseTypeSyntax>();
                tmpList.Add(_syntaxFactory.SimpleBaseType(type));
                baseList = _syntaxFactory.BaseList(colon, tmpList);
                _pool.Free(tmpList);
            }

            var members = default(SeparatedSyntaxList<EnumMemberDeclarationSyntax>);
            var openBrace = this.EatToken(SyntaxKind.OpenBraceToken);

            if (!openBrace.IsMissing)
            {
                var builder = _pool.AllocateSeparated<EnumMemberDeclarationSyntax>();
                try
                {
                    this.ParseEnumMemberDeclarations(ref openBrace, builder);
                    members = builder.ToList();
                }
                finally
                {
                    _pool.Free(builder);
                }
            }

            var closeBrace = this.EatToken(SyntaxKind.CloseBraceToken);

            SyntaxToken semicolon = null;
            if (this.CurrentToken.Kind == SyntaxKind.SemicolonToken)
            {
                semicolon = this.EatToken();
            }

            return _syntaxFactory.EnumDeclaration(
                attributes,
                modifiers.ToList(),
                enumToken,
                name,
                baseList,
                openBrace,
                members,
                closeBrace,
                semicolon);
        }

        private void ParseEnumMemberDeclarations(
            ref SyntaxToken openBrace,
            SeparatedSyntaxListBuilder<EnumMemberDeclarationSyntax> members)
        {
            if (this.CurrentToken.Kind != SyntaxKind.CloseBraceToken)
            {
tryAgain:

                if (this.IsPossibleEnumMemberDeclaration() || this.CurrentToken.Kind == SyntaxKind.CommaToken || this.CurrentToken.Kind == SyntaxKind.SemicolonToken)
                {
                    // first member
                    members.Add(this.ParseEnumMemberDeclaration());

                    // additional members
                    while (true)
                    {
                        if (this.CurrentToken.Kind == SyntaxKind.CloseBraceToken)
                        {
                            break;
                        }
                        else if (this.CurrentToken.Kind == SyntaxKind.CommaToken || this.CurrentToken.Kind == SyntaxKind.SemicolonToken || this.IsPossibleEnumMemberDeclaration())
                        {
                            if (this.CurrentToken.Kind == SyntaxKind.SemicolonToken)
                            {
                                // semicolon instead of comma.. consume it with error and act as if it were a comma.
                                members.AddSeparator(this.EatTokenWithPrejudice(SyntaxKind.CommaToken));
                            }
                            else
                            {
                                members.AddSeparator(this.EatToken(SyntaxKind.CommaToken));
                            }

                            // check for exit case after legal trailing comma
                            if (this.CurrentToken.Kind == SyntaxKind.CloseBraceToken)
                            {
                                break;
                            }
                            else if (!this.IsPossibleEnumMemberDeclaration())
                            {
                                goto tryAgain;
                            }

                            members.Add(this.ParseEnumMemberDeclaration());
                            continue;
                        }
                        else if (this.SkipBadEnumMemberListTokens(ref openBrace, members, SyntaxKind.CommaToken) == PostSkipAction.Abort)
                        {
                            break;
                        }
                    }
                }
                else if (this.SkipBadEnumMemberListTokens(ref openBrace, members, SyntaxKind.IdentifierToken) == PostSkipAction.Continue)
                {
                    goto tryAgain;
                }
            }
        }

        private PostSkipAction SkipBadEnumMemberListTokens(ref SyntaxToken openBrace, SeparatedSyntaxListBuilder<EnumMemberDeclarationSyntax> list, SyntaxKind expected)
        {
            return this.SkipBadSeparatedListTokensWithExpectedKind(ref openBrace, list,
                p => p.CurrentToken.Kind != SyntaxKind.CommaToken && p.CurrentToken.Kind != SyntaxKind.SemicolonToken && !p.IsPossibleEnumMemberDeclaration(),
                p => p.CurrentToken.Kind == SyntaxKind.CloseBraceToken || p.IsTerminator(),
                expected);
        }

        private EnumMemberDeclarationSyntax ParseEnumMemberDeclaration()
        {
            if (this.IsIncrementalAndFactoryContextMatches && this.CurrentNodeKind == SyntaxKind.EnumMemberDeclaration)
            {
                return (EnumMemberDeclarationSyntax)this.EatNode();
            }

            var memberAttrs = _pool.Allocate<AttributeListSyntax>();
            try
            {
                this.ParseAttributeDeclarations(memberAttrs);
                var memberName = this.ParseIdentifierToken();
                EqualsValueClauseSyntax equalsValue = null;
                if (this.CurrentToken.Kind == SyntaxKind.EqualsToken)
                {
                    var equals = this.EatToken(SyntaxKind.EqualsToken);
                    ExpressionSyntax value;
                    if (this.CurrentToken.Kind == SyntaxKind.CommaToken || this.CurrentToken.Kind == SyntaxKind.CloseBraceToken)
                    {
                        //an identifier is a valid expression
                        value = this.ParseIdentifierName(ErrorCode.ERR_ConstantExpected);
                    }
                    else
                    {
                        value = this.ParseExpressionCore();
                    }

                    equalsValue = _syntaxFactory.EqualsValueClause(equals, value: value);
                }

                return _syntaxFactory.EnumMemberDeclaration(memberAttrs, memberName, equalsValue);
            }
            finally
            {
                _pool.Free(memberAttrs);
            }
        }

        private bool IsPossibleEnumMemberDeclaration()
        {
            return this.CurrentToken.Kind == SyntaxKind.OpenBracketToken || this.IsTrueIdentifier();
        }

        private bool IsDotOrColonColon()
        {
            return this.CurrentToken.Kind == SyntaxKind.DotToken || this.CurrentToken.Kind == SyntaxKind.ColonColonToken;
        }

        // This is public and parses open types. You probably don't want to use it.
        public NameSyntax ParseName()
        {
            return this.ParseQualifiedName();
        }

        private IdentifierNameSyntax CreateMissingIdentifierName()
        {
            return _syntaxFactory.IdentifierName(CreateMissingIdentifierToken());
        }

        private static SyntaxToken CreateMissingIdentifierToken()
        {
            return SyntaxFactory.MissingToken(SyntaxKind.IdentifierToken);
        }

        [Flags]
        private enum NameOptions
        {
            None = 0,
            InExpression = 1 << 0, // Used to influence parser ambiguity around "<" and generics vs. expressions. Used in ParseSimpleName.
            InTypeList = 1 << 1, // Allows attributes to appear within the generic type argument list. Used during ParseInstantiation.
            PossiblePattern = 1 << 2, // Used to influence parser ambiguity around "<" and generics vs. expressions on the right of 'is'
            AfterIs = 1 << 3,
            AfterCase = 1 << 4,
            AfterOut = 1 << 5,
            AfterTupleComma = 1 << 6,
            FirstElementOfPossibleTupleLiteral = 1 << 7,
        }

        /// <summary>
        /// True if current identifier token is not really some contextual keyword
        /// </summary>
        /// <returns></returns>
        private bool IsTrueIdentifier()
        {
            if (this.CurrentToken.Kind == SyntaxKind.IdentifierToken)
            {
                if (!IsCurrentTokenPartialKeywordOfPartialMethodOrType() &&
                    !IsCurrentTokenQueryKeywordInQuery())
                {
                    return true;
                }
            }

            return false;
        }

        /// <summary>
        /// True if the given token is not really some contextual keyword.
        /// This method is for use in executable code, as it treats `partial` as an identifier.
        /// </summary>
        private bool IsTrueIdentifier(SyntaxToken token)
        {
            return
                token.Kind == SyntaxKind.IdentifierToken &&
                !(this.IsInQuery && IsTokenQueryContextualKeyword(token));
        }

        private IdentifierNameSyntax ParseIdentifierName(ErrorCode code = ErrorCode.ERR_IdentifierExpected)
        {
            if (this.IsIncrementalAndFactoryContextMatches && this.CurrentNodeKind == SyntaxKind.IdentifierName)
            {
                if (!SyntaxFacts.IsContextualKeyword(((CSharp.Syntax.IdentifierNameSyntax)this.CurrentNode).Identifier.Kind()))
                {
                    return (IdentifierNameSyntax)this.EatNode();
                }
            }

            var tk = ParseIdentifierToken(code);
            return SyntaxFactory.IdentifierName(tk);
        }

        private SyntaxToken ParseIdentifierToken(ErrorCode code = ErrorCode.ERR_IdentifierExpected)
        {
            var ctk = this.CurrentToken.Kind;
            if (ctk == SyntaxKind.IdentifierToken)
            {
                // Error tolerance for IntelliSense. Consider the following case: [EditorBrowsable( partial class Foo {
                // } Because we're parsing an attribute argument we'll end up consuming the "partial" identifier and
                // we'll eventually end up in an pretty confused state.  Because of that it becomes very difficult to
                // show the correct parameter help in this case.  So, when we see "partial" we check if it's being used
                // as an identifier or as a contextual keyword.  If it's the latter then we bail out.  See
                // Bug: vswhidbey/542125
                if (IsCurrentTokenPartialKeywordOfPartialMethodOrType() || IsCurrentTokenQueryKeywordInQuery())
                {
                    var result = CreateMissingIdentifierToken();
                    result = this.AddError(result, ErrorCode.ERR_InvalidExprTerm, this.CurrentToken.Text);
                    return result;
                }

                SyntaxToken identifierToken = this.EatToken();

                if (this.IsInAsync && identifierToken.ContextualKind == SyntaxKind.AwaitKeyword)
                {
                    identifierToken = this.AddError(identifierToken, ErrorCode.ERR_BadAwaitAsIdentifier);
                }

                return identifierToken;
            }
            else
            {
                var name = CreateMissingIdentifierToken();
                name = this.AddError(name, code);
                return name;
            }
        }

        private bool IsCurrentTokenQueryKeywordInQuery()
        {
            return this.IsInQuery && this.IsCurrentTokenQueryContextualKeyword;
        }

        private bool IsCurrentTokenPartialKeywordOfPartialMethodOrType()
        {
            if (this.CurrentToken.ContextualKind == SyntaxKind.PartialKeyword)
            {
                if (this.IsPartialType() || this.IsPartialMember())
                {
                    return true;
                }
            }

            return false;
        }

        private TypeParameterListSyntax ParseTypeParameterList()
        {
            if (this.CurrentToken.Kind != SyntaxKind.LessThanToken)
            {
                return null;
            }

            var saveTerm = _termState;
            _termState |= TerminatorState.IsEndOfTypeParameterList;
            try
            {
                var parameters = _pool.AllocateSeparated<TypeParameterSyntax>();
                var open = this.EatToken(SyntaxKind.LessThanToken);
                open = CheckFeatureAvailability(open, MessageID.IDS_FeatureGenerics);

                // first parameter
                parameters.Add(this.ParseTypeParameter());

                // remaining parameter & commas
                while (true)
                {
                    if (this.CurrentToken.Kind == SyntaxKind.GreaterThanToken || this.IsPossibleTypeParameterConstraintClauseStart())
                    {
                        break;
                    }
                    else if (this.CurrentToken.Kind == SyntaxKind.CommaToken)
                    {
                        parameters.AddSeparator(this.EatToken(SyntaxKind.CommaToken));
                        parameters.Add(this.ParseTypeParameter());
                    }
                    else if (this.SkipBadTypeParameterListTokens(parameters, SyntaxKind.CommaToken) == PostSkipAction.Abort)
                    {
                        break;
                    }
                }

                var close = this.EatToken(SyntaxKind.GreaterThanToken);

                return _syntaxFactory.TypeParameterList(open, parameters, close);
            }
            finally
            {
                _termState = saveTerm;
            }
        }

        private PostSkipAction SkipBadTypeParameterListTokens(SeparatedSyntaxListBuilder<TypeParameterSyntax> list, SyntaxKind expected)
        {
            CSharpSyntaxNode tmp = null;
            Debug.Assert(list.Count > 0);
            return this.SkipBadSeparatedListTokensWithExpectedKind(ref tmp, list,
                p => this.CurrentToken.Kind != SyntaxKind.CommaToken,
                p => this.CurrentToken.Kind == SyntaxKind.GreaterThanToken || this.IsTerminator(),
                expected);
        }

        private TypeParameterSyntax ParseTypeParameter()
        {
            if (this.IsPossibleTypeParameterConstraintClauseStart())
            {
                return _syntaxFactory.TypeParameter(
                    default(SyntaxList<AttributeListSyntax>),
                    default(SyntaxToken),
                    this.AddError(CreateMissingIdentifierToken(), ErrorCode.ERR_IdentifierExpected));
            }

            var attrs = _pool.Allocate<AttributeListSyntax>();
            try
            {
                if (this.CurrentToken.Kind == SyntaxKind.OpenBracketToken && this.PeekToken(1).Kind != SyntaxKind.CloseBracketToken)
                {
                    var saveTerm = _termState;
                    _termState = TerminatorState.IsEndOfTypeArgumentList;
                    this.ParseAttributeDeclarations(attrs);
                    _termState = saveTerm;
                }

                SyntaxToken varianceToken = null;
                if (this.CurrentToken.Kind == SyntaxKind.InKeyword ||
                    this.CurrentToken.Kind == SyntaxKind.OutKeyword)
                {
                    varianceToken = CheckFeatureAvailability(this.EatToken(), MessageID.IDS_FeatureTypeVariance);
                }

                return _syntaxFactory.TypeParameter(attrs, varianceToken, this.ParseIdentifierToken());
            }
            finally
            {
                _pool.Free(attrs);
            }
        }

        // Parses the parts of the names between Dots and ColonColons.
        private SimpleNameSyntax ParseSimpleName(NameOptions options = NameOptions.None)
        {
            var id = this.ParseIdentifierName();
            if (id.Identifier.IsMissing)
            {
                return id;
            }

            // You can pass ignore generics if you don't even want the parser to consider generics at all.
            // The name parsing will then stop at the first "<". It doesn't make sense to pass both Generic and IgnoreGeneric.

            SimpleNameSyntax name = id;
            if (this.CurrentToken.Kind == SyntaxKind.LessThanToken)
            {
                var pt = this.GetResetPoint();
                var kind = this.ScanTypeArgumentList(options);
                this.Reset(ref pt);
                this.Release(ref pt);

                if (kind == ScanTypeArgumentListKind.DefiniteTypeArgumentList || (kind == ScanTypeArgumentListKind.PossibleTypeArgumentList && (options & NameOptions.InTypeList) != 0))
                {
                    Debug.Assert(this.CurrentToken.Kind == SyntaxKind.LessThanToken);
                    SyntaxToken open;
                    var types = _pool.AllocateSeparated<TypeSyntax>();
                    SyntaxToken close;
                    this.ParseTypeArgumentList(out open, types, out close);
                    name = _syntaxFactory.GenericName(id.Identifier,
                        _syntaxFactory.TypeArgumentList(open, types, close));
                    _pool.Free(types);
                }
            }

            return name;
        }

        private enum ScanTypeArgumentListKind
        {
            NotTypeArgumentList,
            PossibleTypeArgumentList,
            DefiniteTypeArgumentList
        }

        private ScanTypeArgumentListKind ScanTypeArgumentList(NameOptions options)
        {
            if (this.CurrentToken.Kind != SyntaxKind.LessThanToken)
            {
                return ScanTypeArgumentListKind.NotTypeArgumentList;
            }

            if ((options & NameOptions.InExpression) == 0)
            {
                return ScanTypeArgumentListKind.DefiniteTypeArgumentList;
            }

            if (!this.ScanPossibleTypeArgumentList())
            {
                return ScanTypeArgumentListKind.NotTypeArgumentList;
            }

            // Scan for a type argument list. If we think it's a type argument list
            // then assume it is unless we see specific tokens following it.
            switch (this.CurrentToken.Kind)
            {
                case SyntaxKind.IdentifierToken:
                    // C#7: In certain contexts, we treat *identifier* as a disambiguating token. Those
                    // contexts are where the sequence of tokens being disambiguated is immediately preceded by one
                    // of the keywords is, case, or out, or arises while parsing the first element of a tuple literal
                    // (in which case the tokens are preceded by `(` and the identifier is followed by a `,`) or a
                    // subsequent element of a tuple literal (in which case the tokens are preceded by `,` and the
                    // identifier is followed by a `,` or `)`).
                    // Note that we treat query contextual keywords (which appear here as identifiers) as disambiguating tokens as well.
                    if ((options & (NameOptions.AfterIs | NameOptions.AfterCase | NameOptions.AfterOut)) != 0 ||
                        (options & NameOptions.AfterTupleComma) != 0 && (this.PeekToken(1).Kind == SyntaxKind.CommaToken || this.PeekToken(1).Kind == SyntaxKind.CloseParenToken) ||
                        (options & NameOptions.FirstElementOfPossibleTupleLiteral) != 0 && this.PeekToken(1).Kind == SyntaxKind.CommaToken
                        )
                    {
                        // we allow 'G<T,U> x' as a pattern-matching operation and a declaration expression in a tuple.
                        return ScanTypeArgumentListKind.DefiniteTypeArgumentList;
                    }

                    return ScanTypeArgumentListKind.PossibleTypeArgumentList;

                case SyntaxKind.OpenParenToken:
                case SyntaxKind.CloseParenToken:
                case SyntaxKind.CloseBracketToken:
                case SyntaxKind.CloseBraceToken:
                case SyntaxKind.ColonToken:
                case SyntaxKind.SemicolonToken:
                case SyntaxKind.CommaToken:
                case SyntaxKind.DotToken:
                case SyntaxKind.QuestionToken:
                case SyntaxKind.EqualsEqualsToken:
                case SyntaxKind.ExclamationEqualsToken:
                case SyntaxKind.BarToken:
                case SyntaxKind.CaretToken:
                    // These tokens are from 7.5.4.2 Grammar Ambiguities
                    return ScanTypeArgumentListKind.DefiniteTypeArgumentList;

                case SyntaxKind.AmpersandAmpersandToken: // e.g. `e is A<B> && e`
                case SyntaxKind.BarBarToken:             // e.g. `e is A<B> || e`
                case SyntaxKind.AmpersandToken:          // e.g. `e is A<B> & e`
                case SyntaxKind.OpenBracketToken:        // e.g. `e is A<B>[]`
                case SyntaxKind.LessThanToken:           // e.g. `e is A<B> < C`
                case SyntaxKind.LessThanEqualsToken:     // e.g. `e is A<B> <= C`
                case SyntaxKind.GreaterThanEqualsToken:  // e.g. `e is A<B> >= C`
                case SyntaxKind.GreaterThanToken when this.PeekToken(1).Kind != SyntaxKind.GreaterThanToken: // not >>
                                                         // e.g. `e is A<B> > C`
                case SyntaxKind.IsKeyword:               // e.g. `e is A<B> is bool`
                case SyntaxKind.AsKeyword:               // e.g. `e is A<B> as bool`
                    // These tokens are added to 7.5.4.2 Grammar Ambiguities in C#7 for a possible type following the `is` keyword
                    return ((options & NameOptions.AfterIs) != 0)
                        ? ScanTypeArgumentListKind.DefiniteTypeArgumentList
                        : ScanTypeArgumentListKind.PossibleTypeArgumentList;

                case SyntaxKind.EndOfFileToken:          // e.g. `e is A<B>`
                    // This is useful for parsing expressions in isolation
                    return ScanTypeArgumentListKind.DefiniteTypeArgumentList;

                default:
                    return ScanTypeArgumentListKind.PossibleTypeArgumentList;
            }
        }

        private bool ScanPossibleTypeArgumentList()
        {
            SyntaxToken lastTokenOfList = null;
            return ScanPossibleTypeArgumentList(ref lastTokenOfList) != ScanTypeFlags.NotType;
        }

        private ScanTypeFlags ScanPossibleTypeArgumentList(ref SyntaxToken lastTokenOfList)
        {
            if (this.CurrentToken.Kind == SyntaxKind.LessThanToken)
            {
                ScanTypeFlags result = ScanTypeFlags.GenericTypeOrExpression;

                do
                {
                    lastTokenOfList = this.EatToken();

                    // We currently do not have the ability to scan attributes, so if this is an open square, we early out and assume it is an attribute
                    if (this.CurrentToken.Kind == SyntaxKind.OpenBracketToken)
                    {
                        return result;
                    }

                    if (this.CurrentToken.Kind == SyntaxKind.GreaterThanToken)
                    {
                        lastTokenOfList = EatToken();
                        return result;
                    }

                    switch (this.ScanType(out lastTokenOfList))
                    {
                        case ScanTypeFlags.NotType:
                            lastTokenOfList = null;
                            return ScanTypeFlags.NotType;

                        case ScanTypeFlags.MustBeType:
                        case ScanTypeFlags.GenericTypeOrMethod:
                            result = ScanTypeFlags.GenericTypeOrMethod;
                            break;
                    }
                }
                while (this.CurrentToken.Kind == SyntaxKind.CommaToken);

                if (this.CurrentToken.Kind != SyntaxKind.GreaterThanToken)
                {
                    lastTokenOfList = null;
                    return ScanTypeFlags.NotType;
                }

                lastTokenOfList = this.EatToken();
                return result;
            }

            return ScanTypeFlags.NonGenericTypeOrExpression;
        }

        // ParseInstantiation: Parses the generic argument/parameter parts of the name.
        private void ParseTypeArgumentList(out SyntaxToken open, SeparatedSyntaxListBuilder<TypeSyntax> types, out SyntaxToken close)
        {
            Debug.Assert(this.CurrentToken.Kind == SyntaxKind.LessThanToken);
            open = this.EatToken(SyntaxKind.LessThanToken);
            open = CheckFeatureAvailability(open, MessageID.IDS_FeatureGenerics);

            if (this.IsOpenName())
            {
                // NOTE: trivia will be attached to comma, not omitted type argument
                var omittedTypeArgumentInstance = _syntaxFactory.OmittedTypeArgument(SyntaxFactory.Token(SyntaxKind.OmittedTypeArgumentToken));
                types.Add(omittedTypeArgumentInstance);
                while (this.CurrentToken.Kind == SyntaxKind.CommaToken)
                {
                    types.AddSeparator(this.EatToken(SyntaxKind.CommaToken));
                    types.Add(omittedTypeArgumentInstance);
                }

                close = this.EatToken(SyntaxKind.GreaterThanToken);

                return;
            }

            // first type
            types.Add(this.ParseTypeArgument());

            // remaining types & commas
            while (true)
            {
                if (this.CurrentToken.Kind == SyntaxKind.GreaterThanToken)
                {
                    break;
                }
                else if (this.CurrentToken.Kind == SyntaxKind.CommaToken || this.IsPossibleType())
                {
                    types.AddSeparator(this.EatToken(SyntaxKind.CommaToken));
                    types.Add(this.ParseTypeArgument());
                }
                else if (this.SkipBadTypeArgumentListTokens(types, SyntaxKind.CommaToken) == PostSkipAction.Abort)
                {
                    break;
                }
            }

            close = this.EatToken(SyntaxKind.GreaterThanToken);
        }

        private PostSkipAction SkipBadTypeArgumentListTokens(SeparatedSyntaxListBuilder<TypeSyntax> list, SyntaxKind expected)
        {
            CSharpSyntaxNode tmp = null;
            Debug.Assert(list.Count > 0);
            return this.SkipBadSeparatedListTokensWithExpectedKind(ref tmp, list,
                p => this.CurrentToken.Kind != SyntaxKind.CommaToken && !this.IsPossibleType(),
                p => this.CurrentToken.Kind == SyntaxKind.GreaterThanToken || this.IsTerminator(),
                expected);
        }

        // Parses the individual generic parameter/arguments in a name.
        private TypeSyntax ParseTypeArgument()
        {
            var attrs = _pool.Allocate<AttributeListSyntax>();
            try
            {
                if (this.CurrentToken.Kind == SyntaxKind.OpenBracketToken && this.PeekToken(1).Kind != SyntaxKind.CloseBracketToken)
                {
                    // Here, if we see a "[" that looks like it has something in it, we parse
                    // it as an attribute and then later put an error on the whole type if
                    // it turns out that attributes are not allowed. 
                    // TODO: should there be another flag that controls this behavior? we have
                    // "allowAttrs" but should there also be a "recognizeAttrs" that we can
                    // set to false in an expression context?

                    var saveTerm = _termState;
                    _termState = TerminatorState.IsEndOfTypeArgumentList;
                    this.ParseAttributeDeclarations(attrs);
                    _termState = saveTerm;
                }

                SyntaxToken varianceToken = null;
                if (this.CurrentToken.Kind == SyntaxKind.InKeyword || this.CurrentToken.Kind == SyntaxKind.OutKeyword)
                {
                    // Recognize the variance syntax, but give an error as it's
                    // only appropriate in a type parameter list.
                    varianceToken = this.EatToken();
                    varianceToken = CheckFeatureAvailability(varianceToken, MessageID.IDS_FeatureTypeVariance);
                    varianceToken = this.AddError(varianceToken, ErrorCode.ERR_IllegalVarianceSyntax);
                }

                var result = this.ParseType();

                // Consider the case where someone supplies an invalid type argument
                // Such as Action<0> or Action<static>.  In this case we generate a missing 
                // identifer in ParseType, but if we continue as is we'll immediately start to 
                // interpret 0 as the start of a new expression when we can tell it's most likely
                // meant to be part of the type list.  
                //
                // To solve this we check if the current token is not comma or greater than and 
                // the next token is a comma or greater than. If so we assume that the found 
                // token is part of this expression and we attempt to recover. This does open 
                // the door for cases where we have an  incomplete line to be interpretted as 
                // a single expression.  For example:
                //
                // Action< // Incomplete line
                // a>b;
                //
                // However, this only happens when the following expression is of the form a>... 
                // or a,... which  means this case should happen less frequently than what we're 
                // trying to solve here so we err on the side of better error messages
                // for the majority of cases.
                SyntaxKind nextTokenKind = SyntaxKind.None;

                if (result.IsMissing &&
                    (this.CurrentToken.Kind != SyntaxKind.CommaToken && this.CurrentToken.Kind != SyntaxKind.GreaterThanToken) &&
                    ((nextTokenKind = this.PeekToken(1).Kind) == SyntaxKind.CommaToken || nextTokenKind == SyntaxKind.GreaterThanToken))
                {
                    // Eat the current token and add it as skipped so we recover
                    result = AddTrailingSkippedSyntax(result, this.EatToken());
                }

                if (varianceToken != null)
                {
                    result = AddLeadingSkippedSyntax(result, varianceToken);
                }

                if (attrs.Count > 0)
                {
                    result = AddLeadingSkippedSyntax(result, attrs.ToListNode());
                    result = this.AddError(result, ErrorCode.ERR_TypeExpected);
                }

                return result;
            }
            finally
            {
                _pool.Free(attrs);
            }
        }

        private bool IsEndOfTypeArgumentList()
        {
            return this.CurrentToken.Kind == SyntaxKind.GreaterThanToken;
        }

        private bool IsOpenName()
        {
            bool isOpen = true;
            int n = 0;
            while (this.PeekToken(n).Kind == SyntaxKind.CommaToken)
            {
                n++;
            }

            if (this.PeekToken(n).Kind != SyntaxKind.GreaterThanToken)
            {
                isOpen = false;
            }

            return isOpen;
        }

        private void ParseMemberName(
            out ExplicitInterfaceSpecifierSyntax explicitInterfaceOpt,
            out SyntaxToken identifierOrThisOpt,
            out TypeParameterListSyntax typeParameterListOpt,
            bool isEvent)
        {
            identifierOrThisOpt = null;
            explicitInterfaceOpt = null;
            typeParameterListOpt = null;

            if (!IsPossibleMemberName())
            {
                // No clue what this is.  Just bail.  Our caller will have to
                // move forward and try again.
                return;
            }

            NameSyntax explicitInterfaceName = null;
            SyntaxToken separator = null;

            ResetPoint beforeIdentifierPoint = default(ResetPoint);
            bool beforeIdentifierPointSet = false;

            try
            {
                while (true)
                {
                    // Check if we got 'this'.  If so, then we have an indexer.
                    // Note: we parse out type parameters here as well so that
                    // we can give a useful error about illegal generic indexers.
                    if (this.CurrentToken.Kind == SyntaxKind.ThisKeyword)
                    {
                        beforeIdentifierPoint = GetResetPoint();
                        beforeIdentifierPointSet = true;
                        identifierOrThisOpt = this.EatToken();
                        typeParameterListOpt = this.ParseTypeParameterList();
                        break;
                    }

                    // now, scan past the next name.  if it's followed by a dot then
                    // it's part of the explicit name we're building up.  Otherwise,
                    // it's the name of the member.
                    var point = GetResetPoint();
                    bool isMemberName;
                    try
                    {
                        ScanNamedTypePart();
                        isMemberName = !IsDotOrColonColon();
                    }
                    finally
                    {
                        this.Reset(ref point);
                        this.Release(ref point);
                    }

                    if (isMemberName)
                    {
                        // We're past any explicit interface portion and We've 
                        // gotten to the member name.  
                        beforeIdentifierPoint = GetResetPoint();
                        beforeIdentifierPointSet = true;

                        if (separator != null && separator.Kind == SyntaxKind.ColonColonToken)
                        {
                            separator = this.AddError(separator, ErrorCode.ERR_AliasQualAsExpression);
                            separator = this.ConvertToMissingWithTrailingTrivia(separator, SyntaxKind.DotToken);
                        }

                        identifierOrThisOpt = this.ParseIdentifierToken();
                        typeParameterListOpt = this.ParseTypeParameterList();
                        break;
                    }
                    else
                    {
                        // If we saw a . or :: then we must have something explicit.
                        // first parse the upcoming name portion.

                        var saveTerm = _termState;
                        _termState |= TerminatorState.IsEndOfNameInExplicitInterface;

                        if (explicitInterfaceName == null)
                        {
                            // If this is the first time, then just get the next simple
                            // name and store it as the explicit interface name.
                            explicitInterfaceName = this.ParseSimpleName(NameOptions.InTypeList);

                            // Now, get the next separator.
                            separator = this.CurrentToken.Kind == SyntaxKind.ColonColonToken
                                ? this.EatToken() // fine after the first identifier
                                : this.EatToken(SyntaxKind.DotToken);
                        }
                        else
                        {
                            // Parse out the next part and combine it with the 
                            // current explicit name to form the new explicit name.
                            var tmp = this.ParseQualifiedNameRight(NameOptions.InTypeList, explicitInterfaceName, separator);
                            Debug.Assert(!ReferenceEquals(tmp, explicitInterfaceName), "We should have consumed something and updated explicitInterfaceName");
                            explicitInterfaceName = tmp;

                            // Now, get the next separator.
                            separator = this.CurrentToken.Kind == SyntaxKind.ColonColonToken
                                ? this.ConvertToMissingWithTrailingTrivia(this.EatToken(), SyntaxKind.DotToken)
                                : this.EatToken(SyntaxKind.DotToken);
                        }

                        _termState = saveTerm;
                    }
                }

                if (explicitInterfaceName != null)
                {
                    if (separator.Kind != SyntaxKind.DotToken)
                    {
                        separator = WithAdditionalDiagnostics(separator, GetExpectedTokenError(SyntaxKind.DotToken, separator.Kind, separator.GetLeadingTriviaWidth(), separator.Width));
                        separator = ConvertToMissingWithTrailingTrivia(separator, SyntaxKind.DotToken);
                    }

                    if (isEvent && this.CurrentToken.Kind != SyntaxKind.OpenBraceToken)
                    {
                        // CS0071: If you're explicitly implementing an event field, you have to use the accessor form
                        //
                        // Good:
                        //   event EventDelegate Parent.E
                        //   {
                        //      add { ... }
                        //      remove { ... }
                        //   }
                        //
                        // Bad:
                        //   event EventDelegate Parent.E; //(or anything else where the next token isn't open brace
                        //
                        // To recover: rollback to before the name of the field was parsed (just the part after the last
                        // dot), insert a missing identifier for the field name, insert missing accessors, and then treat
                        // the event name that's actually there as the beginning of a new member. e.g.
                        //
                        //   event EventDelegate Parent./*Missing nodes here*/
                        //
                        //   E;
                        //
                        // Rationale: The identifier could be the name of a type at the beginning of an existing member
                        // declaration (above which someone has started to type an explicit event implementation).

                        explicitInterfaceOpt = _syntaxFactory.ExplicitInterfaceSpecifier(
                            explicitInterfaceName,
                            AddError(separator, ErrorCode.ERR_ExplicitEventFieldImpl));

                        Debug.Assert(beforeIdentifierPointSet);
                        Reset(ref beforeIdentifierPoint);

                        //clear fields that were populated after the reset point
                        identifierOrThisOpt = null;
                        typeParameterListOpt = null;
                    }
                    else
                    {
                        explicitInterfaceOpt = _syntaxFactory.ExplicitInterfaceSpecifier(explicitInterfaceName, separator);
                    }
                }
            }
            finally
            {
                if (beforeIdentifierPointSet)
                {
                    Release(ref beforeIdentifierPoint);
                }
            }
        }

        private NameSyntax ParseAliasQualifiedName(NameOptions allowedParts = NameOptions.None)
        {
            NameSyntax name = this.ParseSimpleName(allowedParts);
            if (this.CurrentToken.Kind == SyntaxKind.ColonColonToken)
            {
                var token = this.EatToken();

                name = ParseQualifiedNameRight(allowedParts, name, token);
            }
            return name;
        }

        private NameSyntax ParseQualifiedName(NameOptions options = NameOptions.None)
        {
            NameSyntax name = this.ParseAliasQualifiedName(options);

            while (this.IsDotOrColonColon())
            {
                if (this.PeekToken(1).Kind == SyntaxKind.ThisKeyword)
                {
                    break;
                }

                var separator = this.EatToken();
                name = ParseQualifiedNameRight(options, name, separator);
            }

            return name;
        }

        private NameSyntax ParseQualifiedNameRight(
            NameOptions options,
            NameSyntax left,
            SyntaxToken separator)
        {
            var right = this.ParseSimpleName(options);

            if (separator.Kind == SyntaxKind.DotToken)
            {
                return _syntaxFactory.QualifiedName(left, separator, right);
            }
            else if (separator.Kind == SyntaxKind.ColonColonToken)
            {
                if (left.Kind != SyntaxKind.IdentifierName)
                {
                    separator = this.AddError(separator, ErrorCode.ERR_UnexpectedAliasedName, separator.ToString());
                }

                // If the left hand side is not an identifier name then the user has done
                // something like Foo.Bar::Blah. We've already made an error node for the
                // ::, so just pretend that they typed Foo.Bar.Blah and continue on.

                var identifierLeft = left as IdentifierNameSyntax;
                if (identifierLeft == null)
                {
                    separator = this.ConvertToMissingWithTrailingTrivia(separator, SyntaxKind.DotToken);
                    return _syntaxFactory.QualifiedName(left, separator, right);
                }
                else
                {
                    if (identifierLeft.Identifier.ContextualKind == SyntaxKind.GlobalKeyword)
                    {
                        identifierLeft = _syntaxFactory.IdentifierName(ConvertToKeyword(identifierLeft.Identifier));
                    }

                    identifierLeft = CheckFeatureAvailability(identifierLeft, MessageID.IDS_FeatureGlobalNamespace);

                    // If the name on the right had errors or warnings then we need to preserve
                    // them in the tree.
                    return WithAdditionalDiagnostics(_syntaxFactory.AliasQualifiedName(identifierLeft, separator, right), left.GetDiagnostics());
                }
            }
            else
            {
                return left;
            }
        }

        private SyntaxToken ConvertToMissingWithTrailingTrivia(SyntaxToken token, SyntaxKind expectedKind)
        {
            var newToken = SyntaxFactory.MissingToken(expectedKind);
            newToken = AddTrailingSkippedSyntax(newToken, token);
            return newToken;
        }

        private enum ScanTypeFlags
        {
            /// <summary>
            /// Definitely not a type name.
            /// </summary>
            NotType,

            /// <summary>
            /// Definitely a type name: either a predefined type (int, string, etc.) or an array type name (ending with a bracket).
            /// </summary>
            MustBeType,

            /// <summary>
            /// Might be a generic (qualified) type name or a method name.
            /// </summary>
            GenericTypeOrMethod,

            /// <summary>
            /// Might be a generic (qualified) type name or an expression or a method name.
            /// </summary>
            GenericTypeOrExpression,

            /// <summary>
            /// Might be a non-generic (qualified) type name or an expression.
            /// </summary>
            NonGenericTypeOrExpression,

            /// <summary>
            /// A type name with alias prefix (Alias::Name)
            /// </summary>
            AliasQualifiedName,

            /// <summary>
            /// Nullable type (ending with ?).
            /// </summary>
            NullableType,

            /// <summary>
            /// Might be a pointer type or a multiplication.
            /// </summary>
            PointerOrMultiplication,

            /// <summary>
            /// Might be a tuple type.
            /// </summary>
            TupleType,
        }

        private bool IsPossibleType()
        {
            var tk = this.CurrentToken.Kind;
            return IsPredefinedType(tk) || this.IsTrueIdentifier();
        }

        private bool IsPossibleName()
        {
            return this.IsTrueIdentifier();
        }

        private ScanTypeFlags ScanType()
        {
            SyntaxToken lastTokenOfType;
            return ScanType(out lastTokenOfType);
        }

        private ScanTypeFlags ScanType(out SyntaxToken lastTokenOfType)
        {
            return ScanType(ParseTypeMode.Normal, out lastTokenOfType);
        }

        private ScanTypeFlags ScanType(ParseTypeMode mode, out SyntaxToken lastTokenOfType)
        {
            ScanTypeFlags result = this.ScanNonArrayType(mode, out lastTokenOfType);

            if (result == ScanTypeFlags.NotType)
            {
                return result;
            }

            // Finally, check for array types.
            while (this.CurrentToken.Kind == SyntaxKind.OpenBracketToken)
            {
                this.EatToken();
                while (this.CurrentToken.Kind == SyntaxKind.CommaToken)
                {
                    this.EatToken();
                }

                if (this.CurrentToken.Kind != SyntaxKind.CloseBracketToken)
                {
                    lastTokenOfType = null;
                    return ScanTypeFlags.NotType;
                }

                lastTokenOfType = this.EatToken();
                result = ScanTypeFlags.MustBeType;
            }

            return result;
        }

        private void ScanNamedTypePart()
        {
            SyntaxToken lastTokenOfType;
            ScanNamedTypePart(out lastTokenOfType);
        }

        private ScanTypeFlags ScanNamedTypePart(out SyntaxToken lastTokenOfType)
        {
            if (this.CurrentToken.Kind != SyntaxKind.IdentifierToken || !this.IsTrueIdentifier())
            {
                lastTokenOfType = null;
                return ScanTypeFlags.NotType;
            }

            lastTokenOfType = this.EatToken();
            if (this.CurrentToken.Kind == SyntaxKind.LessThanToken)
            {
                return this.ScanPossibleTypeArgumentList(ref lastTokenOfType);
            }
            else
            {
                return ScanTypeFlags.NonGenericTypeOrExpression;
            }
        }

        private ScanTypeFlags ScanNonArrayType()
        {
            SyntaxToken lastTokenOfType;
            return ScanNonArrayType(ParseTypeMode.Normal, out lastTokenOfType);
        }

        private ScanTypeFlags ScanNonArrayType(ParseTypeMode mode, out SyntaxToken lastTokenOfType)
        {
            ScanTypeFlags result;

            // in a ref local or ref return, we treat "ref" and "ref readonly" as part of the type
            if (this.CurrentToken.Kind == SyntaxKind.RefKeyword)
            {
                this.EatToken();
                if (this.CurrentToken.Kind == SyntaxKind.ReadOnlyKeyword)
                {
                    this.EatToken();
                }
            }

            if (this.CurrentToken.Kind == SyntaxKind.IdentifierToken)
            {
                result = this.ScanNamedTypePart(out lastTokenOfType);
                if (result == ScanTypeFlags.NotType)
                {
                    return ScanTypeFlags.NotType;
                }

                bool isAlias = this.CurrentToken.Kind == SyntaxKind.ColonColonToken;

                // Scan a name
                for (bool firstLoop = true; IsDotOrColonColon(); firstLoop = false)
                {
                    if (!firstLoop && isAlias)
                    {
                        isAlias = false;
                    }

                    lastTokenOfType = this.EatToken();

                    result = this.ScanNamedTypePart(out lastTokenOfType);
                    if (result == ScanTypeFlags.NotType)
                    {
                        return ScanTypeFlags.NotType;
                    }
                }

                if (isAlias)
                {
                    result = ScanTypeFlags.AliasQualifiedName;
                }
            }
            else if (IsPredefinedType(this.CurrentToken.Kind))
            {
                // Simple type...
                lastTokenOfType = this.EatToken();
                result = ScanTypeFlags.MustBeType;
            }
            else if (this.CurrentToken.Kind == SyntaxKind.OpenParenToken)
            {
                lastTokenOfType = this.EatToken();

                result = this.ScanTupleType(out lastTokenOfType);
                if (result == ScanTypeFlags.NotType)
                {
                    return ScanTypeFlags.NotType;
                }
            }
            else
            {
                // Can't be a type!
                lastTokenOfType = null;
                return ScanTypeFlags.NotType;
            }

            if (this.CurrentToken.Kind == SyntaxKind.QuestionToken)
            {
                lastTokenOfType = this.EatToken();
                result = ScanTypeFlags.NullableType;
            }

            // Now check for pointer type(s)
            switch (mode)
            {
                case ParseTypeMode.FirstElementOfPossibleTupleLiteral:
                case ParseTypeMode.AfterTupleComma:
                    // We are parsing the type for a declaration expression in a tuple, which does
                    // not permit pointer types. In that context a `*` is parsed as a multiplication.
                    break;
                default:
                    while (this.CurrentToken.Kind == SyntaxKind.AsteriskToken)
                    {
                        lastTokenOfType = this.EatToken();
                        if (result == ScanTypeFlags.GenericTypeOrExpression || result == ScanTypeFlags.NonGenericTypeOrExpression)
                        {
                            result = ScanTypeFlags.PointerOrMultiplication;
                        }
                        else if (result == ScanTypeFlags.GenericTypeOrMethod)
                        {
                            result = ScanTypeFlags.MustBeType;
                        }
                    }
                    break;
            }

            return result;
        }

        /// <summary>
        /// Returns TupleType when a possible tuple type is found.
        /// Note that this is not MustBeType, so that the caller can consider deconstruction syntaxes.
        /// The caller is expected to have consumed the opening paren.
        /// </summary>
        private ScanTypeFlags ScanTupleType(out SyntaxToken lastTokenOfType)
        {
            var tupleElementType = ScanType(out lastTokenOfType);
            if (tupleElementType != ScanTypeFlags.NotType)
            {
                if (IsTrueIdentifier())
                {
                    lastTokenOfType = this.EatToken();
                }

                if (this.CurrentToken.Kind == SyntaxKind.CommaToken)
                {
                    do
                    {
                        lastTokenOfType = this.EatToken();
                        tupleElementType = ScanType(out lastTokenOfType);

                        if (tupleElementType == ScanTypeFlags.NotType)
                        {
                            lastTokenOfType = this.EatToken();
                            return ScanTypeFlags.NotType;
                        }

                        if (IsTrueIdentifier())
                        {
                            lastTokenOfType = this.EatToken();
                        }
                    }
                    while (this.CurrentToken.Kind == SyntaxKind.CommaToken);

                    if (this.CurrentToken.Kind == SyntaxKind.CloseParenToken)
                    {
                        lastTokenOfType = this.EatToken();
                        return ScanTypeFlags.TupleType;
                    }
                }
            }

            // Can't be a type!
            lastTokenOfType = null;
            return ScanTypeFlags.NotType;
        }

        private static bool IsPredefinedType(SyntaxKind keyword)
        {
            return SyntaxFacts.IsPredefinedType(keyword);
        }

        public TypeSyntax ParseTypeName()
        {
            return ParseType();
        }

        private TypeSyntax ParseTypeOrVoid()
        {
            if (this.CurrentToken.Kind == SyntaxKind.VoidKeyword && this.PeekToken(1).Kind != SyntaxKind.AsteriskToken)
            {
                // Must be 'void' type, so create such a type node and return it.
                return _syntaxFactory.PredefinedType(this.EatToken());
            }

            return this.ParseType();
        }

        private bool IsTerm()
        {
            switch (this.CurrentToken.Kind)
            {
                case SyntaxKind.ArgListKeyword:
                case SyntaxKind.MakeRefKeyword:
                case SyntaxKind.RefTypeKeyword:
                case SyntaxKind.RefValueKeyword:
                case SyntaxKind.BaseKeyword:
                case SyntaxKind.CheckedKeyword:
                case SyntaxKind.DefaultKeyword:
                case SyntaxKind.DelegateKeyword:
                case SyntaxKind.FalseKeyword:
                case SyntaxKind.NewKeyword:
                case SyntaxKind.NullKeyword:
                case SyntaxKind.SizeOfKeyword:
                case SyntaxKind.ThisKeyword:
                case SyntaxKind.TrueKeyword:
                case SyntaxKind.TypeOfKeyword:
                case SyntaxKind.UncheckedKeyword:
                case SyntaxKind.NumericLiteralToken:
                case SyntaxKind.StringKeyword:
                case SyntaxKind.StringLiteralToken:
                case SyntaxKind.CharacterLiteralToken:
                case SyntaxKind.OpenParenToken:
                case SyntaxKind.EqualsGreaterThanToken:
                case SyntaxKind.InterpolatedStringToken:
                case SyntaxKind.InterpolatedStringStartToken:
                    return true;
                case SyntaxKind.IdentifierToken:
                    return this.IsTrueIdentifier();
                default:
                    return false;
            }
        }

        private enum ParseTypeMode
        {
            Normal,
            Parameter,
            AfterIs,
            AfterCase,
            AfterOut,
            AfterTupleComma,
            AsExpression,
            ArrayCreation,
            FirstElementOfPossibleTupleLiteral
        }

        private TypeSyntax ParseType(
            ParseTypeMode mode = ParseTypeMode.Normal,
            bool expectSizes = false)
        {
            if (mode == ParseTypeMode.Normal && !expectSizes && this.CurrentToken.Kind == SyntaxKind.RefKeyword)
            {
                var refKeyword = this.EatToken();
                refKeyword = this.CheckFeatureAvailability(refKeyword, MessageID.IDS_FeatureRefLocalsReturns);

                SyntaxToken readonlyKeyword = null;
                if (this.CurrentToken.Kind == SyntaxKind.ReadOnlyKeyword)
                {
                    readonlyKeyword = this.EatToken();
                    readonlyKeyword = this.CheckFeatureAvailability(readonlyKeyword, MessageID.IDS_FeatureReadonlyReferences);
                }

                var type = ParseTypeCore(mode, expectSizes);
                return _syntaxFactory.RefType(refKeyword, readonlyKeyword, type);
            }

            return ParseTypeCore(mode, expectSizes);
        }

        private TypeSyntax ParseTypeCore(
            ParseTypeMode mode,
            bool expectSizes)
        {
            var isOrAs = mode == ParseTypeMode.AsExpression || mode == ParseTypeMode.AfterIs;
            NameOptions nameOptions;
            switch (mode)
            {
                case ParseTypeMode.AfterIs:
                    nameOptions = NameOptions.InExpression | NameOptions.AfterIs | NameOptions.PossiblePattern;
                    break;
                case ParseTypeMode.AfterCase:
                    nameOptions = NameOptions.InExpression | NameOptions.AfterCase | NameOptions.PossiblePattern;
                    break;
                case ParseTypeMode.AfterOut:
                    nameOptions = NameOptions.InExpression | NameOptions.AfterOut;
                    break;
                case ParseTypeMode.AfterTupleComma:
                    nameOptions = NameOptions.InExpression | NameOptions.AfterTupleComma;
                    break;
                case ParseTypeMode.FirstElementOfPossibleTupleLiteral:
                    nameOptions = NameOptions.InExpression | NameOptions.FirstElementOfPossibleTupleLiteral;
                    break;
                case ParseTypeMode.ArrayCreation:
                case ParseTypeMode.AsExpression:
                case ParseTypeMode.Normal:
                case ParseTypeMode.Parameter:
                    nameOptions = NameOptions.None;
                    break;
                default:
                    throw ExceptionUtilities.UnexpectedValue(mode);
            }

            var type = this.ParseUnderlyingType(parentIsParameter: mode == ParseTypeMode.Parameter, options: nameOptions);

            if (this.CurrentToken.Kind == SyntaxKind.QuestionToken &&
                // we do not permit nullable types in a declaration pattern
                (mode != ParseTypeMode.AfterIs && mode != ParseTypeMode.AfterCase || !IsTrueIdentifier(this.PeekToken(1))))
            {
                var resetPoint = this.GetResetPoint();
                try
                {
                    var question = this.EatToken();

                    if (isOrAs && (IsTerm() || IsPredefinedType(this.CurrentToken.Kind) || SyntaxFacts.IsAnyUnaryExpression(this.CurrentToken.Kind)))
                    {
                        this.Reset(ref resetPoint);

                        Debug.Assert(type != null);
                        return type;
                    }

                    question = CheckFeatureAvailability(question, MessageID.IDS_FeatureNullable);
                    type = _syntaxFactory.NullableType(type, question);
                }
                finally
                {
                    this.Release(ref resetPoint);
                }
            }

            // Check for pointer types (only if pType is NOT an array type)
            switch (mode)
            {
                case ParseTypeMode.AfterIs:
                case ParseTypeMode.AfterCase:
                case ParseTypeMode.AfterTupleComma:
                case ParseTypeMode.FirstElementOfPossibleTupleLiteral:
                    // these contexts do not permit a pointer type.
                    break;
                case ParseTypeMode.Normal:
                case ParseTypeMode.Parameter:
                case ParseTypeMode.AfterOut:
                case ParseTypeMode.ArrayCreation:
                case ParseTypeMode.AsExpression:
                    type = this.ParsePointerTypeMods(type);
                    break;
            }

            // Now check for arrays.
            if (this.IsPossibleRankAndDimensionSpecifier())
            {
                var ranks = _pool.Allocate<ArrayRankSpecifierSyntax>();
                try
                {
                    while (this.IsPossibleRankAndDimensionSpecifier())
                    {
                        bool unused;
                        var rank = this.ParseArrayRankSpecifier(mode == ParseTypeMode.ArrayCreation, expectSizes, out unused);
                        ranks.Add(rank);
                        expectSizes = false;
                    }

                    type = _syntaxFactory.ArrayType(type, ranks);
                }
                finally
                {
                    _pool.Free(ranks);
                }
            }

            Debug.Assert(type != null);
            return type;
        }

        private bool IsPossibleRankAndDimensionSpecifier()
        {
            if (this.CurrentToken.Kind == SyntaxKind.OpenBracketToken)
            {
                // When specifying rank and dimension, only commas and close square
                // brackets are valid after an open square bracket. However, we accept
                // numbers as well as the user might (mistakenly) try to specify the
                // array size here. This way, when the parser actually consumes these
                // tokens it will be able to specify an appropriate error message.
                /*
                SyntaxKind k = this.PeekToken(1).Kind;
                if (k == SyntaxKind.Comma ||
                    k == SyntaxKind.CloseBracket ||
                    k == SyntaxKind.NumericLiteral)
                {
                    return true;
                }
                 */
                return true;
            }

            return false;
        }

        private ArrayRankSpecifierSyntax ParseArrayRankSpecifier(bool isArrayCreation, bool expectSizes, out bool sawNonOmittedSize)
        {
            sawNonOmittedSize = false;
            bool sawOmittedSize = false;
            var open = this.EatToken(SyntaxKind.OpenBracketToken);
            var list = _pool.AllocateSeparated<ExpressionSyntax>();
            try
            {
                var omittedArraySizeExpressionInstance = _syntaxFactory.OmittedArraySizeExpression(SyntaxFactory.Token(SyntaxKind.OmittedArraySizeExpressionToken));
                while (this.CurrentToken.Kind != SyntaxKind.CloseBracketToken)
                {
                    if (this.CurrentToken.Kind == SyntaxKind.CommaToken)
                    {
                        // NOTE: trivia will be attached to comma, not omitted array size
                        sawOmittedSize = true;
                        list.Add(omittedArraySizeExpressionInstance);
                        list.AddSeparator(this.EatToken());
                    }
                    else if (this.IsPossibleExpression())
                    {
                        var size = this.ParseExpressionCore();
                        sawNonOmittedSize = true;
                        if (!expectSizes)
                        {
                            size = this.AddError(size, isArrayCreation ? ErrorCode.ERR_InvalidArray : ErrorCode.ERR_ArraySizeInDeclaration);
                        }

                        list.Add(size);

                        if (this.CurrentToken.Kind != SyntaxKind.CloseBracketToken)
                        {
                            list.AddSeparator(this.EatToken(SyntaxKind.CommaToken));
                        }
                    }
                    else if (this.SkipBadArrayRankSpecifierTokens(ref open, list, SyntaxKind.CommaToken) == PostSkipAction.Abort)
                    {
                        break;
                    }
                }

                // Don't end on a comma.
                // If the omitted size would be the only element, then skip it unless sizes were expected.
                if (((list.Count & 1) == 0))
                {
                    sawOmittedSize = true;
                    list.Add(omittedArraySizeExpressionInstance);
                }

                // Never mix omitted and non-omitted array sizes.  If there were non-omitted array sizes,
                // then convert all of the omitted array sizes to missing identifiers.
                if (sawOmittedSize && sawNonOmittedSize)
                {
                    for (int i = 0; i < list.Count; i++)
                    {
                        if (list[i].RawKind == (int)SyntaxKind.OmittedArraySizeExpression)
                        {
                            int width = list[i].Width;
                            int offset = list[i].GetLeadingTriviaWidth();
                            list[i] = this.AddError(this.CreateMissingIdentifierName(), offset, width, ErrorCode.ERR_ValueExpected);
                        }
                    }
                }

                // Eat the close brace and we're done.
                var close = this.EatToken(SyntaxKind.CloseBracketToken);

                return _syntaxFactory.ArrayRankSpecifier(open, list, close);
            }
            finally
            {
                _pool.Free(list);
            }
        }

        private TupleTypeSyntax ParseTupleType()
        {
            var open = this.EatToken(SyntaxKind.OpenParenToken);
            var list = _pool.AllocateSeparated<TupleElementSyntax>();
            try
            {
                if (this.CurrentToken.Kind != SyntaxKind.CloseParenToken)
                {
                    var element = ParseTupleElement();
                    list.Add(element);

                    while (this.CurrentToken.Kind == SyntaxKind.CommaToken)
                    {
                        var comma = this.EatToken(SyntaxKind.CommaToken);
                        list.AddSeparator(comma);

                        element = ParseTupleElement();
                        list.Add(element);
                    }
                }

                if (list.Count < 2)
                {
                    if (list.Count < 1)
                    {
                        list.Add(_syntaxFactory.TupleElement(this.CreateMissingIdentifierName(), identifier: null));
                    }

                    list.AddSeparator(SyntaxFactory.MissingToken(SyntaxKind.CommaToken));
                    var missing = this.AddError(this.CreateMissingIdentifierName(), ErrorCode.ERR_TupleTooFewElements);
                    list.Add(_syntaxFactory.TupleElement(missing, identifier: null));
                }

                var close = this.EatToken(SyntaxKind.CloseParenToken);
                var result = _syntaxFactory.TupleType(open, list, close);

                result = CheckFeatureAvailability(result, MessageID.IDS_FeatureTuples);

                return result;
            }
            finally
            {
                _pool.Free(list);
            }
        }

        private TupleElementSyntax ParseTupleElement()
        {
            var type = ParseType();
            SyntaxToken name = null;

            if (IsTrueIdentifier())
            {
                name = this.ParseIdentifierToken();
            }

            return _syntaxFactory.TupleElement(type, name);
        }

        private PostSkipAction SkipBadArrayRankSpecifierTokens(ref SyntaxToken openBracket, SeparatedSyntaxListBuilder<ExpressionSyntax> list, SyntaxKind expected)
        {
            return this.SkipBadSeparatedListTokensWithExpectedKind(ref openBracket, list,
                p => p.CurrentToken.Kind != SyntaxKind.CommaToken && !p.IsPossibleExpression(),
                p => p.CurrentToken.Kind == SyntaxKind.CloseBracketToken || p.IsTerminator(),
                expected);
        }

        private TypeSyntax ParseUnderlyingType(bool parentIsParameter, NameOptions options = NameOptions.None)
        {
            if (IsPredefinedType(this.CurrentToken.Kind))
            {
                // This is a predefined type
                var token = this.EatToken();
                if (token.Kind == SyntaxKind.VoidKeyword && this.CurrentToken.Kind != SyntaxKind.AsteriskToken)
                {
                    token = this.AddError(token, parentIsParameter ? ErrorCode.ERR_NoVoidParameter : ErrorCode.ERR_NoVoidHere);
                }

                return _syntaxFactory.PredefinedType(token);
            }
            else if (IsTrueIdentifier())
            {
                return this.ParseQualifiedName(options);
            }
            else if (this.CurrentToken.Kind == SyntaxKind.OpenParenToken)
            {
                return this.ParseTupleType();
            }
            else
            {
                var name = this.CreateMissingIdentifierName();
                return this.AddError(name, ErrorCode.ERR_TypeExpected);
            }
        }

        private TypeSyntax ParsePointerTypeMods(TypeSyntax type)
        {
            // Check for pointer types
            while (this.CurrentToken.Kind == SyntaxKind.AsteriskToken)
            {
                type = _syntaxFactory.PointerType(type, this.EatToken());
            }

            return type;
        }

        public StatementSyntax ParseStatement()
        {
            return ParseWithStackGuard(
                () => ParseStatementCore() ?? ParseExpressionStatement(),
                () => SyntaxFactory.EmptyStatement(SyntaxFactory.MissingToken(SyntaxKind.SemicolonToken)));
        }

        private StatementSyntax ParseStatementCore()
        {
            try
            {
                _recursionDepth++;
                StackGuard.EnsureSufficientExecutionStack(_recursionDepth);

                if (this.IsIncrementalAndFactoryContextMatches && this.CurrentNode is CSharp.Syntax.StatementSyntax)
                {
                    return (StatementSyntax)this.EatNode();
                }

                // First, try to parse as a non-declaration statement. If the statement is a single
                // expression then we only allow legal expression statements. (That is, "new C();",
                // "C();", "x = y;" and so on.)

                StatementSyntax result = ParseStatementNoDeclaration(allowAnyExpression: false);
                if (result != null)
                {
                    return result;
                }

                // We could not successfully parse the statement as a non-declaration. Try to parse
                // it as either a declaration or as an "await X();" statement that is in a non-async
                // method. 

                return ParsePossibleDeclarationOrBadAwaitStatement();
            }
            finally
            {
                _recursionDepth--;
            }
        }

        private StatementSyntax ParsePossibleDeclarationOrBadAwaitStatement()
        {
            ResetPoint resetPointBeforeStatement = this.GetResetPoint();
            StatementSyntax result = ParsePossibleDeclarationOrBadAwaitStatement(ref resetPointBeforeStatement);
            this.Release(ref resetPointBeforeStatement);
            return result;
        }

        private StatementSyntax ParsePossibleDeclarationOrBadAwaitStatement(ref ResetPoint resetPointBeforeStatement)
        {
            // Precondition: We have already attempted to parse the statement as a non-declaration and failed.
            //
            // That means that we are in one of the following cases:
            //
            // 1) This is not a statement. This can happen if the start of the statement was an
            //    accessibility modifier, but the rest of the statement did not parse as a local
            //    function. If there was an accessibility modifier and the statement parsed as
            //    local function, that should be marked as a mistake with local function visibility.
            //    Otherwise, it's likely the user just forgot a closing brace on their method.
            // 2) This is a perfectly mundane and correct local declaration statement like "int x;"
            // 3) This is a perfectly mundane but erroneous local declaration statement, like "int X();"
            // 4) We are in the rare case of the code containing "await x;" and the intention is that
            //    "await" is the type of "x".  This only works in a non-async method.
            // 5) We have what would be a legal await statement, like "await X();", but we are not in
            //    an async method, so the parse failed. (Had we been in an async method then the parse
            //    attempt done by our caller would have succeeded.)
            // 6) The statement begins with "await" but is not a legal local declaration and not a legal
            //    await expression regardless of whether the method is marked as "async".

            bool beginsWithAwait = this.CurrentToken.ContextualKind == SyntaxKind.AwaitKeyword;
            StatementSyntax result = ParseLocalDeclarationStatement();

            // Case (1)
            if (result == null)
            {
                this.Reset(ref resetPointBeforeStatement);
                return null;
            }

            // Cases (2), (3) and (4):
            if (!beginsWithAwait || !result.ContainsDiagnostics)
            {
                return result;
            }

            // The statement begins with "await" and could not be parsed as a legal declaration statement.
            // We know from our precondition that it is not a legal "await X();" statement, though it is
            // possible that it was only not legal because we were not in an async context.

            Debug.Assert(!IsInAsync);

            // Let's see if we're in case (5). Pretend that we're in an async method and see if parsing
            // a non-declaration statement would have succeeded.

            this.Reset(ref resetPointBeforeStatement);
            IsInAsync = true;
            result = ParseStatementNoDeclaration(allowAnyExpression: false);
            IsInAsync = false;

            if (!result.ContainsDiagnostics)
            {
                // We are in case (5). We do not report that we have an "await" expression in a non-async
                // method at parse time; rather we do that in BindAwait(), during the initial round of
                // semantic analysis.
                return result;
            }

            // We are in case (6); we can't figure out what is going on here. Our best guess is that it is
            // a malformed local declaration, so back up and re-parse it.

            this.Reset(ref resetPointBeforeStatement);
            result = ParseLocalDeclarationStatement();
            Debug.Assert(result.ContainsDiagnostics);

            return result;
        }

        /// <summary>
        /// Parses any statement but a declaration statement. Returns null if the lookahead looks like a declaration.
        /// </summary>
        /// <remarks>
        /// Variable declarations in global code are parsed as field declarations so we need to fallback if we encounter a declaration statement.
        /// </remarks>
        private StatementSyntax ParseStatementNoDeclaration(bool allowAnyExpression)
        {
            switch (this.CurrentToken.Kind)
            {
                case SyntaxKind.FixedKeyword:
                    return this.ParseFixedStatement();
                case SyntaxKind.BreakKeyword:
                    return this.ParseBreakStatement();
                case SyntaxKind.ContinueKeyword:
                    return this.ParseContinueStatement();
                case SyntaxKind.TryKeyword:
                case SyntaxKind.CatchKeyword:
                case SyntaxKind.FinallyKeyword:
                    return this.ParseTryStatement();
                case SyntaxKind.CheckedKeyword:
                case SyntaxKind.UncheckedKeyword:
                    return this.ParseCheckedStatement();
                case SyntaxKind.ConstKeyword:
                    return null;
                case SyntaxKind.DoKeyword:
                    return this.ParseDoStatement();
                case SyntaxKind.ForKeyword:
                    return this.ParseForOrForEachStatement();
                case SyntaxKind.ForEachKeyword:
                    return this.ParseForEachStatement();
                case SyntaxKind.GotoKeyword:
                    return this.ParseGotoStatement();
                case SyntaxKind.IfKeyword:
                    return this.ParseIfStatement();
                case SyntaxKind.LockKeyword:
                    return this.ParseLockStatement();
                case SyntaxKind.ReturnKeyword:
                    return this.ParseReturnStatement();
                case SyntaxKind.SwitchKeyword:
                    return this.ParseSwitchStatement();
                case SyntaxKind.ThrowKeyword:
                    return this.ParseThrowStatement();
                case SyntaxKind.UnsafeKeyword:
                    // Checking for brace to disambiguate between unsafe statement and unsafe local function
                    if (this.IsPossibleUnsafeStatement())
                    {
                        return this.ParseUnsafeStatement();
                    }
                    goto default;
                case SyntaxKind.UsingKeyword:
                    return this.ParseUsingStatement();
                case SyntaxKind.WhileKeyword:
                    return this.ParseWhileStatement();
                case SyntaxKind.OpenBraceToken:
                    return this.ParseBlock();
                case SyntaxKind.SemicolonToken:
                    return _syntaxFactory.EmptyStatement(this.EatToken());
                case SyntaxKind.IdentifierToken:
                    if (this.IsPossibleLabeledStatement())
                    {
                        return this.ParseLabeledStatement();
                    }
                    else if (this.IsPossibleYieldStatement())
                    {
                        return this.ParseYieldStatement();
                    }
                    else if (this.IsPossibleAwaitExpressionStatement())
                    {
                        return this.ParseExpressionStatement();
                    }
                    else if (this.IsQueryExpression(mayBeVariableDeclaration: true, mayBeMemberDeclaration: allowAnyExpression))
                    {
                        return this.ParseExpressionStatement(this.ParseQueryExpression(0));
                    }
                    else
                    {
                        goto default;
                    }

                default:
                    if (this.IsPossibleLocalDeclarationStatement(allowAnyExpression))
                    {
                        return null;
                    }
                    else
                    {
                        return this.ParseExpressionStatement();
                    }
            }
        }

        private bool IsPossibleLabeledStatement()
        {
            return this.PeekToken(1).Kind == SyntaxKind.ColonToken && this.IsTrueIdentifier();
        }

        private bool IsPossibleUnsafeStatement()
        {
            return this.PeekToken(1).Kind == SyntaxKind.OpenBraceToken;
        }

        private bool IsPossibleYieldStatement()
        {
            return this.CurrentToken.ContextualKind == SyntaxKind.YieldKeyword && (this.PeekToken(1).Kind == SyntaxKind.ReturnKeyword || this.PeekToken(1).Kind == SyntaxKind.BreakKeyword);
        }

        private bool IsPossibleLocalDeclarationStatement(bool allowAnyExpression)
        {
            // This method decides whether to parse a statement as a
            // declaration or as an expression statement. In the old
            // compiler it would simply call IsLocalDeclaration.

            var tk = this.CurrentToken.Kind;
            if (tk == SyntaxKind.RefKeyword ||
                IsDeclarationModifier(tk) || // treat `static int x = 2;` as a local variable declaration
                (SyntaxFacts.IsPredefinedType(tk) &&
                        this.PeekToken(1).Kind != SyntaxKind.DotToken && // e.g. `int.Parse()` is an expression
                        this.PeekToken(1).Kind != SyntaxKind.OpenParenToken)) // e.g. `int (x, y)` is an error decl expression
            {
                return true;
            }

            tk = this.CurrentToken.ContextualKind;
            if (IsAdditionalLocalFunctionModifier(tk) &&
                (tk != SyntaxKind.AsyncKeyword || ShouldAsyncBeTreatedAsModifier(parsingStatementNotDeclaration: true)))
            {
                return true;
            }

            bool? typedIdentifier = IsPossibleTypedIdentifierStart(this.CurrentToken, this.PeekToken(1), allowThisKeyword: false);
            if (typedIdentifier != null)
            {
                return typedIdentifier.Value;
            }

            // It's common to have code like the following:
            // 
            //      Task.
            //      await Task.Delay()
            //
            // In this case we don't want to parse this as as a local declaration like:
            //
            //      Task.await Task
            //
            // This does not represent user intent, and it causes all sorts of problems to higher 
            // layers.  This is because both the parse tree is strage, and the symbol tables have
            // entries that throw things off (like a bogus 'Task' local).
            //
            // Note that we explicitly do this check when we see that the code spreads over multiple 
            // lines.  We don't want this if the user has actually written "X.Y z"
            if (tk == SyntaxKind.IdentifierToken)
            {
                var token1 = PeekToken(1);
                if (token1.Kind == SyntaxKind.DotToken &&
                    token1.TrailingTrivia.Any((int)SyntaxKind.EndOfLineTrivia))
                {
                    if (PeekToken(2).Kind == SyntaxKind.IdentifierToken &&
                        PeekToken(3).Kind == SyntaxKind.IdentifierToken)
                    {
                        // We have something like:
                        //
                        //      X.
                        //      Y z
                        //
                        // This is only a local declaration if we have:
                        //
                        //      X.Y z;
                        //      X.Y z = ...
                        //      X.Y z, ...  
                        //      X.Y z( ...      (local function) 
                        //      X.Y z<W...      (local function)
                        //
                        var token4Kind = PeekToken(4).Kind;
                        if (token4Kind != SyntaxKind.SemicolonToken &&
                            token4Kind != SyntaxKind.EqualsToken &&
                            token4Kind != SyntaxKind.CommaToken &&
                            token4Kind != SyntaxKind.OpenParenToken &&
                            token4Kind != SyntaxKind.LessThanToken)
                        {
                            return false;
                        }
                    }
                }
            }

            var resetPoint = this.GetResetPoint();
            try
            {
                ScanTypeFlags st = this.ScanType();

                // We could always return true for st == AliasQualName in addition to MustBeType on the first line, however, we want it to return false in the case where
                // CurrentToken.Kind != SyntaxKind.Identifier so that error cases, like: A::N(), are not parsed as variable declarations and instead are parsed as A.N() where we can give
                // a better error message saying "did you meant to use a '.'?"
                if (st == ScanTypeFlags.MustBeType && this.CurrentToken.Kind != SyntaxKind.DotToken && this.CurrentToken.Kind != SyntaxKind.OpenParenToken)
                {
                    return true;
                }

                if (st == ScanTypeFlags.NotType || this.CurrentToken.Kind != SyntaxKind.IdentifierToken)
                {
                    return false;
                }

                // T? and T* might start an expression, we need to parse further to disambiguate:
                if (allowAnyExpression)
                {
                    if (st == ScanTypeFlags.PointerOrMultiplication)
                    {
                        return false;
                    }
                    else if (st == ScanTypeFlags.NullableType)
                    {
                        return IsPossibleDeclarationStatementFollowingNullableType();
                    }
                }

                return true;
            }
            finally
            {
                this.Reset(ref resetPoint);
                this.Release(ref resetPoint);
            }
        }

        // Looks ahead for a declaration of a field, property or method declaration following a nullable type T?.
        private bool IsPossibleDeclarationStatementFollowingNullableType()
        {
            if (IsFieldDeclaration(isEvent: false))
            {
                return IsPossibleFieldDeclarationFollowingNullableType();
            }

            ExplicitInterfaceSpecifierSyntax explicitInterfaceOpt;
            SyntaxToken identifierOrThisOpt;
            TypeParameterListSyntax typeParameterListOpt;
            this.ParseMemberName(out explicitInterfaceOpt, out identifierOrThisOpt, out typeParameterListOpt, isEvent: false);

            if (explicitInterfaceOpt == null && identifierOrThisOpt == null && typeParameterListOpt == null)
            {
                return false;
            }

            // looks like a property:
            if (this.CurrentToken.Kind == SyntaxKind.OpenBraceToken)
            {
                return true;
            }

            // don't accept indexers:
            if (identifierOrThisOpt.Kind == SyntaxKind.ThisKeyword)
            {
                return false;
            }

            return IsPossibleMethodDeclarationFollowingNullableType();
        }

        // At least one variable declaration terminated by a semicolon or a comma.
        //   idf;
        //   idf,
        //   idf = <expr>;
        //   idf = <expr>, 
        private bool IsPossibleFieldDeclarationFollowingNullableType()
        {
            if (this.CurrentToken.Kind != SyntaxKind.IdentifierToken)
            {
                return false;
            }

            this.EatToken();

            if (this.CurrentToken.Kind == SyntaxKind.EqualsToken)
            {
                var saveTerm = _termState;
                _termState |= TerminatorState.IsEndOfFieldDeclaration;
                this.EatToken();
                this.ParseVariableInitializer();
                _termState = saveTerm;
            }

            return this.CurrentToken.Kind == SyntaxKind.CommaToken || this.CurrentToken.Kind == SyntaxKind.SemicolonToken;
        }

        private bool IsPossibleMethodDeclarationFollowingNullableType()
        {
            var saveTerm = _termState;
            _termState |= TerminatorState.IsEndOfMethodSignature;

            var paramList = this.ParseParenthesizedParameterList();

            _termState = saveTerm;
            var separatedParameters = paramList.Parameters.GetWithSeparators();

            // parsed full signature:
            if (!paramList.CloseParenToken.IsMissing)
            {
                // (...) {
                // (...) where
                if (this.CurrentToken.Kind == SyntaxKind.OpenBraceToken || this.CurrentToken.ContextualKind == SyntaxKind.WhereKeyword)
                {
                    return true;
                }

                // disambiguates conditional expressions
                // (...) :
                if (this.CurrentToken.Kind == SyntaxKind.ColonToken)
                {
                    return false;
                }
            }

            // no parameters, just an open paren followed by a token that doesn't belong to a parameter definition:
            if (separatedParameters.Count == 0)
            {
                return false;
            }

            var parameter = (ParameterSyntax)separatedParameters[0];

            // has an attribute:
            //   ([Attr]
            if (parameter.AttributeLists.Count > 0)
            {
                return true;
            }

            // has params modifier:
            //   (params
            for (int i = 0; i < parameter.Modifiers.Count; i++)
            {
                if (parameter.Modifiers[i].Kind == SyntaxKind.ParamsKeyword)
                {
                    return true;
                }
            }

            if (parameter.Type == null)
            {
                // has arglist:
                //   (__arglist
                if (parameter.Identifier.Kind == SyntaxKind.ArgListKeyword)
                {
                    return true;
                }
            }
            else if (parameter.Type.Kind == SyntaxKind.NullableType)
            {
                // nullable type with modifiers
                //   (ref T?
                //   (out T?
                if (parameter.Modifiers.Count > 0)
                {
                    return true;
                }

                // nullable type, identifier, and separator or closing parent
                //   (T ? idf,
                //   (T ? idf)
                if (!parameter.Identifier.IsMissing &&
                    (separatedParameters.Count >= 2 && !separatedParameters[1].IsMissing ||
                     separatedParameters.Count == 1 && !paramList.CloseParenToken.IsMissing))
                {
                    return true;
                }
            }
            else if (parameter.Type.Kind == SyntaxKind.IdentifierName &&
                    ((IdentifierNameSyntax)parameter.Type).Identifier.ContextualKind == SyntaxKind.FromKeyword)
            {
                // assume that "from" is meant to be a query start ("from" bound to a type is rare):
                // (from
                return false;
            }
            else
            {
                // has a name and a non-nullable type:
                //   (T idf
                //   (ref T idf
                //   (out T idf
                if (!parameter.Identifier.IsMissing)
                {
                    return true;
                }
            }

            return false;
        }

        private bool IsPossibleNewExpression()
        {
            Debug.Assert(this.CurrentToken.Kind == SyntaxKind.NewKeyword);

            // skip new
            SyntaxToken nextToken = PeekToken(1);

            // new { }
            // new [ ]
            switch (nextToken.Kind)
            {
                case SyntaxKind.OpenBraceToken:
                case SyntaxKind.OpenBracketToken:
                    return true;
            }

            //
            // Declaration with new modifier vs. new expression
            // Parse it as an expression if the type is not followed by an identifier or this keyword.
            //
            // Member declarations:
            //   new T Idf ...
            //   new T this ...
            //   new partial Idf    ("partial" as a type name)
            //   new partial this   ("partial" as a type name)
            //   new partial T Idf
            //   new partial T this
            //   new <modifier>
            //   new <class|interface|struct|enum>
            //   new partial <class|interface|struct|enum>
            //
            // New expressions:
            //   new T []
            //   new T { }
            //   new <non-type>
            //
            if (SyntaxFacts.GetBaseTypeDeclarationKind(nextToken.Kind) != SyntaxKind.None)
            {
                return false;
            }

            SyntaxModifier modifier = GetModifier(nextToken);
            if (modifier == SyntaxModifier.Partial)
            {
                if (SyntaxFacts.IsPredefinedType(PeekToken(2).Kind))
                {
                    return false;
                }

                // class, struct, enum, interface keywords, but also other modifiers that are not allowed after 
                // partial keyword but start class declaration, so we can assume the user just swapped them.
                if (IsPossibleStartOfTypeDeclaration(PeekToken(2).Kind))
                {
                    return false;
                }
            }
            else if (modifier != SyntaxModifier.None)
            {
                return false;
            }

            bool? typedIdentifier = IsPossibleTypedIdentifierStart(nextToken, PeekToken(2), allowThisKeyword: true);
            if (typedIdentifier != null)
            {
                // new Idf Idf
                // new Idf .
                // new partial T
                // new partial .
                return !typedIdentifier.Value;
            }

            var resetPoint = this.GetResetPoint();
            try
            {
                // skips new keyword
                EatToken();

                ScanTypeFlags st = this.ScanType();

                return !IsPossibleMemberName() || st == ScanTypeFlags.NotType;
            }
            finally
            {
                this.Reset(ref resetPoint);
                this.Release(ref resetPoint);
            }
        }

        /// <returns>
        /// true if the current token can be the first token of a typed identifier (a type name followed by an identifier),
        /// false if it definitely can't be,
        /// null if we need to scan further to find out.
        /// </returns>
        private bool? IsPossibleTypedIdentifierStart(SyntaxToken current, SyntaxToken next, bool allowThisKeyword)
        {
            if (IsTrueIdentifier(current))
            {
                switch (next.Kind)
                {
                    // tokens that can be in type names...
                    case SyntaxKind.DotToken:
                    case SyntaxKind.AsteriskToken:
                    case SyntaxKind.QuestionToken:
                    case SyntaxKind.OpenBracketToken:
                    case SyntaxKind.LessThanToken:
                    case SyntaxKind.ColonColonToken:
                        return null;

                    case SyntaxKind.OpenParenToken:
                        if (current.IsVar())
                        {
                            // potentially either a tuple type in a local declaration (true), or
                            // a tuple lvalue in a deconstruction assignment (false).
                            return null;
                        }
                        else
                        {
                            return false;
                        }

                    case SyntaxKind.IdentifierToken:
                        return IsTrueIdentifier(next);

                    case SyntaxKind.ThisKeyword:
                        return allowThisKeyword;

                    default:
                        return false;
                }
            }

            return null;
        }

        // If "isMethodBody" is true, then this is the immediate body of a method/accessor.
        // In this case, we create a many-child list if the body is not a small single statement.
        // This then allows a "with many weak children" red node when the red node is created.
        // If "isAccessorBody" is true, then we produce a special diagnostic if the open brace is
        // missing.  Also, "isMethodBody" must be true.
        private BlockSyntax ParseBlock(bool isMethodBody = false, bool isAccessorBody = false)
        {
            // Check again for incremental re-use, since ParseBlock is called from a bunch of places
            // other than ParseStatementCore()
            if (this.IsIncrementalAndFactoryContextMatches && this.CurrentNodeKind == SyntaxKind.Block)
            {
                return (BlockSyntax)this.EatNode();
            }

            // There's a special error code for a missing token after an accessor keyword
            var openBrace = isAccessorBody && this.CurrentToken.Kind != SyntaxKind.OpenBraceToken
                ? this.AddError(
                    SyntaxFactory.MissingToken(SyntaxKind.OpenBraceToken),
                    IsFeatureEnabled(MessageID.IDS_FeatureExpressionBodiedAccessor)
                            ? ErrorCode.ERR_SemiOrLBraceOrArrowExpected
                            : ErrorCode.ERR_SemiOrLBraceExpected)
                : this.EatToken(SyntaxKind.OpenBraceToken);

            var statements = _pool.Allocate<StatementSyntax>();
            try
            {
                CSharpSyntaxNode tmp = openBrace;
                this.ParseStatements(ref tmp, statements, stopOnSwitchSections: false);
                openBrace = (SyntaxToken)tmp;
                var closeBrace = this.EatToken(SyntaxKind.CloseBraceToken);

                SyntaxList<StatementSyntax> statementList;
                if (isMethodBody && IsLargeEnoughNonEmptyStatementList(statements))
                {
                    // Force creation a many-children list, even if only 1, 2, or 3 elements in the statement list.
                    statementList = new SyntaxList<StatementSyntax>(SyntaxList.List(((SyntaxListBuilder)statements).ToArray()));
                }
                else
                {
                    statementList = statements;
                }

                return _syntaxFactory.Block(openBrace, statementList, closeBrace);
            }
            finally
            {
                _pool.Free(statements);
            }
        }

        // Is this statement list non-empty, and large enough to make using weak children beneficial?
        private static bool IsLargeEnoughNonEmptyStatementList(SyntaxListBuilder<StatementSyntax> statements)
        {
            if (statements.Count == 0)
            {
                return false;
            }
            else if (statements.Count == 1)
            {
                // If we have a single statement, it might be small, like "return null", or large,
                // like a loop or if or switch with many statements inside. Use the width as a proxy for
                // how big it is. If it's small, its better to forgo a many children list anyway, since the
                // weak reference would consume as much memory as is saved.
                return statements[0].Width > 60;
            }
            else
            {
                // For 2 or more statements, go ahead and create a many-children lists.
                return true;
            }
        }

        private void ParseStatements(ref CSharpSyntaxNode previousNode, SyntaxListBuilder<StatementSyntax> statements, bool stopOnSwitchSections)
        {
            var saveTerm = _termState;
            _termState |= TerminatorState.IsPossibleStatementStartOrStop; // partial statements can abort if a new statement starts
            if (stopOnSwitchSections)
            {
                _termState |= TerminatorState.IsSwitchSectionStart;
            }

            while (this.CurrentToken.Kind != SyntaxKind.CloseBraceToken
                && this.CurrentToken.Kind != SyntaxKind.EndOfFileToken
                && !(stopOnSwitchSections && this.IsPossibleSwitchSection()))
            {
                if (this.IsPossibleStatement(acceptAccessibilityMods: true))
                {
                    var statement = this.ParseStatementCore();
                    if (statement != null)
                    {
                        statements.Add(statement);
                        continue;
                    }
                }

                GreenNode trailingTrivia;
                var action = this.SkipBadStatementListTokens(statements, SyntaxKind.CloseBraceToken, out trailingTrivia);
                if (trailingTrivia != null)
                {
                    previousNode = AddTrailingSkippedSyntax(previousNode, trailingTrivia);
                }

                if (action == PostSkipAction.Abort)
                {
                    break;
                }
            }

            _termState = saveTerm;
        }

        private bool IsPossibleStatementStartOrStop()
        {
            return this.CurrentToken.Kind == SyntaxKind.SemicolonToken
                || this.IsPossibleStatement(acceptAccessibilityMods: true);
        }

        private PostSkipAction SkipBadStatementListTokens(SyntaxListBuilder<StatementSyntax> statements, SyntaxKind expected, out GreenNode trailingTrivia)
        {
            return this.SkipBadListTokensWithExpectedKindHelper(
                statements,
                // We know we have a bad statement, so it can't be a local
                // function, meaning we shouldn't consider accessibility
                // modifiers to be the start of a statement
                p => !p.IsPossibleStatement(acceptAccessibilityMods: false),
                p => p.CurrentToken.Kind == SyntaxKind.CloseBraceToken || p.IsTerminator(),
                expected,
                out trailingTrivia
            );
        }

        private bool IsPossibleStatement(bool acceptAccessibilityMods)
        {
            var tk = this.CurrentToken.Kind;
            switch (tk)
            {
                case SyntaxKind.FixedKeyword:
                case SyntaxKind.BreakKeyword:
                case SyntaxKind.ContinueKeyword:
                case SyntaxKind.TryKeyword:
                case SyntaxKind.CheckedKeyword:
                case SyntaxKind.UncheckedKeyword:
                case SyntaxKind.ConstKeyword:
                case SyntaxKind.DoKeyword:
                case SyntaxKind.ForKeyword:
                case SyntaxKind.ForEachKeyword:
                case SyntaxKind.GotoKeyword:
                case SyntaxKind.IfKeyword:
                case SyntaxKind.LockKeyword:
                case SyntaxKind.ReturnKeyword:
                case SyntaxKind.SwitchKeyword:
                case SyntaxKind.ThrowKeyword:
                case SyntaxKind.UnsafeKeyword:
                case SyntaxKind.UsingKeyword:
                case SyntaxKind.WhileKeyword:
                case SyntaxKind.OpenBraceToken:
                case SyntaxKind.SemicolonToken:
                case SyntaxKind.StaticKeyword:
                case SyntaxKind.ReadOnlyKeyword:
                case SyntaxKind.VolatileKeyword:
                case SyntaxKind.RefKeyword:
                    return true;

                case SyntaxKind.IdentifierToken:
                    return IsTrueIdentifier();

                case SyntaxKind.CatchKeyword:
                case SyntaxKind.FinallyKeyword:
                    return !_isInTry;

                // Accessibility modifiers are not legal in a statement,
                // but a common mistake for local functions. Parse to give a
                // better error message.
                case SyntaxKind.PublicKeyword:
                case SyntaxKind.InternalKeyword:
                case SyntaxKind.ProtectedKeyword:
                case SyntaxKind.PrivateKeyword:
                    return acceptAccessibilityMods;

                default:
                    return IsPredefinedType(tk)
                        || IsPossibleExpression();
            }
        }

        private FixedStatementSyntax ParseFixedStatement()
        {
            var @fixed = this.EatToken(SyntaxKind.FixedKeyword);
            var openParen = this.EatToken(SyntaxKind.OpenParenToken);
            var saveTerm = _termState;
            _termState |= TerminatorState.IsEndOfFixedStatement;
            var decl = ParseVariableDeclaration();
            _termState = saveTerm;
            var closeParen = this.EatToken(SyntaxKind.CloseParenToken);
            StatementSyntax statement = this.ParseEmbeddedStatement(false);
            return _syntaxFactory.FixedStatement(@fixed, openParen, decl, closeParen, statement);
        }

        private bool IsEndOfFixedStatement()
        {
            return this.CurrentToken.Kind == SyntaxKind.CloseParenToken
                || this.CurrentToken.Kind == SyntaxKind.OpenBraceToken
                || this.CurrentToken.Kind == SyntaxKind.SemicolonToken;
        }

        private StatementSyntax ParseEmbeddedStatement(bool complexCheck)
        {
            StatementSyntax statement;

            if (this.CurrentToken.Kind == SyntaxKind.SemicolonToken && (!complexCheck || this.PeekToken(1).Kind == SyntaxKind.OpenBraceToken))
            {
                statement = this.ParseStatementCore();
                statement = this.AddError(statement, ErrorCode.WRN_PossibleMistakenNullStatement);
            }
            else
            {
                statement = this.ParseStatementCore();
            }

            // The consumers of embedded statements are expecting to receive a non-null statement yet there are 
            // several error conditions that can lead ParseStatementCore to return null.  When that occurs 
            // create an empty error Statement and return it to the caller.
            if (statement == null)
            {
                Debug.Assert(CurrentToken.Kind != SyntaxKind.SemicolonToken);
                statement = SyntaxFactory.EmptyStatement(EatToken(SyntaxKind.SemicolonToken));
            }

            switch (statement.Kind)
            {
                // An "embedded" statement is simply a statement that is not a labelled
                // statement or a declaration statement.
                case SyntaxKind.LabeledStatement:
                case SyntaxKind.LocalDeclarationStatement:
                case SyntaxKind.LocalFunctionStatement:
                    statement = this.AddError(statement, ErrorCode.ERR_BadEmbeddedStmt);
                    break;
                // In scripts, stand-alone expression statements may not be followed by semicolons.
                // ParseExpressionStatement hides the error.
                // However, embedded expression statements are required to be followed by semicolon. 
                case SyntaxKind.ExpressionStatement:
                    if (IsScript)
                    {
                        var expressionStatementSyntax = (ExpressionStatementSyntax)statement;
                        var semicolonToken = expressionStatementSyntax.SemicolonToken;

                        // Do not add a new error if the same error was already added.
                        if (semicolonToken.IsMissing  
                            && (!semicolonToken.ContainsDiagnostics
                            || !semicolonToken.GetDiagnostics()
                            .Contains(diagnosticInfo => (ErrorCode)diagnosticInfo.Code == ErrorCode.ERR_SemicolonExpected)))
                        {
                            semicolonToken = this.AddError(semicolonToken, ErrorCode.ERR_SemicolonExpected);
                            statement = expressionStatementSyntax.Update(expressionStatementSyntax.Expression, semicolonToken);
                        }
                    }
                    break;
            }

            return statement;
        }

        private BreakStatementSyntax ParseBreakStatement()
        {
            var breakKeyword = this.EatToken(SyntaxKind.BreakKeyword);
            var semicolon = this.EatToken(SyntaxKind.SemicolonToken);
            return _syntaxFactory.BreakStatement(breakKeyword, semicolon);
        }

        private ContinueStatementSyntax ParseContinueStatement()
        {
            var continueKeyword = this.EatToken(SyntaxKind.ContinueKeyword);
            var semicolon = this.EatToken(SyntaxKind.SemicolonToken);
            return _syntaxFactory.ContinueStatement(continueKeyword, semicolon);
        }

        private TryStatementSyntax ParseTryStatement()
        {
            var isInTry = _isInTry;
            _isInTry = true;

            var @try = this.EatToken(SyntaxKind.TryKeyword);

            BlockSyntax block;
            if (@try.IsMissing)
            {
                block = _syntaxFactory.Block(this.EatToken(SyntaxKind.OpenBraceToken), default(SyntaxList<StatementSyntax>), this.EatToken(SyntaxKind.CloseBraceToken));
            }
            else
            {
                var saveTerm = _termState;
                _termState |= TerminatorState.IsEndOfTryBlock;
                block = this.ParseBlock();
                _termState = saveTerm;
            }

            var catches = default(SyntaxListBuilder<CatchClauseSyntax>);
            FinallyClauseSyntax @finally = null;
            try
            {
                bool hasEnd = false;

                if (this.CurrentToken.Kind == SyntaxKind.CatchKeyword)
                {
                    hasEnd = true;
                    catches = _pool.Allocate<CatchClauseSyntax>();
                    while (this.CurrentToken.Kind == SyntaxKind.CatchKeyword)
                    {
                        catches.Add(this.ParseCatchClause());
                    }
                }

                if (this.CurrentToken.Kind == SyntaxKind.FinallyKeyword)
                {
                    hasEnd = true;
                    var fin = this.EatToken();
                    var finBlock = this.ParseBlock();
                    @finally = _syntaxFactory.FinallyClause(fin, finBlock);
                }

                if (!hasEnd)
                {
                    block = this.AddErrorToLastToken(block, ErrorCode.ERR_ExpectedEndTry);

                    // synthesize missing tokens for "finally { }":
                    @finally = _syntaxFactory.FinallyClause(
                        SyntaxToken.CreateMissing(SyntaxKind.FinallyKeyword, null, null),
                        _syntaxFactory.Block(
                            SyntaxToken.CreateMissing(SyntaxKind.OpenBraceToken, null, null),
                            default(SyntaxList<StatementSyntax>),
                            SyntaxToken.CreateMissing(SyntaxKind.CloseBraceToken, null, null)));
                }

                _isInTry = isInTry;

                return _syntaxFactory.TryStatement(@try, block, catches, @finally);
            }
            finally
            {
                if (!catches.IsNull)
                {
                    _pool.Free(catches);
                }
            }
        }

        private bool IsEndOfTryBlock()
        {
            return this.CurrentToken.Kind == SyntaxKind.CloseBraceToken
                || this.CurrentToken.Kind == SyntaxKind.CatchKeyword
                || this.CurrentToken.Kind == SyntaxKind.FinallyKeyword;
        }

        private CatchClauseSyntax ParseCatchClause()
        {
            Debug.Assert(this.CurrentToken.Kind == SyntaxKind.CatchKeyword);

            var @catch = this.EatToken();

            CatchDeclarationSyntax decl = null;
            var saveTerm = _termState;

            if (this.CurrentToken.Kind == SyntaxKind.OpenParenToken)
            {
                var openParen = this.EatToken();

                _termState |= TerminatorState.IsEndOfCatchClause;
                var type = this.ParseType();
                SyntaxToken name = null;
                if (this.IsTrueIdentifier())
                {
                    name = this.ParseIdentifierToken();
                }

                _termState = saveTerm;

                var closeParen = this.EatToken(SyntaxKind.CloseParenToken);
                decl = _syntaxFactory.CatchDeclaration(openParen, type, name, closeParen);
            }

            CatchFilterClauseSyntax filter = null;

            var keywordKind = this.CurrentToken.ContextualKind;
            if (keywordKind == SyntaxKind.WhenKeyword || keywordKind == SyntaxKind.IfKeyword)
            {
                var whenKeyword = this.EatContextualToken(SyntaxKind.WhenKeyword);
                if (keywordKind == SyntaxKind.IfKeyword)
                {
                    // The initial design of C# exception filters called for the use of the
                    // "if" keyword in this position.  We've since changed to "when", but 
                    // the error recovery experience for early adopters (and for old source
                    // stored in the symbol server) will be better if we consume "if" as
                    // though it were "when".
                    whenKeyword = AddTrailingSkippedSyntax(whenKeyword, EatToken());
                }
                whenKeyword = CheckFeatureAvailability(whenKeyword, MessageID.IDS_FeatureExceptionFilter);
                _termState |= TerminatorState.IsEndOfilterClause;
                var openParen = this.EatToken(SyntaxKind.OpenParenToken);
                var filterExpression = this.ParseExpressionCore();

                _termState = saveTerm;
                var closeParen = this.EatToken(SyntaxKind.CloseParenToken);
                filter = _syntaxFactory.CatchFilterClause(whenKeyword, openParen, filterExpression, closeParen);
            }

            _termState |= TerminatorState.IsEndOfCatchBlock;
            var block = this.ParseBlock();
            _termState = saveTerm;

            return _syntaxFactory.CatchClause(@catch, decl, filter, block);
        }

        private bool IsEndOfCatchClause()
        {
            return this.CurrentToken.Kind == SyntaxKind.CloseParenToken
                || this.CurrentToken.Kind == SyntaxKind.OpenBraceToken
                || this.CurrentToken.Kind == SyntaxKind.CloseBraceToken
                || this.CurrentToken.Kind == SyntaxKind.CatchKeyword
                || this.CurrentToken.Kind == SyntaxKind.FinallyKeyword;
        }

        private bool IsEndOfFilterClause()
        {
            return this.CurrentToken.Kind == SyntaxKind.CloseParenToken
                || this.CurrentToken.Kind == SyntaxKind.OpenBraceToken
                || this.CurrentToken.Kind == SyntaxKind.CloseBraceToken
                || this.CurrentToken.Kind == SyntaxKind.CatchKeyword
                || this.CurrentToken.Kind == SyntaxKind.FinallyKeyword;
        }
        private bool IsEndOfCatchBlock()
        {
            return this.CurrentToken.Kind == SyntaxKind.CloseBraceToken
                || this.CurrentToken.Kind == SyntaxKind.CatchKeyword
                || this.CurrentToken.Kind == SyntaxKind.FinallyKeyword;
        }

        private StatementSyntax ParseCheckedStatement()
        {
            Debug.Assert(this.CurrentToken.Kind == SyntaxKind.CheckedKeyword || this.CurrentToken.Kind == SyntaxKind.UncheckedKeyword);

            if (this.PeekToken(1).Kind == SyntaxKind.OpenParenToken)
            {
                return this.ParseExpressionStatement();
            }

            var spec = this.EatToken();
            var block = this.ParseBlock();
            return _syntaxFactory.CheckedStatement(SyntaxFacts.GetCheckStatement(spec.Kind), spec, block);
        }

        private DoStatementSyntax ParseDoStatement()
        {
            Debug.Assert(this.CurrentToken.Kind == SyntaxKind.DoKeyword);
            var @do = this.EatToken(SyntaxKind.DoKeyword);
            var statement = this.ParseEmbeddedStatement(false);
            var @while = this.EatToken(SyntaxKind.WhileKeyword);
            var openParen = this.EatToken(SyntaxKind.OpenParenToken);
            var saveTerm = _termState;
            _termState |= TerminatorState.IsEndOfDoWhileExpression;
            var expression = this.ParseExpressionCore();
            _termState = saveTerm;
            var closeParen = this.EatToken(SyntaxKind.CloseParenToken);
            var semicolon = this.EatToken(SyntaxKind.SemicolonToken);
            return _syntaxFactory.DoStatement(@do, statement, @while, openParen, expression, closeParen, semicolon);
        }

        private bool IsEndOfDoWhileExpression()
        {
            return this.CurrentToken.Kind == SyntaxKind.CloseParenToken
                || this.CurrentToken.Kind == SyntaxKind.SemicolonToken;
        }

        private StatementSyntax ParseForOrForEachStatement()
        {
            // Check if the user wrote the following accidentally:
            //
            // for (SomeType t in
            //
            // instead of
            //
            // foreach (SomeType t in
            //
            // In that case, parse it as a foreach, but given the appropriate message that a
            // 'foreach' keyword was expected.
            var resetPoint = this.GetResetPoint();
            try
            {
                Debug.Assert(this.CurrentToken.Kind == SyntaxKind.ForKeyword);
                this.EatToken();
                if (this.EatToken().Kind == SyntaxKind.OpenParenToken &&
                    this.ScanType() != ScanTypeFlags.NotType &&
                    this.EatToken().Kind == SyntaxKind.IdentifierToken &&
                    this.EatToken().Kind == SyntaxKind.InKeyword)
                {
                    // Looks like a foreach statement.  Parse it that way instead
                    this.Reset(ref resetPoint);
                    return this.ParseForEachStatement();
                }
                else
                {
                    // Normal for statement.
                    this.Reset(ref resetPoint);
                    return this.ParseForStatement();
                }
            }
            finally
            {
                this.Release(ref resetPoint);
            }
        }

        private ForStatementSyntax ParseForStatement()
        {
            Debug.Assert(this.CurrentToken.Kind == SyntaxKind.ForKeyword);

            var forToken = this.EatToken(SyntaxKind.ForKeyword);
            var openParen = this.EatToken(SyntaxKind.OpenParenToken);

            var saveTerm = _termState;
            _termState |= TerminatorState.IsEndOfForStatementArgument;

            var resetPoint = this.GetResetPoint();
            var initializers = _pool.AllocateSeparated<ExpressionSyntax>();
            var incrementors = _pool.AllocateSeparated<ExpressionSyntax>();
            try
            {
                // Here can be either a declaration or an expression statement list.  Scan
                // for a declaration first.
                VariableDeclarationSyntax decl = null;
                bool isDeclaration = false;
                if (this.CurrentToken.Kind == SyntaxKind.RefKeyword)
                {
                    isDeclaration = true;
                }
                else
                {
                    isDeclaration = !this.IsQueryExpression(mayBeVariableDeclaration: true, mayBeMemberDeclaration: false) &&
                                    this.ScanType() != ScanTypeFlags.NotType &&
                                    this.IsTrueIdentifier();

                    this.Reset(ref resetPoint);
                }

                if (isDeclaration)
                {
                    decl = ParseVariableDeclaration();
                }
                else if (this.CurrentToken.Kind != SyntaxKind.SemicolonToken)
                {
                    // Not a type followed by an identifier, so it must be an expression list.
                    this.ParseForStatementExpressionList(ref openParen, initializers);
                }

                var semi = this.EatToken(SyntaxKind.SemicolonToken);
                ExpressionSyntax condition = null;
                if (this.CurrentToken.Kind != SyntaxKind.SemicolonToken)
                {
                    condition = this.ParseExpressionCore();
                }

                var semi2 = this.EatToken(SyntaxKind.SemicolonToken);
                if (this.CurrentToken.Kind != SyntaxKind.CloseParenToken)
                {
                    this.ParseForStatementExpressionList(ref semi2, incrementors);
                }

                var closeParen = this.EatToken(SyntaxKind.CloseParenToken);
                var statement = ParseEmbeddedStatement(true);

                return _syntaxFactory.ForStatement(forToken, openParen, decl, initializers, semi, condition, semi2, incrementors, closeParen, statement);
            }
            finally
            {
                _termState = saveTerm;
                this.Release(ref resetPoint);
                _pool.Free(incrementors);
                _pool.Free(initializers);
            }
        }

        private bool IsEndOfForStatementArgument()
        {
            return this.CurrentToken.Kind == SyntaxKind.SemicolonToken
                || this.CurrentToken.Kind == SyntaxKind.CloseParenToken
                || this.CurrentToken.Kind == SyntaxKind.OpenBraceToken;
        }

        private void ParseForStatementExpressionList(ref SyntaxToken startToken, SeparatedSyntaxListBuilder<ExpressionSyntax> list)
        {
            if (this.CurrentToken.Kind != SyntaxKind.CloseParenToken && this.CurrentToken.Kind != SyntaxKind.SemicolonToken)
            {
tryAgain:
                if (this.IsPossibleExpression() || this.CurrentToken.Kind == SyntaxKind.CommaToken)
                {
                    // first argument
                    list.Add(this.ParseExpressionCore());

                    // additional arguments
                    while (true)
                    {
                        if (this.CurrentToken.Kind == SyntaxKind.CloseParenToken || this.CurrentToken.Kind == SyntaxKind.SemicolonToken)
                        {
                            break;
                        }
                        else if (this.CurrentToken.Kind == SyntaxKind.CommaToken || this.IsPossibleExpression())
                        {
                            list.AddSeparator(this.EatToken(SyntaxKind.CommaToken));
                            list.Add(this.ParseExpressionCore());
                            continue;
                        }
                        else if (this.SkipBadForStatementExpressionListTokens(ref startToken, list, SyntaxKind.CommaToken) == PostSkipAction.Abort)
                        {
                            break;
                        }
                    }
                }
                else if (this.SkipBadForStatementExpressionListTokens(ref startToken, list, SyntaxKind.IdentifierToken) == PostSkipAction.Continue)
                {
                    goto tryAgain;
                }
            }
        }

        private PostSkipAction SkipBadForStatementExpressionListTokens(ref SyntaxToken startToken, SeparatedSyntaxListBuilder<ExpressionSyntax> list, SyntaxKind expected)
        {
            return this.SkipBadSeparatedListTokensWithExpectedKind(ref startToken, list,
                p => p.CurrentToken.Kind != SyntaxKind.CommaToken && !p.IsPossibleExpression(),
                p => p.CurrentToken.Kind == SyntaxKind.CloseParenToken || p.CurrentToken.Kind == SyntaxKind.SemicolonToken || p.IsTerminator(),
                expected);
        }

        private CommonForEachStatementSyntax ParseForEachStatement()
        {
            // Can be a 'for' keyword if the user typed: 'for (SomeType t in'
            Debug.Assert(this.CurrentToken.Kind == SyntaxKind.ForEachKeyword || this.CurrentToken.Kind == SyntaxKind.ForKeyword);

            // Syntax for foreach is either:
            //  foreach ( <type> <identifier> in <expr> ) <embedded-statement>
            // or
            //  foreach ( <deconstruction-declaration> in <expr> ) <embedded-statement>

            SyntaxToken @foreach;

            // If we're at a 'for', then consume it and attach
            // it as skipped text to the missing 'foreach' token.
            if (this.CurrentToken.Kind == SyntaxKind.ForKeyword)
            {
                var skippedForToken = this.EatToken();
                skippedForToken = this.AddError(skippedForToken, ErrorCode.ERR_SyntaxError, SyntaxFacts.GetText(SyntaxKind.ForEachKeyword), SyntaxFacts.GetText(SyntaxKind.ForKeyword));
                @foreach = ConvertToMissingWithTrailingTrivia(skippedForToken, SyntaxKind.ForEachKeyword);
            }
            else
            {
                @foreach = this.EatToken(SyntaxKind.ForEachKeyword);
            }

            var openParen = this.EatToken(SyntaxKind.OpenParenToken);
            var variable = ParseExpressionOrDeclaration(ParseTypeMode.Normal, feature: MessageID.IDS_FeatureTuples, permitTupleDesignation: true);
            var @in = this.EatToken(SyntaxKind.InKeyword, ErrorCode.ERR_InExpected);
            if (!IsValidForeachVariable(variable))
            {
                @in = this.AddError(@in, ErrorCode.ERR_BadForeachDecl);
            }

            var expression = this.ParseExpressionCore();
            var closeParen = this.EatToken(SyntaxKind.CloseParenToken);
            var statement = this.ParseEmbeddedStatement(true);

            var decl = variable as DeclarationExpressionSyntax;
            if (decl != null && decl.designation.Kind != SyntaxKind.ParenthesizedVariableDesignation)
            {
                // if we see a foreach declaration that isn't a deconstruction, we use the old form of foreach syntax node.
                SyntaxToken identifier;
                switch (decl.designation.Kind)
                {
                    case SyntaxKind.SingleVariableDesignation:
                        identifier = ((SingleVariableDesignationSyntax)decl.designation).identifier;
                        break;
                    case SyntaxKind.DiscardDesignation:
                        // revert the identifier from its contextual underscore back to an identifier.
                        var discard = ((DiscardDesignationSyntax)decl.designation).underscoreToken;
                        Debug.Assert(discard.Kind == SyntaxKind.UnderscoreToken);
                        identifier = SyntaxToken.WithValue(SyntaxKind.IdentifierToken, discard.LeadingTrivia.Node, discard.Text, discard.ValueText, discard.TrailingTrivia.Node);
                        break;
                    default:
                        throw ExceptionUtilities.UnexpectedValue(decl.designation.Kind);
                }

                return _syntaxFactory.ForEachStatement(@foreach, openParen, decl.Type, identifier, @in, expression, closeParen, statement);
            }

            return _syntaxFactory.ForEachVariableStatement(@foreach, openParen, variable, @in, expression, closeParen, statement);
        }

        private static bool IsValidForeachVariable(ExpressionSyntax variable)
        {
            switch (variable.Kind)
            {
                case SyntaxKind.DeclarationExpression:
                    // e.g. `foreach (var (x, y) in e)`
                    return true;
                case SyntaxKind.TupleExpression:
                    // e.g. `foreach ((var x, var y) in e)`
                    return true;
                case SyntaxKind.IdentifierName:
                    // e.g. `foreach (_ in e)`
                    return ((IdentifierNameSyntax)variable).Identifier.ContextualKind == SyntaxKind.UnderscoreToken;
                default:
                    return false;
            }
        }

        private GotoStatementSyntax ParseGotoStatement()
        {
            Debug.Assert(this.CurrentToken.Kind == SyntaxKind.GotoKeyword);

            var @goto = this.EatToken(SyntaxKind.GotoKeyword);

            SyntaxToken caseOrDefault = null;
            ExpressionSyntax arg = null;
            SyntaxKind kind;

            if (this.CurrentToken.Kind == SyntaxKind.CaseKeyword || this.CurrentToken.Kind == SyntaxKind.DefaultKeyword)
            {
                caseOrDefault = this.EatToken();
                if (caseOrDefault.Kind == SyntaxKind.CaseKeyword)
                {
                    kind = SyntaxKind.GotoCaseStatement;
                    arg = this.ParseExpressionCore();
                }
                else
                {
                    kind = SyntaxKind.GotoDefaultStatement;
                }
            }
            else
            {
                kind = SyntaxKind.GotoStatement;
                arg = this.ParseIdentifierName();
            }

            var semicolon = this.EatToken(SyntaxKind.SemicolonToken);
            return _syntaxFactory.GotoStatement(kind, @goto, caseOrDefault, arg, semicolon);
        }

        private IfStatementSyntax ParseIfStatement()
        {
            Debug.Assert(this.CurrentToken.Kind == SyntaxKind.IfKeyword);
            var @if = this.EatToken(SyntaxKind.IfKeyword);
            var openParen = this.EatToken(SyntaxKind.OpenParenToken);
            var condition = this.ParseExpressionCore();
            var closeParen = this.EatToken(SyntaxKind.CloseParenToken);
            var statement = this.ParseEmbeddedStatement(false);
            var elseClause = ParseElseClauseOpt();

            return _syntaxFactory.IfStatement(@if, openParen, condition, closeParen, statement, elseClause);
        }

        private ElseClauseSyntax ParseElseClauseOpt()
        {
            if (this.CurrentToken.Kind != SyntaxKind.ElseKeyword)
            {
                return null;
            }

            var elseToken = this.EatToken(SyntaxKind.ElseKeyword);
            var elseStatement = this.ParseEmbeddedStatement(false);
            return _syntaxFactory.ElseClause(elseToken, elseStatement);
        }

        private LockStatementSyntax ParseLockStatement()
        {
            Debug.Assert(this.CurrentToken.Kind == SyntaxKind.LockKeyword);
            var @lock = this.EatToken(SyntaxKind.LockKeyword);
            var openParen = this.EatToken(SyntaxKind.OpenParenToken);
            var expression = this.ParseExpressionCore();
            var closeParen = this.EatToken(SyntaxKind.CloseParenToken);
            var statement = this.ParseEmbeddedStatement(false);
            return _syntaxFactory.LockStatement(@lock, openParen, expression, closeParen, statement);
        }

        private ReturnStatementSyntax ParseReturnStatement()
        {
            Debug.Assert(this.CurrentToken.Kind == SyntaxKind.ReturnKeyword);
            var @return = this.EatToken(SyntaxKind.ReturnKeyword);
            ExpressionSyntax arg = null;
            if (this.CurrentToken.Kind != SyntaxKind.SemicolonToken)
            {
                arg = this.ParsePossibleRefExpression();
            }

            var semicolon = this.EatToken(SyntaxKind.SemicolonToken);
            return _syntaxFactory.ReturnStatement(@return, arg, semicolon);
        }

        private YieldStatementSyntax ParseYieldStatement()
        {
            Debug.Assert(this.CurrentToken.ContextualKind == SyntaxKind.YieldKeyword);

            var yieldToken = ConvertToKeyword(this.EatToken());
            SyntaxToken returnOrBreak = null;
            ExpressionSyntax arg = null;
            SyntaxKind kind;

            yieldToken = CheckFeatureAvailability(yieldToken, MessageID.IDS_FeatureIterators);

            if (this.CurrentToken.Kind == SyntaxKind.BreakKeyword)
            {
                kind = SyntaxKind.YieldBreakStatement;
                returnOrBreak = this.EatToken();
            }
            else
            {
                kind = SyntaxKind.YieldReturnStatement;
                returnOrBreak = this.EatToken(SyntaxKind.ReturnKeyword);
                if (this.CurrentToken.Kind == SyntaxKind.SemicolonToken)
                {
                    returnOrBreak = this.AddError(returnOrBreak, ErrorCode.ERR_EmptyYield);
                }
                else
                {
                    arg = this.ParseExpressionCore();
                }
            }

            var semi = this.EatToken(SyntaxKind.SemicolonToken);
            return _syntaxFactory.YieldStatement(kind, yieldToken, returnOrBreak, arg, semi);
        }

        private SwitchStatementSyntax ParseSwitchStatement()
        {
            Debug.Assert(this.CurrentToken.Kind == SyntaxKind.SwitchKeyword);
            var @switch = this.EatToken(SyntaxKind.SwitchKeyword);
            var openParen = this.EatToken(SyntaxKind.OpenParenToken);
            var expression = this.ParseExpressionCore();
            var closeParen = this.EatToken(SyntaxKind.CloseParenToken);
            var openBrace = this.EatToken(SyntaxKind.OpenBraceToken);

            if (this.CurrentToken.Kind == SyntaxKind.CloseBraceToken)
            {
                openBrace = this.AddError(openBrace, ErrorCode.WRN_EmptySwitch);
            }

            var sections = _pool.Allocate<SwitchSectionSyntax>();
            try
            {
                while (this.IsPossibleSwitchSection())
                {
                    var swcase = this.ParseSwitchSection();
                    sections.Add(swcase);
                }

                var closeBrace = this.EatToken(SyntaxKind.CloseBraceToken);
                return _syntaxFactory.SwitchStatement(@switch, openParen, expression, closeParen, openBrace, sections, closeBrace);
            }
            finally
            {
                _pool.Free(sections);
            }
        }

        private bool IsPossibleSwitchSection()
        {
            return (this.CurrentToken.Kind == SyntaxKind.CaseKeyword) ||
                   (this.CurrentToken.Kind == SyntaxKind.DefaultKeyword && this.PeekToken(1).Kind != SyntaxKind.OpenParenToken);
        }

        private SwitchSectionSyntax ParseSwitchSection()
        {
            Debug.Assert(this.IsPossibleSwitchSection());

            // First, parse case label(s)
            var labels = _pool.Allocate<SwitchLabelSyntax>();
            var statements = _pool.Allocate<StatementSyntax>();
            try
            {
                do
                {
                    SyntaxToken specifier;
                    SwitchLabelSyntax label;
                    SyntaxToken colon;
                    if (this.CurrentToken.Kind == SyntaxKind.CaseKeyword)
                    {
                        ExpressionSyntax expression;
                        specifier = this.EatToken();

                        if (this.CurrentToken.Kind == SyntaxKind.ColonToken)
                        {
                            expression = ParseIdentifierName(ErrorCode.ERR_ConstantExpected);
                            colon = this.EatToken(SyntaxKind.ColonToken);
                            label = _syntaxFactory.CaseSwitchLabel(specifier, expression, colon);
                        }
                        else
                        {
                            var node = ParseExpressionOrPatternForCase();
                            if (this.CurrentToken.ContextualKind == SyntaxKind.WhenKeyword && node is ExpressionSyntax)
                            {
                                // if there is a 'where' token, we treat a case expression as a constant pattern.
                                node = _syntaxFactory.ConstantPattern((ExpressionSyntax)node);
                            }
                            if (node is PatternSyntax)
                            {
                                var whenClause = ParseWhenClause();
                                colon = this.EatToken(SyntaxKind.ColonToken);
                                label = _syntaxFactory.CasePatternSwitchLabel(specifier, (PatternSyntax)node, whenClause, colon);
                                label = CheckFeatureAvailability(label, MessageID.IDS_FeaturePatternMatching);
                            }
                            else
                            {
                                colon = this.EatToken(SyntaxKind.ColonToken);
                                label = _syntaxFactory.CaseSwitchLabel(specifier, (ExpressionSyntax)node, colon);
                            }
                        }
                    }
                    else
                    {
                        Debug.Assert(this.CurrentToken.Kind == SyntaxKind.DefaultKeyword);
                        specifier = this.EatToken(SyntaxKind.DefaultKeyword);
                        colon = this.EatToken(SyntaxKind.ColonToken);
                        label = _syntaxFactory.DefaultSwitchLabel(specifier, colon);
                    }

                    labels.Add(label);
                }
                while (IsPossibleSwitchSection());

                // Next, parse statement list stopping for new sections
                CSharpSyntaxNode tmp = labels[labels.Count - 1];
                this.ParseStatements(ref tmp, statements, true);
                labels[labels.Count - 1] = (SwitchLabelSyntax)tmp;

                return _syntaxFactory.SwitchSection(labels, statements);
            }
            finally
            {
                _pool.Free(statements);
                _pool.Free(labels);
            }
        }

        private ThrowStatementSyntax ParseThrowStatement()
        {
            Debug.Assert(this.CurrentToken.Kind == SyntaxKind.ThrowKeyword);
            var @throw = this.EatToken(SyntaxKind.ThrowKeyword);
            ExpressionSyntax arg = null;
            if (this.CurrentToken.Kind != SyntaxKind.SemicolonToken)
            {
                arg = this.ParseExpressionCore();
            }

            var semi = this.EatToken(SyntaxKind.SemicolonToken);
            return _syntaxFactory.ThrowStatement(@throw, arg, semi);
        }

        private UnsafeStatementSyntax ParseUnsafeStatement()
        {
            Debug.Assert(this.CurrentToken.Kind == SyntaxKind.UnsafeKeyword);
            var @unsafe = this.EatToken(SyntaxKind.UnsafeKeyword);
            var block = this.ParseBlock();
            return _syntaxFactory.UnsafeStatement(@unsafe, block);
        }

        private UsingStatementSyntax ParseUsingStatement()
        {
            var @using = this.EatToken(SyntaxKind.UsingKeyword);
            var openParen = this.EatToken(SyntaxKind.OpenParenToken);

            VariableDeclarationSyntax declaration = null;
            ExpressionSyntax expression = null;

            var resetPoint = this.GetResetPoint();
            ParseUsingExpression(ref declaration, ref expression, ref resetPoint);
            this.Release(ref resetPoint);

            var closeParen = this.EatToken(SyntaxKind.CloseParenToken);
            var statement = this.ParseEmbeddedStatement(false);

            return _syntaxFactory.UsingStatement(@using, openParen, declaration, expression, closeParen, statement);
        }

        private void ParseUsingExpression(ref VariableDeclarationSyntax declaration, ref ExpressionSyntax expression, ref ResetPoint resetPoint)
        {
            if (this.IsAwaitExpression())
            {
                expression = this.ParseExpressionCore();
                return;
            }

            // Now, this can be either an expression or a decl list

            ScanTypeFlags st;

            if (this.IsQueryExpression(mayBeVariableDeclaration: true, mayBeMemberDeclaration: false))
            {
                st = ScanTypeFlags.NotType;
            }
            else
            {
                st = this.ScanType();
            }

            if (st == ScanTypeFlags.NullableType)
            {
                // We need to handle:
                // * using (f ? x = a : x = b)
                // * using (f ? x = a)
                // * using (f ? x, y)

                if (this.CurrentToken.Kind != SyntaxKind.IdentifierToken)
                {
                    this.Reset(ref resetPoint);
                    expression = this.ParseExpressionCore();
                }
                else
                {
                    switch (this.PeekToken(1).Kind)
                    {
                        default:
                            this.Reset(ref resetPoint);
                            expression = this.ParseExpressionCore();
                            break;

                        case SyntaxKind.CommaToken:
                        case SyntaxKind.CloseParenToken:
                            this.Reset(ref resetPoint);
                            declaration = ParseVariableDeclaration();
                            break;

                        case SyntaxKind.EqualsToken:
                            // Parse it as a decl. If the next token is a : and only one variable was parsed,
                            // convert the whole thing to ?: expression.
                            this.Reset(ref resetPoint);
                            declaration = ParseVariableDeclaration();

                            // We may have non-nullable types in error scenarios.
                            if (this.CurrentToken.Kind == SyntaxKind.ColonToken &&
                                declaration.Type.Kind == SyntaxKind.NullableType &&
                                SyntaxFacts.IsName(((NullableTypeSyntax)declaration.Type).ElementType.Kind) &&
                                declaration.Variables.Count == 1)
                            {
                                // We have "name? id = expr :" so need to convert to a ?: expression.
                                this.Reset(ref resetPoint);
                                declaration = null;
                                expression = this.ParseExpressionCore();
                            }

                            break;
                    }
                }
            }
            else if (IsUsingStatementVariableDeclaration(st))
            {
                this.Reset(ref resetPoint);
                declaration = ParseVariableDeclaration();
            }
            else
            {
                // Must be an expression statement
                this.Reset(ref resetPoint);
                expression = this.ParseExpressionCore();
            }
        }

        private bool IsUsingStatementVariableDeclaration(ScanTypeFlags st)
        {
            Debug.Assert(st != ScanTypeFlags.NullableType);

            bool condition1 = st == ScanTypeFlags.MustBeType && this.CurrentToken.Kind != SyntaxKind.DotToken;
            bool condition2 = st != ScanTypeFlags.NotType && this.CurrentToken.Kind == SyntaxKind.IdentifierToken;
            bool condition3 = st == ScanTypeFlags.NonGenericTypeOrExpression || this.PeekToken(1).Kind == SyntaxKind.EqualsToken;

            return condition1 || (condition2 && condition3);
        }

        private WhileStatementSyntax ParseWhileStatement()
        {
            Debug.Assert(this.CurrentToken.Kind == SyntaxKind.WhileKeyword);
            var @while = this.EatToken(SyntaxKind.WhileKeyword);
            var openParen = this.EatToken(SyntaxKind.OpenParenToken);
            var condition = this.ParseExpressionCore();
            var closeParen = this.EatToken(SyntaxKind.CloseParenToken);
            var statement = this.ParseEmbeddedStatement(true);
            return _syntaxFactory.WhileStatement(@while, openParen, condition, closeParen, statement);
        }

        private LabeledStatementSyntax ParseLabeledStatement()
        {
            Debug.Assert(this.CurrentToken.Kind == SyntaxKind.IdentifierToken);

            // We have an identifier followed by a colon. But if the identifier is a contextual keyword in a query context,
            // ParseIdentifier will result in a missing name and Eat(Colon) will fail. We won't make forward progress.
            Debug.Assert(this.IsTrueIdentifier());

            var label = this.ParseIdentifierToken();
            var colon = this.EatToken(SyntaxKind.ColonToken);
            Debug.Assert(!colon.IsMissing);
            var statement = this.ParseStatementCore() ?? SyntaxFactory.EmptyStatement(EatToken(SyntaxKind.SemicolonToken));
            return _syntaxFactory.LabeledStatement(label, colon, statement);
        }

        /// <summary>
        /// Parses any kind of local declaration statement: local variable or local function.
        /// </summary>
        private StatementSyntax ParseLocalDeclarationStatement()
        {
            var mods = _pool.Allocate();
            this.ParseDeclarationModifiers(mods);

            var variables = _pool.AllocateSeparated<VariableDeclaratorSyntax>();
            try
            {
                TypeSyntax type;
                LocalFunctionStatementSyntax localFunction;
                this.ParseLocalDeclaration(variables,
                    allowLocalFunctions: true,
                    mods: mods.ToList(),
                    type: out type,
                    localFunction: out localFunction);

                if (localFunction != null)
                {
                    Debug.Assert(variables.Count == 0);
                    return localFunction;
                }

                // If we find an accessibility modifier but no local function it's likely
                // the user forgot a closing brace. Let's back out of statement parsing.
                if (mods.Count > 0 &&
                    IsAccessibilityModifier(((SyntaxToken)mods[0]).ContextualKind))
                {
                    return null;
                }

                for (int i = 0; i < mods.Count; i++)
                {
                    var mod = (SyntaxToken)mods[i];

                    if (IsAdditionalLocalFunctionModifier(mod.ContextualKind))
                    {
                        mods[i] = this.AddError(mod, ErrorCode.ERR_BadMemberFlag, mod.Text);
                    }
                }

                var semicolon = this.EatToken(SyntaxKind.SemicolonToken);
                return _syntaxFactory.LocalDeclarationStatement(
                    mods.ToList(),
                    _syntaxFactory.VariableDeclaration(type, variables),
                    semicolon);
            }
            finally
            {
                _pool.Free(variables);
                _pool.Free(mods);
            }
        }

        private VariableDesignationSyntax ParseDesignation()
        {
            // the two forms of designation are
            // (1) identifier
            // (2) ( designation ... )
            VariableDesignationSyntax result;
            if (this.CurrentToken.Kind == SyntaxKind.OpenParenToken)
            {
                var openParen = this.EatToken(SyntaxKind.OpenParenToken);
                var listOfDesignations = _pool.AllocateSeparated<VariableDesignationSyntax>();

                listOfDesignations.Add(ParseDesignation());
                listOfDesignations.AddSeparator(this.EatToken(SyntaxKind.CommaToken));

                while (true)
                {
                    listOfDesignations.Add(ParseDesignation());
                    if (this.CurrentToken.Kind == SyntaxKind.CommaToken)
                    {
                        listOfDesignations.AddSeparator(this.EatToken(SyntaxKind.CommaToken));
                    }
                    else
                    {
                        break;
                    }
                }

                var closeParen = this.EatToken(SyntaxKind.CloseParenToken);
                result = _syntaxFactory.ParenthesizedVariableDesignation(openParen, listOfDesignations, closeParen);
                _pool.Free(listOfDesignations);
            }
            else
            {
                result = ParseSimpleDesignation();
            }

            return result;
        }

        /// <summary>
        /// Parse a single variable designation (e.g. `x`) or a wildcard designation (e.g. `_`)
        /// </summary>
        /// <returns></returns>
        private VariableDesignationSyntax ParseSimpleDesignation()
        {
            if (CurrentToken.ContextualKind == SyntaxKind.UnderscoreToken)
            {
                var underscore = this.EatContextualToken(SyntaxKind.UnderscoreToken);
                return _syntaxFactory.DiscardDesignation(underscore);
            }
            else
            {
                var identifier = this.EatToken(SyntaxKind.IdentifierToken);
                return _syntaxFactory.SingleVariableDesignation(identifier);
            }
        }

        private WhenClauseSyntax ParseWhenClause()
        {
            if (this.CurrentToken.ContextualKind != SyntaxKind.WhenKeyword)
            {
                return null;
            }

            var when = this.EatContextualToken(SyntaxKind.WhenKeyword);
            var condition = ParseSubExpression(Precedence.Expression);
            return _syntaxFactory.WhenClause(when, condition);
        }

        /// <summary>
        /// Parse a local variable declaration.
        /// </summary>
        /// <returns></returns>
        private VariableDeclarationSyntax ParseVariableDeclaration()
        {
            var variables = _pool.AllocateSeparated<VariableDeclaratorSyntax>();
            TypeSyntax type;
            LocalFunctionStatementSyntax localFunction;
            ParseLocalDeclaration(variables, false, default(SyntaxList<SyntaxToken>), out type, out localFunction);
            Debug.Assert(localFunction == null);
            var result = _syntaxFactory.VariableDeclaration(type, variables);
            _pool.Free(variables);
            return result;
        }

        private void ParseLocalDeclaration(
            SeparatedSyntaxListBuilder<VariableDeclaratorSyntax> variables,
            bool allowLocalFunctions,
            SyntaxList<SyntaxToken> mods,
            out TypeSyntax type,
            out LocalFunctionStatementSyntax localFunction)
        {
            type = allowLocalFunctions ? ParseReturnType() : this.ParseType();

            VariableFlags flags = VariableFlags.Local;
            if (mods.Any((int)SyntaxKind.ConstKeyword))
            {
                flags |= VariableFlags.Const;
            }

            var saveTerm = _termState;
            _termState |= TerminatorState.IsEndOfDeclarationClause;
            this.ParseVariableDeclarators(
                type,
                flags,
                variables,
                variableDeclarationsExpected: true,
                allowLocalFunctions: allowLocalFunctions,
                mods: mods,
                localFunction: out localFunction);
            _termState = saveTerm;

            if (allowLocalFunctions && localFunction == null && (type as PredefinedTypeSyntax)?.Keyword.Kind == SyntaxKind.VoidKeyword)
            {
                type = this.AddError(type, ErrorCode.ERR_NoVoidHere);
            }
        }

        private bool IsEndOfDeclarationClause()
        {
            switch (this.CurrentToken.Kind)
            {
                case SyntaxKind.SemicolonToken:
                case SyntaxKind.CloseParenToken:
                case SyntaxKind.ColonToken:
                    return true;
                default:
                    return false;
            }
        }

        private void ParseDeclarationModifiers(SyntaxListBuilder list)
        {
            SyntaxKind k;
            while (IsDeclarationModifier(k = this.CurrentToken.ContextualKind) || IsAdditionalLocalFunctionModifier(k))
            {
                SyntaxToken mod;
                if (k == SyntaxKind.AsyncKeyword)
                {
                    // check for things like "async async()" where async is the type and/or the function name
                    {
                        var resetPoint = this.GetResetPoint();

                        var invalid = !IsPossibleStartOfTypeDeclaration(this.EatToken().Kind) &&
                            !IsDeclarationModifier(this.CurrentToken.Kind) && !IsAdditionalLocalFunctionModifier(this.CurrentToken.Kind) &&
                            (ScanType() == ScanTypeFlags.NotType || this.CurrentToken.Kind != SyntaxKind.IdentifierToken);

                        this.Reset(ref resetPoint);
                        this.Release(ref resetPoint);

                        if (invalid)
                        {
                            break;
                        }
                    }

                    mod = this.EatContextualToken(k);
                    if (k == SyntaxKind.AsyncKeyword)
                    {
                        mod = CheckFeatureAvailability(mod, MessageID.IDS_FeatureAsync);
                    }
                }
                else
                {
                    mod = this.EatToken();
                }

                if (k == SyntaxKind.StaticKeyword || k == SyntaxKind.ReadOnlyKeyword || k == SyntaxKind.VolatileKeyword)
                {
                    mod = this.AddError(mod, ErrorCode.ERR_BadMemberFlag, mod.Text);
                }
                else if (list.Any(mod.RawKind))
                {
                    // check for duplicates, can only be const
                    mod = this.AddError(mod, ErrorCode.ERR_TypeExpected, mod.Text);
                }

                list.Add(mod);
            }
        }

        private static bool IsDeclarationModifier(SyntaxKind kind)
        {
            switch (kind)
            {
                case SyntaxKind.ConstKeyword:
                case SyntaxKind.StaticKeyword:
                case SyntaxKind.ReadOnlyKeyword:
                case SyntaxKind.VolatileKeyword:
                    return true;
                default:
                    return false;
            }
        }

        private static bool IsAdditionalLocalFunctionModifier(SyntaxKind kind)
        {
            switch (kind)
            {
                case SyntaxKind.AsyncKeyword:
                case SyntaxKind.UnsafeKeyword:
                // Not a valid modifier, but we should parse to give a good
                // error message
                case SyntaxKind.PublicKeyword:
                case SyntaxKind.InternalKeyword:
                case SyntaxKind.ProtectedKeyword:
                case SyntaxKind.PrivateKeyword:
                    return true;

                default:
                    return false;
            }
        }

        private static bool IsAccessibilityModifier(SyntaxKind kind)
        {
            switch (kind)
            {
                // Accessibility modifiers aren't legal in a local function,
                // but a common mistake. Parse to give a better error message.
                case SyntaxKind.PublicKeyword:
                case SyntaxKind.InternalKeyword:
                case SyntaxKind.ProtectedKeyword:
                case SyntaxKind.PrivateKeyword:
                    return true;

                default:
                    return false;
            }
        }

        private LocalFunctionStatementSyntax TryParseLocalFunctionStatementBody(
            SyntaxList<SyntaxToken> modifiers,
            TypeSyntax type,
            SyntaxToken identifier)
        {
            // This may potentially be an ambiguous parse until very far into the token stream, so we may have to backtrack.
            // For example, "await x()" is ambiguous at the current point of parsing (right now we're right after the x).
            // The point at which it becomes unambiguous is after the argument list. A "=>" or "{" means its a local function
            // (with return type @await), a ";" or other expression-y token means its an await of a function call.

            // Note that we could just check if we're in an async context, but that breaks some analyzers, because
            // "await f();" would be parsed as a local function statement when really we want a parse error so we can say
            // "did you mean to make this method be an async method?" (it's invalid either way, so the spec doesn't care)
            var resetPoint = this.GetResetPoint();

            // Indicates this must be parsed as a local function, even if there's no body
            bool forceLocalFunc = true;
            if (type.Kind == SyntaxKind.IdentifierName)
            {
                var id = ((IdentifierNameSyntax)type).Identifier;
                forceLocalFunc = id.ContextualKind != SyntaxKind.AwaitKeyword;
            }

            bool parentScopeIsInAsync = IsInAsync;
            IsInAsync = false;
            SyntaxListBuilder badBuilder = null;
            for (int i = 0; i < modifiers.Count; i++)
            {
                switch (modifiers[i].ContextualKind)
                {
                    case SyntaxKind.AsyncKeyword:
                        IsInAsync = true;
                        forceLocalFunc = true;
                        break;
                    case SyntaxKind.UnsafeKeyword:
                        forceLocalFunc = true;
                        break;
                    case SyntaxKind.StaticKeyword:
                    case SyntaxKind.ReadOnlyKeyword:
                    case SyntaxKind.VolatileKeyword:
                        break; // already reported earlier, no need to report again
                    default:
                        if (badBuilder == null)
                        {
                            badBuilder = _pool.Allocate();
                            badBuilder.AddRange(modifiers);
                        }
                        badBuilder[i] = this.AddError(modifiers[i], ErrorCode.ERR_BadMemberFlag, ((SyntaxToken)modifiers[i]).Text);
                        break;
                }
            }
            if (badBuilder != null)
            {
                modifiers = badBuilder.ToList();
                _pool.Free(badBuilder);
            }

            TypeParameterListSyntax typeParameterListOpt = this.ParseTypeParameterList();
            // "await f<T>()" still makes sense, so don't force accept a local function if there's a type parameter list.
            ParameterListSyntax paramList = this.ParseParenthesizedParameterList();
            // "await x()" is ambiguous (see note at start of this method), but we assume "await x(await y)" is meant to be a function if it's in a non-async context.
            if (!forceLocalFunc)
            {
                var paramListSyntax = paramList.Parameters;
                for (int i = 0; i < paramListSyntax.Count; i++)
                {
                    // "await x(y)" still parses as a parameter list, so check to see if it's a valid parameter (like "x(t y)")
                    forceLocalFunc |= !paramListSyntax[i].ContainsDiagnostics;
                    if (forceLocalFunc)
                        break;
                }
            }

            var constraints = default(SyntaxListBuilder<TypeParameterConstraintClauseSyntax>);
            if (this.CurrentToken.ContextualKind == SyntaxKind.WhereKeyword)
            {
                constraints = _pool.Allocate<TypeParameterConstraintClauseSyntax>();
                this.ParseTypeParameterConstraintClauses(constraints);
                forceLocalFunc = true;
            }

            BlockSyntax blockBody;
            ArrowExpressionClauseSyntax expressionBody;
            SyntaxToken semicolon;
            this.ParseBlockAndExpressionBodiesWithSemicolon(out blockBody, out expressionBody, out semicolon, parseSemicolonAfterBlock: false);

            IsInAsync = parentScopeIsInAsync;

            if (!forceLocalFunc && blockBody == null && expressionBody == null)
            {
                this.Reset(ref resetPoint);
                this.Release(ref resetPoint);
                return null;
            }
            this.Release(ref resetPoint);

            identifier = CheckFeatureAvailability(identifier, MessageID.IDS_FeatureLocalFunctions);
            return _syntaxFactory.LocalFunctionStatement(
                modifiers,
                type,
                identifier,
                typeParameterListOpt,
                paramList,
                constraints,
                blockBody,
                expressionBody,
                semicolon);
        }

        private ExpressionStatementSyntax ParseExpressionStatement()
        {
            return ParseExpressionStatement(this.ParseExpressionCore());
        }

        private ExpressionStatementSyntax ParseExpressionStatement(ExpressionSyntax expression)
        {
            SyntaxToken semicolon;
            if (IsScript && this.CurrentToken.Kind == SyntaxKind.EndOfFileToken)
            {
                semicolon = SyntaxFactory.MissingToken(SyntaxKind.SemicolonToken);
            }
            else
            {
                // Do not report an error if the expression is not a statement expression.
                // The error is reported in semantic analysis.
                semicolon = this.EatToken(SyntaxKind.SemicolonToken);
            }

            return _syntaxFactory.ExpressionStatement(expression, semicolon);
        }

        public ExpressionSyntax ParseExpression()
        {
            return ParseWithStackGuard(
                this.ParseExpressionCore,
                this.CreateMissingIdentifierName);
        }

        private ExpressionSyntax ParseExpressionCore()
        {
            return this.ParseSubExpression(Precedence.Expression);
        }

        private bool IsPossibleExpression()
        {
            var tk = this.CurrentToken.Kind;
            switch (tk)
            {
                case SyntaxKind.TypeOfKeyword:
                case SyntaxKind.DefaultKeyword:
                case SyntaxKind.SizeOfKeyword:
                case SyntaxKind.MakeRefKeyword:
                case SyntaxKind.RefTypeKeyword:
                case SyntaxKind.CheckedKeyword:
                case SyntaxKind.UncheckedKeyword:
                case SyntaxKind.RefValueKeyword:
                case SyntaxKind.ArgListKeyword:
                case SyntaxKind.BaseKeyword:
                case SyntaxKind.FalseKeyword:
                case SyntaxKind.ThisKeyword:
                case SyntaxKind.TrueKeyword:
                case SyntaxKind.NullKeyword:
                case SyntaxKind.OpenParenToken:
                case SyntaxKind.NumericLiteralToken:
                case SyntaxKind.StringLiteralToken:
                case SyntaxKind.InterpolatedStringStartToken:
                case SyntaxKind.InterpolatedStringToken:
                case SyntaxKind.CharacterLiteralToken:
                case SyntaxKind.NewKeyword:
                case SyntaxKind.DelegateKeyword:
                case SyntaxKind.ColonColonToken: // bad aliased name
                case SyntaxKind.ThrowKeyword:
                    return true;
                case SyntaxKind.IdentifierToken:
                    // Specifically allow the from contextual keyword, because it can always be the start of an
                    // expression (whether it is used as an identifier or a keyword).
                    return this.IsTrueIdentifier() || (this.CurrentToken.ContextualKind == SyntaxKind.FromKeyword);
                default:
                    return IsExpectedPrefixUnaryOperator(tk)
                        || (IsPredefinedType(tk) && tk != SyntaxKind.VoidKeyword)
                        || SyntaxFacts.IsAnyUnaryExpression(tk)
                        || SyntaxFacts.IsBinaryExpression(tk)
                        || SyntaxFacts.IsAssignmentExpressionOperatorToken(tk);
            }
        }

        private static bool IsInvalidSubExpression(SyntaxKind kind)
        {
            switch (kind)
            {
                case SyntaxKind.BreakKeyword:
                case SyntaxKind.CaseKeyword:
                case SyntaxKind.CatchKeyword:
                case SyntaxKind.ConstKeyword:
                case SyntaxKind.ContinueKeyword:
                case SyntaxKind.DoKeyword:
                case SyntaxKind.FinallyKeyword:
                case SyntaxKind.ForKeyword:
                case SyntaxKind.ForEachKeyword:
                case SyntaxKind.GotoKeyword:
                case SyntaxKind.IfKeyword:
                case SyntaxKind.LockKeyword:
                case SyntaxKind.ReturnKeyword:
                case SyntaxKind.SwitchKeyword:
                case SyntaxKind.TryKeyword:
                case SyntaxKind.UsingKeyword:
                case SyntaxKind.WhileKeyword:
                    return true;
                default:
                    return false;
            }
        }

        internal static bool IsRightAssociative(SyntaxKind op)
        {
            switch (op)
            {
                case SyntaxKind.SimpleAssignmentExpression:
                case SyntaxKind.AddAssignmentExpression:
                case SyntaxKind.SubtractAssignmentExpression:
                case SyntaxKind.MultiplyAssignmentExpression:
                case SyntaxKind.DivideAssignmentExpression:
                case SyntaxKind.ModuloAssignmentExpression:
                case SyntaxKind.AndAssignmentExpression:
                case SyntaxKind.ExclusiveOrAssignmentExpression:
                case SyntaxKind.OrAssignmentExpression:
                case SyntaxKind.LeftShiftAssignmentExpression:
                case SyntaxKind.RightShiftAssignmentExpression:
                case SyntaxKind.CoalesceExpression:
                    return true;
                default:
                    return false;
            }
        }

        enum Precedence : uint
        {
            Expression = 0, // Loosest possible precedence, used to accept all expressions
            Assignment,
            Lambda = Assignment, // "The => operator has the same precedence as assignment (=) and is right-associative."
            Ternary,
            Coalescing,
            ConditionalOr,
            ConditionalAnd,
            LogicalOr,
            LogicalXor,
            LogicalAnd,
            Equality,
            Relational,
            Shift,
            Additive,
            Mutiplicative,
            Unary,
            Cast,
            PointerIndirection,
            AddressOf,
            Primary_UNUSED, // Primaries are parsed in an ad-hoc manner.
        }

        private static Precedence GetPrecedence(SyntaxKind op)
        {
            switch (op)
            {
                case SyntaxKind.SimpleAssignmentExpression:
                case SyntaxKind.AddAssignmentExpression:
                case SyntaxKind.SubtractAssignmentExpression:
                case SyntaxKind.MultiplyAssignmentExpression:
                case SyntaxKind.DivideAssignmentExpression:
                case SyntaxKind.ModuloAssignmentExpression:
                case SyntaxKind.AndAssignmentExpression:
                case SyntaxKind.ExclusiveOrAssignmentExpression:
                case SyntaxKind.OrAssignmentExpression:
                case SyntaxKind.LeftShiftAssignmentExpression:
                case SyntaxKind.RightShiftAssignmentExpression:
                    return Precedence.Assignment;
                case SyntaxKind.CoalesceExpression:
                    return Precedence.Coalescing;
                case SyntaxKind.LogicalOrExpression:
                    return Precedence.ConditionalOr;
                case SyntaxKind.LogicalAndExpression:
                    return Precedence.ConditionalAnd;
                case SyntaxKind.BitwiseOrExpression:
                    return Precedence.LogicalOr;
                case SyntaxKind.ExclusiveOrExpression:
                    return Precedence.LogicalXor;
                case SyntaxKind.BitwiseAndExpression:
                    return Precedence.LogicalAnd;
                case SyntaxKind.EqualsExpression:
                case SyntaxKind.NotEqualsExpression:
                    return Precedence.Equality;
                case SyntaxKind.LessThanExpression:
                case SyntaxKind.LessThanOrEqualExpression:
                case SyntaxKind.GreaterThanExpression:
                case SyntaxKind.GreaterThanOrEqualExpression:
                case SyntaxKind.IsExpression:
                case SyntaxKind.AsExpression:
                case SyntaxKind.IsPatternExpression:
                    return Precedence.Relational;
                case SyntaxKind.LeftShiftExpression:
                case SyntaxKind.RightShiftExpression:
                    return Precedence.Shift;
                case SyntaxKind.AddExpression:
                case SyntaxKind.SubtractExpression:
                    return Precedence.Additive;
                case SyntaxKind.MultiplyExpression:
                case SyntaxKind.DivideExpression:
                case SyntaxKind.ModuloExpression:
                    return Precedence.Mutiplicative;
                case SyntaxKind.UnaryPlusExpression:
                case SyntaxKind.UnaryMinusExpression:
                case SyntaxKind.BitwiseNotExpression:
                case SyntaxKind.LogicalNotExpression:
                case SyntaxKind.PreIncrementExpression:
                case SyntaxKind.PreDecrementExpression:
                case SyntaxKind.TypeOfExpression:
                case SyntaxKind.SizeOfExpression:
                case SyntaxKind.CheckedExpression:
                case SyntaxKind.UncheckedExpression:
                case SyntaxKind.MakeRefExpression:
                case SyntaxKind.RefValueExpression:
                case SyntaxKind.RefTypeExpression:
                case SyntaxKind.AwaitExpression:
                    return Precedence.Unary;
                case SyntaxKind.CastExpression:
                    return Precedence.Cast;
                case SyntaxKind.PointerIndirectionExpression:
                    return Precedence.PointerIndirection;
                case SyntaxKind.AddressOfExpression:
                    return Precedence.AddressOf;
                default:
                    return Precedence.Expression;
            }
        }

        private static bool IsExpectedPrefixUnaryOperator(SyntaxKind kind)
        {
            return SyntaxFacts.IsPrefixUnaryExpression(kind) && kind != SyntaxKind.RefKeyword && kind != SyntaxKind.OutKeyword;
        }

        private static bool IsExpectedBinaryOperator(SyntaxKind kind)
        {
            return SyntaxFacts.IsBinaryExpression(kind);
        }

        private static bool IsExpectedAssignmentOperator(SyntaxKind kind)
        {
            return SyntaxFacts.IsAssignmentExpressionOperatorToken(kind);
        }

        private bool IsPossibleAwaitExpressionStatement()
        {
            return (this.IsScript || this.IsInAsync) && this.CurrentToken.ContextualKind == SyntaxKind.AwaitKeyword;
        }

        private bool IsAwaitExpression()
        {
            if (this.CurrentToken.ContextualKind == SyntaxKind.AwaitKeyword)
            {
                if (this.IsInAsync)
                {
                    // If we see an await in an async function, parse it as an unop.
                    return true;
                }

                // If we see an await followed by a token that cannot follow an identifier, parse await as a unop.
                // BindAwait() catches the cases where await successfully parses as a unop but is not in an async
                // function, and reports an appropriate ERR_BadAwaitWithoutAsync* error.
                switch (this.PeekToken(1).Kind)
                {
                    case SyntaxKind.IdentifierToken:

                    // Keywords
                    case SyntaxKind.NewKeyword:
                    case SyntaxKind.ThisKeyword:
                    case SyntaxKind.BaseKeyword:
                    case SyntaxKind.DelegateKeyword:
                    case SyntaxKind.TypeOfKeyword:
                    case SyntaxKind.CheckedKeyword:
                    case SyntaxKind.UncheckedKeyword:
                    case SyntaxKind.DefaultKeyword:

                    // Literals
                    case SyntaxKind.TrueKeyword:
                    case SyntaxKind.FalseKeyword:
                    case SyntaxKind.StringLiteralToken:
                    case SyntaxKind.InterpolatedStringStartToken:
                    case SyntaxKind.InterpolatedStringToken:
                    case SyntaxKind.NumericLiteralToken:
                    case SyntaxKind.NullKeyword:
                    case SyntaxKind.CharacterLiteralToken:
                        return true;
                }
            }

            return false;
        }

        /// <summary>
        /// Parse a subexpression of the enclosing operator of the given precedence.
        /// </summary>
        private ExpressionSyntax ParseSubExpression(Precedence precedence)
        {
            _recursionDepth++;

            StackGuard.EnsureSufficientExecutionStack(_recursionDepth);

            var result = ParseSubExpressionCore(precedence);

            _recursionDepth--;
            return result;
        }

        private ExpressionSyntax ParseSubExpressionCore(Precedence precedence)
        {
            ExpressionSyntax leftOperand = null;
            Precedence newPrecedence = 0;
            SyntaxKind opKind = SyntaxKind.None;

            // all of these are tokens that start statements and are invalid
            // to start a expression with. if we see one, then we must have
            // something like:
            //
            // return
            // if (...
            // parse out a missing name node for the expression, and keep on going
            var tk = this.CurrentToken.Kind;
            if (IsInvalidSubExpression(tk))
            {
                return this.AddError(this.CreateMissingIdentifierName(), ErrorCode.ERR_InvalidExprTerm, SyntaxFacts.GetText(tk));
            }

            // No left operand, so we need to parse one -- possibly preceded by a
            // unary operator.
            if (IsExpectedPrefixUnaryOperator(tk))
            {
                opKind = SyntaxFacts.GetPrefixUnaryExpression(tk);
                newPrecedence = GetPrecedence(opKind);
                var opToken = this.EatToken();
                var operand = this.ParseSubExpression(newPrecedence);
                leftOperand = _syntaxFactory.PrefixUnaryExpression(opKind, opToken, operand);
            }
            else if (IsAwaitExpression())
            {
                opKind = SyntaxKind.AwaitExpression;
                newPrecedence = GetPrecedence(opKind);
                var awaitToken = this.EatContextualToken(SyntaxKind.AwaitKeyword);
                awaitToken = CheckFeatureAvailability(awaitToken, MessageID.IDS_FeatureAsync);
                var operand = this.ParseSubExpression(newPrecedence);
                leftOperand = _syntaxFactory.AwaitExpression(awaitToken, operand);
            }
            else if (this.IsQueryExpression(mayBeVariableDeclaration: false, mayBeMemberDeclaration: false))
            {
                leftOperand = this.ParseQueryExpression(precedence);
            }
            else if (this.CurrentToken.ContextualKind == SyntaxKind.FromKeyword && IsInQuery)
            {
                // If this "from" token wasn't the start of a query then it's not really an expression.
                // Consume it so that we don't try to parse it again as the next argument in an
                // argument list.
                SyntaxToken skipped = this.EatToken(); // consume but skip "from"
                skipped = this.AddError(skipped, ErrorCode.ERR_InvalidExprTerm, this.CurrentToken.Text);
                leftOperand = AddTrailingSkippedSyntax(this.CreateMissingIdentifierName(), skipped);
            }
            else if (tk == SyntaxKind.ThrowKeyword)
            {
                var result = ParseThrowExpression();
                // we parse a throw expression even at the wrong precedence for better recovery
                return (precedence <= Precedence.Coalescing) ? result :
                    this.AddError(result, ErrorCode.ERR_InvalidExprTerm, SyntaxFacts.GetText(tk));
            }
            else if (this.IsPossibleDeconstructionLeft(precedence))
            {
                leftOperand = ParseDeclarationExpression(ParseTypeMode.Normal, MessageID.IDS_FeatureTuples);
            }
            else
            {
                // Not a unary operator - get a primary expression.
                leftOperand = this.ParseTerm(precedence);
            }

            while (true)
            {
                // We either have a binary or assignment operator here, or we're finished.
                tk = this.CurrentToken.ContextualKind;

                bool isAssignmentOperator = false;
                if (IsExpectedBinaryOperator(tk))
                {
                    opKind = SyntaxFacts.GetBinaryExpression(tk);
                }
                else if (IsExpectedAssignmentOperator(tk))
                {
                    opKind = SyntaxFacts.GetAssignmentExpression(tk);
                    isAssignmentOperator = true;
                }
                else
                {
                    break;
                }

                newPrecedence = GetPrecedence(opKind);

                Debug.Assert(newPrecedence > 0);      // All binary operators must have precedence > 0!

                // check for >> or >>=
                bool doubleOp = false;
                if (tk == SyntaxKind.GreaterThanToken
                    && (this.PeekToken(1).Kind == SyntaxKind.GreaterThanToken || this.PeekToken(1).Kind == SyntaxKind.GreaterThanEqualsToken))
                {
                    // check to see if they really are adjacent
                    if (this.CurrentToken.GetTrailingTriviaWidth() == 0 && this.PeekToken(1).GetLeadingTriviaWidth() == 0)
                    {
                        if (this.PeekToken(1).Kind == SyntaxKind.GreaterThanToken)
                        {
                            opKind = SyntaxFacts.GetBinaryExpression(SyntaxKind.GreaterThanGreaterThanToken);
                        }
                        else
                        {
                            opKind = SyntaxFacts.GetAssignmentExpression(SyntaxKind.GreaterThanGreaterThanEqualsToken);
                            isAssignmentOperator = true;
                        }
                        newPrecedence = GetPrecedence(opKind);
                        doubleOp = true;
                    }
                }

                // Check the precedence to see if we should "take" this operator
                if (newPrecedence < precedence)
                {
                    break;
                }

                // Same precedence, but not right-associative -- deal with this "later"
                if ((newPrecedence == precedence) && !IsRightAssociative(opKind))
                {
                    break;
                }

                // Precedence is okay, so we'll "take" this operator.
                var opToken = this.EatContextualToken(tk);
                if (doubleOp)
                {
                    // combine tokens into a single token
                    var opToken2 = this.EatToken();
                    var kind = opToken2.Kind == SyntaxKind.GreaterThanToken ? SyntaxKind.GreaterThanGreaterThanToken : SyntaxKind.GreaterThanGreaterThanEqualsToken;
                    opToken = SyntaxFactory.Token(opToken.GetLeadingTrivia(), kind, opToken2.GetTrailingTrivia());
                }

                if (opKind == SyntaxKind.AsExpression)
                {
                    var type = this.ParseType(ParseTypeMode.AsExpression);
                    leftOperand = _syntaxFactory.BinaryExpression(opKind, leftOperand, opToken, type);
                }
                else if (opKind == SyntaxKind.IsExpression)
                {
                    leftOperand = ParseIsExpression(leftOperand, opToken);
                }
                else
                {
                    if (isAssignmentOperator)
                    {
                        if (opKind == SyntaxKind.SimpleAssignmentExpression && this.CurrentToken.Kind == SyntaxKind.RefKeyword)
                        {
                            var refToken = this.EatToken();
                            refToken = this.AddError(refToken, ErrorCode.ERR_UnexpectedToken, refToken.Text);
                            opToken = AddTrailingSkippedSyntax(opToken, refToken);
                        }

                        leftOperand = _syntaxFactory.AssignmentExpression(opKind, leftOperand, opToken, this.ParseSubExpression(newPrecedence));
                    }
                    else
                    {
                        leftOperand = _syntaxFactory.BinaryExpression(opKind, leftOperand, opToken, this.ParseSubExpression(newPrecedence));
                    }
                }
            }

            // From the language spec:
            //
            // conditional-expression:
            //  null-coalescing-expression
            //  null-coalescing-expression   ?   expression   :   expression
            //
            // Only take the ternary if we're at a precedence less than the null coalescing
            // expression.

            if (tk == SyntaxKind.QuestionToken && precedence <= Precedence.Ternary)
            {
                var questionToken = this.EatToken();
                var colonLeft = this.ParsePossibleRefExpression();
                var colon = this.EatToken(SyntaxKind.ColonToken);
                var colonRight = this.ParsePossibleRefExpression();
                leftOperand = _syntaxFactory.ConditionalExpression(leftOperand, questionToken, colonLeft, colon, colonRight);
            }

            return leftOperand;
        }

        private ExpressionSyntax ParseDeclarationExpression(ParseTypeMode mode, MessageID feature)
        {
            TypeSyntax type = this.ParseType(mode);
            var designation = ParseDesignation();
            if (feature != MessageID.None)
            {
                designation = CheckFeatureAvailability(designation, feature);
            }

            return _syntaxFactory.DeclarationExpression(type, designation);
        }

        private ExpressionSyntax ParseThrowExpression()
        {
            var throwToken = this.EatToken(SyntaxKind.ThrowKeyword);
            var thrown = this.ParseSubExpression(Precedence.Coalescing);
            var result = _syntaxFactory.ThrowExpression(throwToken, thrown);
            return CheckFeatureAvailability(result, MessageID.IDS_FeatureThrowExpression);
        }

        private ExpressionSyntax ParseIsExpression(ExpressionSyntax leftOperand, SyntaxToken opToken)
        {
            var node = this.ParseTypeOrPatternForIsOperator();
            if (node is PatternSyntax)
            {
                var result = _syntaxFactory.IsPatternExpression(leftOperand, opToken, (PatternSyntax)node);
                return CheckFeatureAvailability(result, MessageID.IDS_FeaturePatternMatching);
            }
            else
            {
                Debug.Assert(node is TypeSyntax);
                return _syntaxFactory.BinaryExpression(SyntaxKind.IsExpression, leftOperand, opToken, (TypeSyntax)node);
            }
        }

        private ExpressionSyntax ParseTerm(Precedence precedence)
        {
            ExpressionSyntax expr = null;

            var tk = this.CurrentToken.Kind;
            switch (tk)
            {
                case SyntaxKind.TypeOfKeyword:
                    expr = this.ParseTypeOfExpression();
                    break;
                case SyntaxKind.DefaultKeyword:
                    expr = this.ParseDefaultExpression();
                    break;
                case SyntaxKind.SizeOfKeyword:
                    expr = this.ParseSizeOfExpression();
                    break;
                case SyntaxKind.MakeRefKeyword:
                    expr = this.ParseMakeRefExpression();
                    break;
                case SyntaxKind.RefTypeKeyword:
                    expr = this.ParseRefTypeExpression();
                    break;
                case SyntaxKind.CheckedKeyword:
                case SyntaxKind.UncheckedKeyword:
                    expr = this.ParseCheckedOrUncheckedExpression();
                    break;
                case SyntaxKind.RefValueKeyword:
                    expr = this.ParseRefValueExpression();
                    break;
                case SyntaxKind.ColonColonToken:
                    // misplaced ::
                    // TODO: this should not be a compound name.. (disallow dots)
                    expr = this.ParseQualifiedName(NameOptions.InExpression);
                    break;
                case SyntaxKind.IdentifierToken:
                    if (this.IsTrueIdentifier())
                    {
                        var contextualKind = this.CurrentToken.ContextualKind;
                        if (contextualKind == SyntaxKind.AsyncKeyword && this.PeekToken(1).Kind == SyntaxKind.DelegateKeyword)
                        {
                            expr = this.ParseAnonymousMethodExpression();
                        }
                        else if (this.IsPossibleLambdaExpression(precedence))
                        {
                            expr = this.ParseLambdaExpression();
                        }
                        else if (this.IsPossibleDeconstructionLeft(precedence))
                        {
                            expr = ParseDeclarationExpression(ParseTypeMode.Normal, MessageID.IDS_FeatureTuples);
                        }
                        else
                        {
                            expr = this.ParseAliasQualifiedName(NameOptions.InExpression);
                        }
                    }
                    else
                    {
                        expr = this.CreateMissingIdentifierName();
                        expr = this.AddError(expr, ErrorCode.ERR_InvalidExprTerm, this.CurrentToken.Text);
                    }

                    break;
                case SyntaxKind.ThisKeyword:
                    expr = _syntaxFactory.ThisExpression(this.EatToken());
                    break;
                case SyntaxKind.BaseKeyword:
                    expr = _syntaxFactory.BaseExpression(this.EatToken());
                    break;
                case SyntaxKind.ArgListKeyword:
                case SyntaxKind.FalseKeyword:

                case SyntaxKind.TrueKeyword:
                case SyntaxKind.NullKeyword:
                case SyntaxKind.NumericLiteralToken:
                case SyntaxKind.StringLiteralToken:
                case SyntaxKind.CharacterLiteralToken:
                    expr = _syntaxFactory.LiteralExpression(SyntaxFacts.GetLiteralExpression(tk), this.EatToken());
                    break;
                case SyntaxKind.InterpolatedStringStartToken:
                    throw new NotImplementedException(); // this should not occur because these tokens are produced and parsed immediately
                case SyntaxKind.InterpolatedStringToken:
                    expr = this.ParseInterpolatedStringToken();
                    break;
                case SyntaxKind.OpenParenToken:
                    expr = this.ParseCastOrParenExpressionOrLambdaOrTuple(precedence);
                    break;
                case SyntaxKind.NewKeyword:
                    expr = this.ParseNewExpression();
                    break;
                case SyntaxKind.DelegateKeyword:
                    expr = this.ParseAnonymousMethodExpression();
                    break;
                default:
                    // check for intrinsic type followed by '.'
                    if (IsPredefinedType(tk))
                    {
                        expr = _syntaxFactory.PredefinedType(this.EatToken());

                        if (this.CurrentToken.Kind != SyntaxKind.DotToken || tk == SyntaxKind.VoidKeyword)
                        {
                            expr = this.AddError(expr, ErrorCode.ERR_InvalidExprTerm, SyntaxFacts.GetText(tk));
                        }
                    }
                    else
                    {
                        expr = this.CreateMissingIdentifierName();

                        if (tk == SyntaxKind.EndOfFileToken)
                        {
                            expr = this.AddError(expr, ErrorCode.ERR_ExpressionExpected);
                        }
                        else
                        {
                            expr = this.AddError(expr, ErrorCode.ERR_InvalidExprTerm, SyntaxFacts.GetText(tk));
                        }
                    }

                    break;
            }

            return this.ParsePostFixExpression(expr);
        }

        /// <summary>
        /// Returns true if...
        /// 1. The precedence is less than or equal to Assignment, and
        /// 2. The current token is the identifier var or a predefined type, and
        /// 3. it is followed by (, and
        /// 4. that ( begins a valid parenthesized designation, and
        /// 5. the token following that designation is =
        /// </summary>
        private bool IsPossibleDeconstructionLeft(Precedence precedence)
        {
            if (precedence > Precedence.Assignment || !(this.CurrentToken.IsVar() || IsPredefinedType(this.CurrentToken.Kind)))
            {
                return false;
            }

            var resetPoint = this.GetResetPoint();
            try
            {
                this.EatToken(); // `var`
                return
                    this.CurrentToken.Kind == SyntaxKind.OpenParenToken && ScanDesignator() &&
                    this.CurrentToken.Kind == SyntaxKind.EqualsToken;
            }
            finally
            {
                // Restore current token index
                this.Reset(ref resetPoint);
                this.Release(ref resetPoint);
            }
        }

        private bool ScanDesignator()
        {
            switch (this.CurrentToken.Kind)
            {
                case SyntaxKind.IdentifierToken:
                    if (!IsTrueIdentifier())
                    {
                        goto default;
                    }

                    this.EatToken(); // eat the identifier
                    return true;
                case SyntaxKind.OpenParenToken:
                    while (true)
                    {
                        this.EatToken(); // eat the open paren or comma
                        if (!ScanDesignator())
                        {
                            return false;
                        }

                        switch (this.CurrentToken.Kind)
                        {
                            case SyntaxKind.CommaToken:
                                continue;
                            case SyntaxKind.CloseParenToken:
                                this.EatToken(); // eat the close paren
                                return true;
                            default:
                                return false;
                        }
                    }
                default:
                    return false;
            }
        }

        private bool IsPossibleLambdaExpression(Precedence precedence)
        {
            if (precedence <= Precedence.Lambda && this.PeekToken(1).Kind == SyntaxKind.EqualsGreaterThanToken)
            {
                return true;
            }

            if (ScanAsyncLambda(precedence))
            {
                return true;
            }

            return false;
        }

        private ExpressionSyntax ParsePostFixExpression(ExpressionSyntax expr)
        {
            Debug.Assert(expr != null);

            while (true)
            {
                SyntaxKind tk = this.CurrentToken.Kind;
                switch (tk)
                {
                    case SyntaxKind.OpenParenToken:
                        expr = _syntaxFactory.InvocationExpression(expr, this.ParseParenthesizedArgumentList());
                        break;

                    case SyntaxKind.OpenBracketToken:
                        expr = _syntaxFactory.ElementAccessExpression(expr, this.ParseBracketedArgumentList());
                        break;

                    case SyntaxKind.PlusPlusToken:
                    case SyntaxKind.MinusMinusToken:
                        expr = _syntaxFactory.PostfixUnaryExpression(SyntaxFacts.GetPostfixUnaryExpression(tk), expr, this.EatToken());
                        break;

                    case SyntaxKind.ColonColonToken:
                        if (this.PeekToken(1).Kind == SyntaxKind.IdentifierToken)
                        {
                            // replace :: with missing dot and annotate with skipped text "::" and error
                            var ccToken = this.EatToken();
                            ccToken = this.AddError(ccToken, ErrorCode.ERR_UnexpectedAliasedName);
                            var dotToken = this.ConvertToMissingWithTrailingTrivia(ccToken, SyntaxKind.DotToken);
                            expr = _syntaxFactory.MemberAccessExpression(SyntaxKind.SimpleMemberAccessExpression, expr, dotToken, this.ParseSimpleName(NameOptions.InExpression));
                        }
                        else
                        {
                            // just some random trailing :: ?
                            expr = AddTrailingSkippedSyntax(expr, this.EatTokenWithPrejudice(SyntaxKind.DotToken));
                        }
                        break;

                    case SyntaxKind.MinusGreaterThanToken:
                        expr = _syntaxFactory.MemberAccessExpression(SyntaxKind.PointerMemberAccessExpression, expr, this.EatToken(), this.ParseSimpleName(NameOptions.InExpression));
                        break;
                    case SyntaxKind.DotToken:
                        // if we have the error situation:
                        //
                        //      expr.
                        //      X Y
                        //
                        // Then we don't want to parse this out as "Expr.X"
                        //
                        // It's far more likely the member access expression is simply incomplete and
                        // there is a new declaration on the next line.
                        if (this.CurrentToken.TrailingTrivia.Any((int)SyntaxKind.EndOfLineTrivia) &&
                            this.PeekToken(1).Kind == SyntaxKind.IdentifierToken &&
                            this.PeekToken(2).ContextualKind == SyntaxKind.IdentifierToken)
                        {
                            expr = _syntaxFactory.MemberAccessExpression(
                                SyntaxKind.SimpleMemberAccessExpression, expr, this.EatToken(),
                                this.AddError(this.CreateMissingIdentifierName(), ErrorCode.ERR_IdentifierExpected));

                            return expr;
                        }

                        expr = _syntaxFactory.MemberAccessExpression(SyntaxKind.SimpleMemberAccessExpression, expr, this.EatToken(), this.ParseSimpleName(NameOptions.InExpression));
                        break;

                    case SyntaxKind.QuestionToken:
                        if (CanStartConsequenceExpression(this.PeekToken(1).Kind))
                        {
                            var qToken = this.EatToken();
                            var consequence = ParseConsequenceSyntax();
                            expr = _syntaxFactory.ConditionalAccessExpression(expr, qToken, consequence);
                            expr = CheckFeatureAvailability(expr, MessageID.IDS_FeatureNullPropagatingOperator);
                            break;
                        }

                        goto default;
                    default:
                        return expr;
                }
            }
        }

        private static bool CanStartConsequenceExpression(SyntaxKind kind)
        {
            return kind == SyntaxKind.DotToken ||
                    kind == SyntaxKind.OpenBracketToken;
        }

        internal ExpressionSyntax ParseConsequenceSyntax()
        {
            SyntaxKind tk = this.CurrentToken.Kind;
            ExpressionSyntax expr = null;
            switch (tk)
            {
                case SyntaxKind.DotToken:
                    expr = _syntaxFactory.MemberBindingExpression(this.EatToken(), this.ParseSimpleName(NameOptions.InExpression));
                    break;

                case SyntaxKind.OpenBracketToken:
                    expr = _syntaxFactory.ElementBindingExpression(this.ParseBracketedArgumentList());
                    break;
            }

            Debug.Assert(expr != null);

            while (true)
            {
                tk = this.CurrentToken.Kind;
                switch (tk)
                {
                    case SyntaxKind.OpenParenToken:
                        expr = _syntaxFactory.InvocationExpression(expr, this.ParseParenthesizedArgumentList());
                        break;

                    case SyntaxKind.OpenBracketToken:
                        expr = _syntaxFactory.ElementAccessExpression(expr, this.ParseBracketedArgumentList());
                        break;

                    case SyntaxKind.DotToken:
                        expr = _syntaxFactory.MemberAccessExpression(SyntaxKind.SimpleMemberAccessExpression, expr, this.EatToken(), this.ParseSimpleName(NameOptions.InExpression));
                        break;

                    case SyntaxKind.QuestionToken:
                        if (CanStartConsequenceExpression(this.PeekToken(1).Kind))
                        {
                            var qToken = this.EatToken();
                            var consequence = ParseConsequenceSyntax();
                            expr = _syntaxFactory.ConditionalAccessExpression(expr, qToken, consequence);
                        }
                        return expr;

                    default:
                        return expr;
                }
            }
        }

        internal ArgumentListSyntax ParseParenthesizedArgumentList()
        {
            if (this.IsIncrementalAndFactoryContextMatches && this.CurrentNodeKind == SyntaxKind.ArgumentList)
            {
                return (ArgumentListSyntax)this.EatNode();
            }

            SyntaxToken openToken, closeToken;
            SeparatedSyntaxList<ArgumentSyntax> arguments;
            ParseArgumentList(out openToken, out arguments, out closeToken, SyntaxKind.OpenParenToken, SyntaxKind.CloseParenToken);

            return _syntaxFactory.ArgumentList(openToken, arguments, closeToken);
        }

        internal BracketedArgumentListSyntax ParseBracketedArgumentList()
        {
            if (this.IsIncrementalAndFactoryContextMatches && this.CurrentNodeKind == SyntaxKind.BracketedArgumentList)
            {
                return (BracketedArgumentListSyntax)this.EatNode();
            }

            SyntaxToken openToken, closeToken;
            SeparatedSyntaxList<ArgumentSyntax> arguments;
            ParseArgumentList(out openToken, out arguments, out closeToken, SyntaxKind.OpenBracketToken, SyntaxKind.CloseBracketToken);

            return _syntaxFactory.BracketedArgumentList(openToken, arguments, closeToken);
        }

        private void ParseArgumentList(
            out SyntaxToken openToken,
            out SeparatedSyntaxList<ArgumentSyntax> arguments,
            out SyntaxToken closeToken,
            SyntaxKind openKind,
            SyntaxKind closeKind)
        {
            Debug.Assert(openKind == SyntaxKind.OpenParenToken || openKind == SyntaxKind.OpenBracketToken);
            Debug.Assert(closeKind == SyntaxKind.CloseParenToken || closeKind == SyntaxKind.CloseBracketToken);
            Debug.Assert((openKind == SyntaxKind.OpenParenToken) == (closeKind == SyntaxKind.CloseParenToken));
            bool isIndexer = openKind == SyntaxKind.OpenBracketToken;

            if (this.CurrentToken.Kind == SyntaxKind.OpenParenToken ||
                this.CurrentToken.Kind == SyntaxKind.OpenBracketToken)
            {
                // convert `[` into `(` or vice versa for error recovery
                openToken = this.EatTokenAsKind(openKind);
            }
            else
            {
                openToken = this.EatToken(openKind);
            }

            var saveTerm = _termState;
            _termState |= TerminatorState.IsEndOfArgumentList;

            SeparatedSyntaxListBuilder<ArgumentSyntax> list = default(SeparatedSyntaxListBuilder<ArgumentSyntax>);
            try
            {
                if (this.CurrentToken.Kind != closeKind && this.CurrentToken.Kind != SyntaxKind.SemicolonToken)
                {
tryAgain:
                    if (list.IsNull)
                    {
                        list = _pool.AllocateSeparated<ArgumentSyntax>();
                    }

                    if (this.IsPossibleArgumentExpression() || this.CurrentToken.Kind == SyntaxKind.CommaToken)
                    {
                        // first argument
                        list.Add(this.ParseArgumentExpression(isIndexer));

                        // additional arguments
                        while (true)
                        {
                            if (this.CurrentToken.Kind == SyntaxKind.CloseParenToken ||
                                this.CurrentToken.Kind == SyntaxKind.CloseBracketToken ||
                                this.CurrentToken.Kind == SyntaxKind.SemicolonToken)
                            {
                                break;
                            }
                            else if (this.CurrentToken.Kind == SyntaxKind.CommaToken || this.IsPossibleArgumentExpression())
                            {
                                list.AddSeparator(this.EatToken(SyntaxKind.CommaToken));
                                list.Add(this.ParseArgumentExpression(isIndexer));
                                continue;
                            }
                            else if (this.SkipBadArgumentListTokens(ref openToken, list, SyntaxKind.CommaToken, closeKind) == PostSkipAction.Abort)
                            {
                                break;
                            }
                        }
                    }
                    else if (this.SkipBadArgumentListTokens(ref openToken, list, SyntaxKind.IdentifierToken, closeKind) == PostSkipAction.Continue)
                    {
                        goto tryAgain;
                    }
                }
                else if (isIndexer && this.CurrentToken.Kind == closeKind)
                {
                    // An indexer always expects at least one value. And so we need to give an error
                    // for the case where we see only "[]". ParseArgumentExpression gives it.

                    if (list.IsNull)
                    {
                        list = _pool.AllocateSeparated<ArgumentSyntax>();
                    }

                    list.Add(this.ParseArgumentExpression(isIndexer));
                }

                _termState = saveTerm;

                if (this.CurrentToken.Kind == SyntaxKind.CloseParenToken ||
                    this.CurrentToken.Kind == SyntaxKind.CloseBracketToken)
                {
                    // convert `]` into `)` or vice versa for error recovery
                    closeToken = this.EatTokenAsKind(closeKind);
                }
                else
                {
                    closeToken = this.EatToken(closeKind);
                }

                arguments = list.ToList();
            }
            finally
            {
                if (!list.IsNull)
                {
                    _pool.Free(list);
                }
            }
        }

        private PostSkipAction SkipBadArgumentListTokens(ref SyntaxToken open, SeparatedSyntaxListBuilder<ArgumentSyntax> list, SyntaxKind expected, SyntaxKind closeKind)
        {
            return this.SkipBadSeparatedListTokensWithExpectedKind(ref open, list,
                p => p.CurrentToken.Kind != SyntaxKind.CommaToken && !p.IsPossibleArgumentExpression(),
                p => p.CurrentToken.Kind == closeKind || p.CurrentToken.Kind == SyntaxKind.SemicolonToken || p.IsTerminator(),
                expected);
        }

        private bool IsEndOfArgumentList()
        {
            return this.CurrentToken.Kind == SyntaxKind.CloseParenToken
                || this.CurrentToken.Kind == SyntaxKind.CloseBracketToken;
        }

        private bool IsPossibleArgumentExpression()
        {
            switch (this.CurrentToken.Kind)
            {
                case SyntaxKind.RefKeyword:
                case SyntaxKind.OutKeyword:
                    return true;
                default:
                    return this.IsPossibleExpression();
            }
        }

        private ArgumentSyntax ParseArgumentExpression(bool isIndexer)
        {
            NameColonSyntax nameColon = null;
            if (this.CurrentToken.Kind == SyntaxKind.IdentifierToken && this.PeekToken(1).Kind == SyntaxKind.ColonToken)
            {
                var name = this.ParseIdentifierName();
                var colon = this.EatToken(SyntaxKind.ColonToken);
                nameColon = _syntaxFactory.NameColon(name, colon);
                nameColon = CheckFeatureAvailability(nameColon, MessageID.IDS_FeatureNamedArgument);
            }

            SyntaxToken refOrOutKeyword = null;
            if (this.CurrentToken.Kind == SyntaxKind.RefKeyword || this.CurrentToken.Kind == SyntaxKind.OutKeyword)
            {
                refOrOutKeyword = this.EatToken();
            }

            ExpressionSyntax expression;

            if (isIndexer && (this.CurrentToken.Kind == SyntaxKind.CommaToken || this.CurrentToken.Kind == SyntaxKind.CloseBracketToken))
            {
                expression = this.ParseIdentifierName(ErrorCode.ERR_ValueExpected);
            }
            else if (this.CurrentToken.Kind == SyntaxKind.CommaToken)
            {
                expression = this.ParseIdentifierName(ErrorCode.ERR_MissingArgument);
            }
            else
            {
                // According to Language Specification, section 7.6.7 Element access
                //      The argument-list of an element-access is not allowed to contain ref or out arguments.
                // However, we actually do support ref indexing of indexed properties in COM interop
                // scenarios, and when indexing an object of static type "dynamic". So we enforce
                // that the ref/out of the argument must match the parameter when binding the argument list.

                expression = (refOrOutKeyword?.Kind == SyntaxKind.OutKeyword)
                    ? ParseExpressionOrDeclaration(ParseTypeMode.Normal, feature: MessageID.IDS_FeatureOutVar, permitTupleDesignation: false)
                    : ParseSubExpression(Precedence.Expression);
            }

            return _syntaxFactory.Argument(nameColon, refOrOutKeyword, expression);
        }

        private TypeOfExpressionSyntax ParseTypeOfExpression()
        {
            var keyword = this.EatToken();
            var openParen = this.EatToken(SyntaxKind.OpenParenToken);
            var type = this.ParseTypeOrVoid();
            var closeParen = this.EatToken(SyntaxKind.CloseParenToken);

            return _syntaxFactory.TypeOfExpression(keyword, openParen, type, closeParen);
        }

        private ExpressionSyntax ParseDefaultExpression()
        {
            var keyword = this.EatToken();
            if (this.CurrentToken.Kind == SyntaxKind.OpenParenToken)
            {
                var openParen = this.EatToken(SyntaxKind.OpenParenToken);
                var type = this.ParseType();
                var closeParen = this.EatToken(SyntaxKind.CloseParenToken);

                keyword = CheckFeatureAvailability(keyword, MessageID.IDS_FeatureDefault);
                return _syntaxFactory.DefaultExpression(keyword, openParen, type, closeParen);
            }
            else
            {
                keyword = CheckFeatureAvailability(keyword, MessageID.IDS_FeatureDefaultLiteral);
                return _syntaxFactory.LiteralExpression(SyntaxKind.DefaultLiteralExpression, keyword);
            }
        }

        private SizeOfExpressionSyntax ParseSizeOfExpression()
        {
            var keyword = this.EatToken();
            var openParen = this.EatToken(SyntaxKind.OpenParenToken);
            var type = this.ParseType();
            var closeParen = this.EatToken(SyntaxKind.CloseParenToken);

            return _syntaxFactory.SizeOfExpression(keyword, openParen, type, closeParen);
        }

        private MakeRefExpressionSyntax ParseMakeRefExpression()
        {
            var keyword = this.EatToken();
            var openParen = this.EatToken(SyntaxKind.OpenParenToken);
            var expr = this.ParseSubExpression(Precedence.Expression);
            var closeParen = this.EatToken(SyntaxKind.CloseParenToken);

            return _syntaxFactory.MakeRefExpression(keyword, openParen, expr, closeParen);
        }

        private RefTypeExpressionSyntax ParseRefTypeExpression()
        {
            var keyword = this.EatToken();
            var openParen = this.EatToken(SyntaxKind.OpenParenToken);
            var expr = this.ParseSubExpression(Precedence.Expression);
            var closeParen = this.EatToken(SyntaxKind.CloseParenToken);

            return _syntaxFactory.RefTypeExpression(keyword, openParen, expr, closeParen);
        }

        private CheckedExpressionSyntax ParseCheckedOrUncheckedExpression()
        {
            var checkedOrUnchecked = this.EatToken();
            Debug.Assert(checkedOrUnchecked.Kind == SyntaxKind.CheckedKeyword || checkedOrUnchecked.Kind == SyntaxKind.UncheckedKeyword);
            var kind = (checkedOrUnchecked.Kind == SyntaxKind.CheckedKeyword) ? SyntaxKind.CheckedExpression : SyntaxKind.UncheckedExpression;

            var openParen = this.EatToken(SyntaxKind.OpenParenToken);
            var expr = this.ParseSubExpression(Precedence.Expression);
            var closeParen = this.EatToken(SyntaxKind.CloseParenToken);

            return _syntaxFactory.CheckedExpression(kind, checkedOrUnchecked, openParen, expr, closeParen);
        }

        private RefValueExpressionSyntax ParseRefValueExpression()
        {
            var @refvalue = this.EatToken(SyntaxKind.RefValueKeyword);
            var openParen = this.EatToken(SyntaxKind.OpenParenToken);
            var expr = this.ParseSubExpression(Precedence.Expression);
            var comma = this.EatToken(SyntaxKind.CommaToken);
            var type = this.ParseType();
            var closeParen = this.EatToken(SyntaxKind.CloseParenToken);

            return _syntaxFactory.RefValueExpression(@refvalue, openParen, expr, comma, type, closeParen);
        }

        private bool ScanParenthesizedImplicitlyTypedLambda(Precedence precedence)
        {
            if (!(precedence <= Precedence.Lambda))
            {
                return false;
            }

            //  case 1:  ( x ,
            if (this.PeekToken(1).Kind == SyntaxKind.IdentifierToken
                && (!this.IsInQuery || !IsTokenQueryContextualKeyword(this.PeekToken(1)))
                && this.PeekToken(2).Kind == SyntaxKind.CommaToken)
            {
                // Make sure it really looks like a lambda, not just a tuple
                int curTk = 3;
                while (true)
                {
                    var tk = this.PeekToken(curTk++);

                    // skip  identifiers commas and predefined types in any combination for error recovery
                    if (tk.Kind != SyntaxKind.IdentifierToken
                        && !SyntaxFacts.IsPredefinedType(tk.Kind)
                        && tk.Kind != SyntaxKind.CommaToken
                        && (this.IsInQuery || !IsTokenQueryContextualKeyword(tk)))
                    {
                        break;
                    };
                }

                // ) =>
                return this.PeekToken(curTk - 1).Kind == SyntaxKind.CloseParenToken &&
                       this.PeekToken(curTk).Kind == SyntaxKind.EqualsGreaterThanToken;
            }

            //  case 2:  ( x ) =>
            if (IsTrueIdentifier(this.PeekToken(1))
                && this.PeekToken(2).Kind == SyntaxKind.CloseParenToken
                && this.PeekToken(3).Kind == SyntaxKind.EqualsGreaterThanToken)
            {
                return true;
            }

            //  case 3:  ( ) =>
            if (this.PeekToken(1).Kind == SyntaxKind.CloseParenToken
                && this.PeekToken(2).Kind == SyntaxKind.EqualsGreaterThanToken)
            {
                return true;
            }

            // case 4:  ( params
            // This case is interesting in that it is not legal; this error could be caught at parse time but we would rather
            // recover from the error and let the semantic analyzer deal with it.
            if (this.PeekToken(1).Kind == SyntaxKind.ParamsKeyword)
            {
                return true;
            }

            return false;
        }

        private bool ScanExplicitlyTypedLambda(Precedence precedence)
        {
            if (!(precedence <= Precedence.Lambda))
            {
                return false;
            }

            var resetPoint = this.GetResetPoint();
            try
            {
                bool foundParameterModifier = false;

                // do we have the following:
                //   case 1: ( T x , ... ) =>
                //   case 2: ( T x ) =>
                //   case 3: ( out T x,
                //   case 4: ( ref T x,
                //   case 5: ( out T x ) =>
                //   case 6: ( ref T x ) =>
                //   case 7: ( in T x ) =>
                //
                // if so then parse it as a lambda

                // Note: in the first two cases, we cannot distinguish a lambda from a tuple expression
                // containing declaration expressions, so we scan forwards to the `=>` so we know for sure.

                while (true)
                {
                    // Advance past the open paren or comma.
                    this.EatToken();

                    // Eat 'out' or 'ref' for cases [3, 6]. Even though not allowed in a lambda,
                    // we treat `params` similarly for better error recovery.
                    switch (this.CurrentToken.Kind)
                    {
                        case SyntaxKind.RefKeyword:
                            this.EatToken();
                            foundParameterModifier = true;
                            if (this.CurrentToken.Kind == SyntaxKind.ReadOnlyKeyword)
                            {
                                this.EatToken();
                            }
                            break;
                        case SyntaxKind.OutKeyword:
                        case SyntaxKind.InKeyword:
                        case SyntaxKind.ParamsKeyword:
                            this.EatToken();
                            foundParameterModifier = true;
                            break;
                    }

                    if (this.CurrentToken.Kind == SyntaxKind.EndOfFileToken)
                    {
                        return foundParameterModifier;
                    }

                    // NOTE: advances CurrentToken
                    if (this.ScanType() == ScanTypeFlags.NotType)
                    {
                        return false;
                    }

                    if (this.IsTrueIdentifier())
                    {
                        // eat the identifier
                        this.EatToken();
                    }

                    switch (this.CurrentToken.Kind)
                    {
                        case SyntaxKind.EndOfFileToken:
                            return foundParameterModifier;

                        case SyntaxKind.CommaToken:
                            if (foundParameterModifier)
                            {
                                return true;
                            }

                            continue;

                        case SyntaxKind.CloseParenToken:
                            return this.PeekToken(1).Kind == SyntaxKind.EqualsGreaterThanToken;

                        default:
                            return false;
                    }
                }
            }
            finally
            {
                this.Reset(ref resetPoint);
                this.Release(ref resetPoint);
            }
        }

        private ExpressionSyntax ParseCastOrParenExpressionOrLambdaOrTuple(Precedence precedence)
        {
            Debug.Assert(this.CurrentToken.Kind == SyntaxKind.OpenParenToken);

            var resetPoint = this.GetResetPoint();
            try
            {
                if (ScanParenthesizedImplicitlyTypedLambda(precedence))
                {
                    return this.ParseLambdaExpression();
                }

                // We have a decision to make -- is this a cast, or is it a parenthesized
                // expression?  Because look-ahead is cheap with our token stream, we check
                // to see if this "looks like" a cast (without constructing any parse trees)
                // to help us make the decision.
                if (this.ScanCast())
                {
                    if (!IsCurrentTokenQueryKeywordInQuery())
                    {
                        // Looks like a cast, so parse it as one.
                        this.Reset(ref resetPoint);
                        var openParen = this.EatToken(SyntaxKind.OpenParenToken);
                        var type = this.ParseType();
                        var closeParen = this.EatToken(SyntaxKind.CloseParenToken);
                        var expr = this.ParseSubExpression(Precedence.Cast);
                        return _syntaxFactory.CastExpression(openParen, type, closeParen, expr);
                    }
                }

                this.Reset(ref resetPoint);
                if (this.ScanExplicitlyTypedLambda(precedence))
                {
                    return this.ParseLambdaExpression();
                }

                // Doesn't look like a cast, so parse this as a parenthesized expression or tuple.
                {
                    this.Reset(ref resetPoint);
                    var openParen = this.EatToken(SyntaxKind.OpenParenToken);
                    var expression = this.ParseExpressionOrDeclaration(ParseTypeMode.FirstElementOfPossibleTupleLiteral, feature: 0, permitTupleDesignation: true);

                    //  ( <expr>,    must be a tuple
                    if (this.CurrentToken.Kind == SyntaxKind.CommaToken)
                    {
                        var firstArg = _syntaxFactory.Argument(nameColon: null, refOrOutKeyword: default(SyntaxToken), expression: expression);
                        return ParseTupleExpressionTail(openParen, firstArg);
                    }

                    // ( name:
                    if (expression.Kind == SyntaxKind.IdentifierName && this.CurrentToken.Kind == SyntaxKind.ColonToken)
                    {
                        var nameColon = _syntaxFactory.NameColon((IdentifierNameSyntax)expression, EatToken());
                        expression = this.ParseExpressionOrDeclaration(ParseTypeMode.FirstElementOfPossibleTupleLiteral, feature: 0, permitTupleDesignation: true);

                        var firstArg = _syntaxFactory.Argument(nameColon, refOrOutKeyword: default(SyntaxToken), expression: expression);
                        return ParseTupleExpressionTail(openParen, firstArg);
                    }

                    var closeParen = this.EatToken(SyntaxKind.CloseParenToken);
                    return _syntaxFactory.ParenthesizedExpression(openParen, expression, closeParen);
                }
            }
            finally
            {
                this.Release(ref resetPoint);
            }
        }

        private TupleExpressionSyntax ParseTupleExpressionTail(SyntaxToken openParen, ArgumentSyntax firstArg)
        {
            var list = _pool.AllocateSeparated<ArgumentSyntax>();
            try
            {
                list.Add(firstArg);

                while (this.CurrentToken.Kind == SyntaxKind.CommaToken)
                {
                    var comma = this.EatToken(SyntaxKind.CommaToken);
                    list.AddSeparator(comma);

                    ArgumentSyntax arg;

                    var expression = ParseExpressionOrDeclaration(ParseTypeMode.AfterTupleComma, feature: 0, permitTupleDesignation: true);
                    if (expression.Kind == SyntaxKind.IdentifierName && this.CurrentToken.Kind == SyntaxKind.ColonToken)
                    {
                        var nameColon = _syntaxFactory.NameColon((IdentifierNameSyntax)expression, EatToken());
                        expression = ParseExpressionOrDeclaration(ParseTypeMode.AfterTupleComma, feature: 0, permitTupleDesignation: true);
                        arg = _syntaxFactory.Argument(nameColon, refOrOutKeyword: default(SyntaxToken), expression: expression);
                    }
                    else
                    {
                        arg = _syntaxFactory.Argument(nameColon: null, refOrOutKeyword: default(SyntaxToken), expression: expression);
                    }

                    list.Add(arg);
                }

                if (list.Count < 2)
                {
                    list.AddSeparator(SyntaxFactory.MissingToken(SyntaxKind.CommaToken));
                    var missing = this.AddError(this.CreateMissingIdentifierName(), ErrorCode.ERR_TupleTooFewElements);
                    list.Add(_syntaxFactory.Argument(nameColon: null, refOrOutKeyword: default(SyntaxToken), expression: missing));
                }

                var closeParen = this.EatToken(SyntaxKind.CloseParenToken);
                var result = _syntaxFactory.TupleExpression(openParen, list, closeParen);

                result = CheckFeatureAvailability(result, MessageID.IDS_FeatureTuples);
                return result;
            }
            finally
            {
                _pool.Free(list);
            }
        }

        private bool ScanCast()
        {
            if (this.CurrentToken.Kind != SyntaxKind.OpenParenToken)
            {
                return false;
            }

            this.EatToken();

            var type = this.ScanType();
            if (type == ScanTypeFlags.NotType)
            {
                return false;
            }

            if (this.CurrentToken.Kind != SyntaxKind.CloseParenToken)
            {
                return false;
            }

            // If we have any of the following, we know it must be a cast:
            // 1) (Foo*)bar;
            // 2) (Foo?)bar;
            // 3) "(int)bar" or "(int[])bar"
            // 4) (G::Foo)bar
            if (type == ScanTypeFlags.PointerOrMultiplication ||
                type == ScanTypeFlags.NullableType ||
                type == ScanTypeFlags.MustBeType ||
                type == ScanTypeFlags.AliasQualifiedName)
            {
                return true;
            }

            this.EatToken();

            // check for ambiguous type or expression followed by disambiguating token.  i.e.
            //
            // "(A)b" is a cast.  But "(A)+b" is not a cast.  
            return (type == ScanTypeFlags.GenericTypeOrMethod || type == ScanTypeFlags.GenericTypeOrExpression || type == ScanTypeFlags.NonGenericTypeOrExpression || type == ScanTypeFlags.TupleType) && CanFollowCast(this.CurrentToken.Kind);
        }

        private bool ScanAsyncLambda(Precedence precedence)
        {
            // Adapted from CParser::ScanAsyncLambda

            // Precedence must not exceed that of lambdas
            if (precedence > Precedence.Lambda)
            {
                return false;
            }

            // Async lambda must start with 'async'
            if (this.CurrentToken.ContextualKind != SyntaxKind.AsyncKeyword)
            {
                return false;
            }

            // 'async <identifier> => ...' looks like an async simple lambda
            if (this.PeekToken(1).Kind == SyntaxKind.IdentifierToken && this.PeekToken(2).Kind == SyntaxKind.EqualsGreaterThanToken)
            {
                return true;
            }

            // Non-simple async lambda must be of the form 'async (...'
            if (this.PeekToken(1).Kind != SyntaxKind.OpenParenToken)
            {
                return false;
            }

            {
                var resetPoint = this.GetResetPoint();

                // Skip 'async'
                EatToken(SyntaxKind.IdentifierToken);

                // Check whether looks like implicitly or explicitly typed lambda
                bool isAsync = ScanParenthesizedImplicitlyTypedLambda(precedence) || ScanExplicitlyTypedLambda(precedence);

                // Restore current token index
                this.Reset(ref resetPoint);
                this.Release(ref resetPoint);

                return isAsync;
            }
        }

        private static bool CanFollowCast(SyntaxKind kind)
        {
            switch (kind)
            {
                case SyntaxKind.AsKeyword:
                case SyntaxKind.IsKeyword:
                case SyntaxKind.SemicolonToken:
                case SyntaxKind.CloseParenToken:
                case SyntaxKind.CloseBracketToken:
                case SyntaxKind.OpenBraceToken:
                case SyntaxKind.CloseBraceToken:
                case SyntaxKind.CommaToken:
                case SyntaxKind.EqualsToken:
                case SyntaxKind.PlusEqualsToken:
                case SyntaxKind.MinusEqualsToken:
                case SyntaxKind.AsteriskEqualsToken:
                case SyntaxKind.SlashEqualsToken:
                case SyntaxKind.PercentEqualsToken:
                case SyntaxKind.AmpersandEqualsToken:
                case SyntaxKind.CaretEqualsToken:
                case SyntaxKind.BarEqualsToken:
                case SyntaxKind.LessThanLessThanEqualsToken:
                case SyntaxKind.GreaterThanGreaterThanEqualsToken:
                case SyntaxKind.QuestionToken:
                case SyntaxKind.ColonToken:
                case SyntaxKind.BarBarToken:
                case SyntaxKind.AmpersandAmpersandToken:
                case SyntaxKind.BarToken:
                case SyntaxKind.CaretToken:
                case SyntaxKind.AmpersandToken:
                case SyntaxKind.EqualsEqualsToken:
                case SyntaxKind.ExclamationEqualsToken:
                case SyntaxKind.LessThanToken:
                case SyntaxKind.LessThanEqualsToken:
                case SyntaxKind.GreaterThanToken:
                case SyntaxKind.GreaterThanEqualsToken:
                case SyntaxKind.LessThanLessThanToken:
                case SyntaxKind.GreaterThanGreaterThanToken:
                case SyntaxKind.PlusToken:
                case SyntaxKind.MinusToken:
                case SyntaxKind.AsteriskToken:
                case SyntaxKind.SlashToken:
                case SyntaxKind.PercentToken:
                case SyntaxKind.PlusPlusToken:
                case SyntaxKind.MinusMinusToken:
                case SyntaxKind.OpenBracketToken:
                case SyntaxKind.DotToken:
                case SyntaxKind.MinusGreaterThanToken:
                case SyntaxKind.QuestionQuestionToken:
                case SyntaxKind.EndOfFileToken:
                    return false;
                default:
                    return true;
            }
        }

        private ExpressionSyntax ParseNewExpression()
        {
            Debug.Assert(this.CurrentToken.Kind == SyntaxKind.NewKeyword);

            if (this.IsAnonymousType())
            {
                return this.ParseAnonymousTypeExpression();
            }
            else if (this.IsImplicitlyTypedArray())
            {
                return this.ParseImplicitlyTypedArrayCreation();
            }
            else
            {
                // assume object creation as default case
                return this.ParseArrayOrObjectCreationExpression();
            }
        }

        private bool IsAnonymousType()
        {
            return this.CurrentToken.Kind == SyntaxKind.NewKeyword && this.PeekToken(1).Kind == SyntaxKind.OpenBraceToken;
        }

        private AnonymousObjectCreationExpressionSyntax ParseAnonymousTypeExpression()
        {
            Debug.Assert(IsAnonymousType());
            var @new = this.EatToken(SyntaxKind.NewKeyword);
            @new = CheckFeatureAvailability(@new, MessageID.IDS_FeatureAnonymousTypes);

            Debug.Assert(this.CurrentToken.Kind == SyntaxKind.OpenBraceToken);

            var openBrace = this.EatToken(SyntaxKind.OpenBraceToken);
            var expressions = _pool.AllocateSeparated<AnonymousObjectMemberDeclaratorSyntax>();
            this.ParseAnonymousTypeMemberInitializers(ref openBrace, ref expressions);
            var closeBrace = this.EatToken(SyntaxKind.CloseBraceToken);
            var result = _syntaxFactory.AnonymousObjectCreationExpression(@new, openBrace, expressions, closeBrace);
            _pool.Free(expressions);

            return result;
        }

        private void ParseAnonymousTypeMemberInitializers(ref SyntaxToken openBrace, ref SeparatedSyntaxListBuilder<AnonymousObjectMemberDeclaratorSyntax> list)
        {
            if (this.CurrentToken.Kind != SyntaxKind.CloseBraceToken)
            {
tryAgain:
                if (this.IsPossibleExpression() || this.CurrentToken.Kind == SyntaxKind.CommaToken)
                {
                    // first argument
                    list.Add(this.ParseAnonymousTypeMemberInitializer());

                    // additional arguments
                    while (true)
                    {
                        if (this.CurrentToken.Kind == SyntaxKind.CloseBraceToken)
                        {
                            break;
                        }
                        else if (this.CurrentToken.Kind == SyntaxKind.CommaToken || this.IsPossibleExpression())
                        {
                            list.AddSeparator(this.EatToken(SyntaxKind.CommaToken));

                            // check for exit case after legal trailing comma
                            if (this.CurrentToken.Kind == SyntaxKind.CloseBraceToken)
                            {
                                break;
                            }
                            else if (!this.IsPossibleExpression())
                            {
                                goto tryAgain;
                            }

                            list.Add(this.ParseAnonymousTypeMemberInitializer());
                            continue;
                        }
                        else if (this.SkipBadInitializerListTokens(ref openBrace, list, SyntaxKind.CommaToken) == PostSkipAction.Abort)
                        {
                            break;
                        }
                    }
                }
                else if (this.SkipBadInitializerListTokens(ref openBrace, list, SyntaxKind.IdentifierToken) == PostSkipAction.Continue)
                {
                    goto tryAgain;
                }
            }
        }

        private AnonymousObjectMemberDeclaratorSyntax ParseAnonymousTypeMemberInitializer()
        {
            var nameEquals = this.IsNamedAssignment()
                ? ParseNameEquals()
                : null;

            var expression = this.ParseExpressionCore();
            return _syntaxFactory.AnonymousObjectMemberDeclarator(nameEquals, expression);
        }

        private bool IsInitializerMember()
        {
            return this.IsComplexElementInitializer() ||
                this.IsNamedAssignment() ||
                this.IsDictionaryInitializer() ||
                this.IsPossibleExpression();
        }

        private bool IsComplexElementInitializer()
        {
            return this.CurrentToken.Kind == SyntaxKind.OpenBraceToken;
        }

        private bool IsNamedAssignment()
        {
            return IsTrueIdentifier() && this.PeekToken(1).Kind == SyntaxKind.EqualsToken;
        }

        private bool IsDictionaryInitializer()
        {
            return this.CurrentToken.Kind == SyntaxKind.OpenBracketToken;
        }

        private ExpressionSyntax ParseArrayOrObjectCreationExpression()
        {
            SyntaxToken @new = this.EatToken(SyntaxKind.NewKeyword);
            bool isPossibleArrayCreation = this.IsPossibleArrayCreationExpression();
            var type = this.ParseType(isPossibleArrayCreation ? ParseTypeMode.ArrayCreation : ParseTypeMode.Normal, expectSizes: isPossibleArrayCreation);

            if (type.Kind == SyntaxKind.ArrayType)
            {
                // Check for an initializer.
                InitializerExpressionSyntax initializer = null;
                if (this.CurrentToken.Kind == SyntaxKind.OpenBraceToken)
                {
                    initializer = this.ParseArrayInitializer();
                }
                else if (type.Kind == SyntaxKind.ArrayType)
                {
                    var rankSpec = ((ArrayTypeSyntax)type).RankSpecifiers[0];
                    if (GetNumberOfNonOmittedArraySizes(rankSpec) == 0)
                    {
                        type = this.AddError(type, rankSpec, ErrorCode.ERR_MissingArraySize);
                    }
                }

                return _syntaxFactory.ArrayCreationExpression(@new, (ArrayTypeSyntax)type, initializer);
            }
            else
            {
                ArgumentListSyntax argumentList = null;
                if (this.CurrentToken.Kind == SyntaxKind.OpenParenToken)
                {
                    argumentList = this.ParseParenthesizedArgumentList();
                }

                InitializerExpressionSyntax initializer = null;
                if (this.CurrentToken.Kind == SyntaxKind.OpenBraceToken)
                {
                    initializer = this.ParseObjectOrCollectionInitializer();
                }

                // we need one or the other
                if (argumentList == null && initializer == null)
                {
                    argumentList = _syntaxFactory.ArgumentList(
                        this.EatToken(SyntaxKind.OpenParenToken, ErrorCode.ERR_BadNewExpr),
                        default(SeparatedSyntaxList<ArgumentSyntax>),
                        SyntaxFactory.MissingToken(SyntaxKind.CloseParenToken));
                }

                return _syntaxFactory.ObjectCreationExpression(@new, type, argumentList, initializer);
            }
        }

        private static int GetNumberOfNonOmittedArraySizes(ArrayRankSpecifierSyntax rankSpec)
        {
            int count = rankSpec.Sizes.Count;
            int result = 0;
            for (int i = 0; i < count; i++)
            {
                if (rankSpec.Sizes[i].Kind != SyntaxKind.OmittedArraySizeExpression)
                {
                    result++;
                }
            }
            return result;
        }

        private bool IsPossibleArrayCreationExpression()
        {
            // previous token should be NewKeyword

            var resetPoint = this.GetResetPoint();
            try
            {
                ScanTypeFlags isType = this.ScanNonArrayType();
                return isType != ScanTypeFlags.NotType && this.CurrentToken.Kind == SyntaxKind.OpenBracketToken;
            }
            finally
            {
                this.Reset(ref resetPoint);
                this.Release(ref resetPoint);
            }
        }

        private InitializerExpressionSyntax ParseObjectOrCollectionInitializer()
        {
            var openBrace = this.EatToken(SyntaxKind.OpenBraceToken);

            var initializers = _pool.AllocateSeparated<ExpressionSyntax>();
            try
            {
                bool isObjectInitializer;
                this.ParseObjectOrCollectionInitializerMembers(ref openBrace, initializers, out isObjectInitializer);
                Debug.Assert(initializers.Count > 0 || isObjectInitializer);

                openBrace = CheckFeatureAvailability(openBrace, isObjectInitializer ? MessageID.IDS_FeatureObjectInitializer : MessageID.IDS_FeatureCollectionInitializer);

                var closeBrace = this.EatToken(SyntaxKind.CloseBraceToken);
                return _syntaxFactory.InitializerExpression(
                    isObjectInitializer ?
                        SyntaxKind.ObjectInitializerExpression :
                        SyntaxKind.CollectionInitializerExpression,
                    openBrace,
                    initializers,
                    closeBrace);
            }
            finally
            {
                _pool.Free(initializers);
            }
        }

        private void ParseObjectOrCollectionInitializerMembers(ref SyntaxToken startToken, SeparatedSyntaxListBuilder<ExpressionSyntax> list, out bool isObjectInitializer)
        {
            // Empty initializer list must be parsed as an object initializer.
            isObjectInitializer = true;

            if (this.CurrentToken.Kind != SyntaxKind.CloseBraceToken)
            {
tryAgain:
                if (this.IsInitializerMember() || this.CurrentToken.Kind == SyntaxKind.CommaToken)
                {
                    // We have at least one initializer expression.
                    // If at least one initializer expression is a named assignment, this is an object initializer.
                    // Otherwise, this is a collection initializer.
                    isObjectInitializer = false;

                    // first argument
                    list.Add(this.ParseObjectOrCollectionInitializerMember(ref isObjectInitializer));

                    // additional arguments
                    while (true)
                    {
                        if (this.CurrentToken.Kind == SyntaxKind.CloseBraceToken)
                        {
                            break;
                        }
                        else if (this.CurrentToken.Kind == SyntaxKind.CommaToken || this.IsInitializerMember())
                        {
                            list.AddSeparator(this.EatToken(SyntaxKind.CommaToken));

                            // check for exit case after legal trailing comma
                            if (this.CurrentToken.Kind == SyntaxKind.CloseBraceToken)
                            {
                                break;
                            }

                            list.Add(this.ParseObjectOrCollectionInitializerMember(ref isObjectInitializer));
                            continue;
                        }
                        else if (this.SkipBadInitializerListTokens(ref startToken, list, SyntaxKind.CommaToken) == PostSkipAction.Abort)
                        {
                            break;
                        }
                    }
                }
                else if (this.SkipBadInitializerListTokens(ref startToken, list, SyntaxKind.IdentifierToken) == PostSkipAction.Continue)
                {
                    goto tryAgain;
                }
            }

            // We may have invalid initializer elements. These will be reported during binding.
        }

        private ExpressionSyntax ParseObjectOrCollectionInitializerMember(ref bool isObjectInitializer)
        {
            if (this.IsComplexElementInitializer())
            {
                return this.ParseComplexElementInitializer();
            }
            else if (IsDictionaryInitializer())
            {
                isObjectInitializer = true;
                var initializer = this.ParseDictionaryInitializer();
                initializer = CheckFeatureAvailability(initializer, MessageID.IDS_FeatureDictionaryInitializer);
                return initializer;
            }
            else if (this.IsNamedAssignment())
            {
                isObjectInitializer = true;
                return this.ParseObjectInitializerNamedAssignment();
            }
            else
            {
                return this.ParseExpressionCore();
            }
        }

        private PostSkipAction SkipBadInitializerListTokens<T>(ref SyntaxToken startToken, SeparatedSyntaxListBuilder<T> list, SyntaxKind expected)
            where T : CSharpSyntaxNode
        {
            return this.SkipBadSeparatedListTokensWithExpectedKind(ref startToken, list,
                p => p.CurrentToken.Kind != SyntaxKind.CommaToken && !p.IsPossibleExpression(),
                p => p.CurrentToken.Kind == SyntaxKind.CloseBraceToken || p.IsTerminator(),
                expected);
        }

        private ExpressionSyntax ParseObjectInitializerNamedAssignment()
        {
            var identifier = this.ParseIdentifierName();
            var equal = this.EatToken(SyntaxKind.EqualsToken);
            ExpressionSyntax expression;
            if (this.CurrentToken.Kind == SyntaxKind.OpenBraceToken)
            {
                expression = this.ParseObjectOrCollectionInitializer();
            }
            else
            {
                expression = this.ParseExpressionCore();
            }

            return _syntaxFactory.AssignmentExpression(SyntaxKind.SimpleAssignmentExpression, identifier, equal, expression);
        }

        private ExpressionSyntax ParseDictionaryInitializer()
        {
            var arguments = this.ParseBracketedArgumentList();
            var equal = this.EatToken(SyntaxKind.EqualsToken);
            var expression = this.CurrentToken.Kind == SyntaxKind.OpenBraceToken
                ? this.ParseObjectOrCollectionInitializer()
                : this.ParseExpressionCore();

            var elementAccess = _syntaxFactory.ImplicitElementAccess(arguments);
            return _syntaxFactory.AssignmentExpression(
                SyntaxKind.SimpleAssignmentExpression, elementAccess, equal, expression);
        }

        private InitializerExpressionSyntax ParseComplexElementInitializer()
        {
            var openBrace = this.EatToken(SyntaxKind.OpenBraceToken);
            var initializers = _pool.AllocateSeparated<ExpressionSyntax>();
            try
            {
                DiagnosticInfo closeBraceError;
                this.ParseExpressionsForComplexElementInitializer(ref openBrace, initializers, out closeBraceError);
                var closeBrace = this.EatToken(SyntaxKind.CloseBraceToken);
                if (closeBraceError != null)
                {
                    closeBrace = WithAdditionalDiagnostics(closeBrace, closeBraceError);
                }
                return _syntaxFactory.InitializerExpression(SyntaxKind.ComplexElementInitializerExpression, openBrace, initializers, closeBrace);
            }
            finally
            {
                _pool.Free(initializers);
            }
        }

        private void ParseExpressionsForComplexElementInitializer(ref SyntaxToken openBrace, SeparatedSyntaxListBuilder<ExpressionSyntax> list, out DiagnosticInfo closeBraceError)
        {
            closeBraceError = null;

            if (this.CurrentToken.Kind != SyntaxKind.CloseBraceToken)
            {
tryAgain:
                if (this.IsPossibleExpression() || this.CurrentToken.Kind == SyntaxKind.CommaToken)
                {
                    // first argument
                    list.Add(this.ParseExpressionCore());

                    // additional arguments
                    while (true)
                    {
                        if (this.CurrentToken.Kind == SyntaxKind.CloseBraceToken)
                        {
                            break;
                        }
                        else if (this.CurrentToken.Kind == SyntaxKind.CommaToken || this.IsPossibleExpression())
                        {
                            list.AddSeparator(this.EatToken(SyntaxKind.CommaToken));
                            if (this.CurrentToken.Kind == SyntaxKind.CloseBraceToken)
                            {
                                closeBraceError = MakeError(this.CurrentToken, ErrorCode.ERR_ExpressionExpected);
                                break;
                            }
                            list.Add(this.ParseExpressionCore());
                            continue;
                        }
                        else if (this.SkipBadInitializerListTokens(ref openBrace, list, SyntaxKind.CommaToken) == PostSkipAction.Abort)
                        {
                            break;
                        }
                    }
                }
                else if (this.SkipBadInitializerListTokens(ref openBrace, list, SyntaxKind.IdentifierToken) == PostSkipAction.Continue)
                {
                    goto tryAgain;
                }
            }
        }

        private ExpressionSyntax ParseElementInitializer()
        {
            if (this.CurrentToken.Kind == SyntaxKind.OpenBraceToken)
            {
                return this.ParseComplexElementInitializer();
            }
            else
            {
                return this.ParseExpressionCore();
            }
        }

        private bool IsImplicitlyTypedArray()
        {
            return this.CurrentToken.Kind == SyntaxKind.NewKeyword && this.PeekToken(1).Kind == SyntaxKind.OpenBracketToken;
        }

        private ImplicitArrayCreationExpressionSyntax ParseImplicitlyTypedArrayCreation()
        {
            var @new = this.EatToken(SyntaxKind.NewKeyword);
            @new = CheckFeatureAvailability(@new, MessageID.IDS_FeatureImplicitArray);
            var openBracket = this.EatToken(SyntaxKind.OpenBracketToken);

            var commas = _pool.Allocate();
            try
            {
                while (this.CurrentToken.Kind == SyntaxKind.CommaToken)
                {
                    commas.Add(this.EatToken());
                }

                var closeBracket = this.EatToken(SyntaxKind.CloseBracketToken);

                var initializer = this.ParseArrayInitializer();

                return _syntaxFactory.ImplicitArrayCreationExpression(@new, openBracket, commas.ToList(), closeBracket, initializer);
            }
            finally
            {
                _pool.Free(commas);
            }
        }

        private InitializerExpressionSyntax ParseArrayInitializer()
        {
            var openBrace = this.EatToken(SyntaxKind.OpenBraceToken);

            // NOTE:  This loop allows " { <initexpr>, } " but not " { , } "
            var list = _pool.AllocateSeparated<ExpressionSyntax>();
            try
            {
                if (this.CurrentToken.Kind != SyntaxKind.CloseBraceToken)
                {
tryAgain:
                    if (this.IsPossibleVariableInitializer() || this.CurrentToken.Kind == SyntaxKind.CommaToken)
                    {
                        list.Add(this.ParseVariableInitializer());

                        while (true)
                        {
                            if (this.CurrentToken.Kind == SyntaxKind.CloseBraceToken)
                            {
                                break;
                            }
                            else if (this.IsPossibleVariableInitializer() || this.CurrentToken.Kind == SyntaxKind.CommaToken)
                            {
                                list.AddSeparator(this.EatToken(SyntaxKind.CommaToken));

                                // check for exit case after legal trailing comma
                                if (this.CurrentToken.Kind == SyntaxKind.CloseBraceToken)
                                {
                                    break;
                                }
                                else if (!this.IsPossibleVariableInitializer())
                                {
                                    goto tryAgain;
                                }

                                list.Add(this.ParseVariableInitializer());
                                continue;
                            }
                            else if (SkipBadArrayInitializerTokens(ref openBrace, list, SyntaxKind.CommaToken) == PostSkipAction.Abort)
                            {
                                break;
                            }
                        }
                    }
                    else if (SkipBadArrayInitializerTokens(ref openBrace, list, SyntaxKind.CommaToken) == PostSkipAction.Continue)
                    {
                        goto tryAgain;
                    }
                }

                var closeBrace = this.EatToken(SyntaxKind.CloseBraceToken);

                return _syntaxFactory.InitializerExpression(SyntaxKind.ArrayInitializerExpression, openBrace, list, closeBrace);
            }
            finally
            {
                _pool.Free(list);
            }
        }

        private PostSkipAction SkipBadArrayInitializerTokens(ref SyntaxToken openBrace, SeparatedSyntaxListBuilder<ExpressionSyntax> list, SyntaxKind expected)
        {
            return this.SkipBadSeparatedListTokensWithExpectedKind(ref openBrace, list,
                p => p.CurrentToken.Kind != SyntaxKind.CommaToken && !p.IsPossibleVariableInitializer(),
                p => this.CurrentToken.Kind == SyntaxKind.CloseBraceToken || this.IsTerminator(),
                expected);
        }

        private StackAllocArrayCreationExpressionSyntax ParseStackAllocExpression()
        {
            var stackAlloc = this.EatToken(SyntaxKind.StackAllocKeyword);
            var elementType = this.ParseType(expectSizes: true);
            return _syntaxFactory.StackAllocArrayCreationExpression(stackAlloc, elementType);
        }

        private AnonymousMethodExpressionSyntax ParseAnonymousMethodExpression()
        {
            bool parentScopeIsInAsync = IsInAsync;
            IsInAsync = false;
            SyntaxToken asyncToken = null;
            if (this.CurrentToken.ContextualKind == SyntaxKind.AsyncKeyword)
            {
                asyncToken = this.EatContextualToken(SyntaxKind.AsyncKeyword);
                asyncToken = CheckFeatureAvailability(asyncToken, MessageID.IDS_FeatureAsync);
                IsInAsync = true;
            }

            var @delegate = this.EatToken(SyntaxKind.DelegateKeyword);
            @delegate = CheckFeatureAvailability(@delegate, MessageID.IDS_FeatureAnonDelegates);

            ParameterListSyntax parameterList = null;
            if (this.CurrentToken.Kind == SyntaxKind.OpenParenToken)
            {
                parameterList = this.ParseParenthesizedParameterList();
            }

            // In mismatched braces cases (missing a }) it is possible for delegate declarations to be
            // parsed as delegate statement expressions.  When this situation occurs all subsequent 
            // delegate declarations will also be parsed as delegate statement expressions.  In a file with
            // a sufficient number of delegates, common in generated code, it will put considerable 
            // stack pressure on the parser.  
            //
            // To help avoid this problem we don't recursively descend into a delegate expression unless 
            // { } are actually present.  This keeps the stack pressure lower in bad code scenarios.
            if (this.CurrentToken.Kind != SyntaxKind.OpenBraceToken)
            {
                // There's a special error code for a missing token after an accessor keyword
                var openBrace = this.EatToken(SyntaxKind.OpenBraceToken);
                return _syntaxFactory.AnonymousMethodExpression(
                    asyncToken,
                    @delegate,
                    parameterList,
                    _syntaxFactory.Block(
                        openBrace,
                        default(SyntaxList<StatementSyntax>),
                        SyntaxFactory.MissingToken(SyntaxKind.CloseBraceToken)));
            }

            var body = this.ParseBlock();
            IsInAsync = parentScopeIsInAsync;
            return _syntaxFactory.AnonymousMethodExpression(asyncToken, @delegate, parameterList, body);
        }

        private LambdaExpressionSyntax ParseLambdaExpression()
        {
            bool parentScopeIsInAsync = IsInAsync;
            SyntaxToken asyncToken = null;
            if (this.CurrentToken.ContextualKind == SyntaxKind.AsyncKeyword &&
                PeekToken(1).Kind != SyntaxKind.EqualsGreaterThanToken)
            {
                asyncToken = this.EatContextualToken(SyntaxKind.AsyncKeyword);
                asyncToken = CheckFeatureAvailability(asyncToken, MessageID.IDS_FeatureAsync);
                IsInAsync = true;
            }

            var result = ParseLambdaExpression(asyncToken);

            IsInAsync = parentScopeIsInAsync;
            return result;
        }

        private LambdaExpressionSyntax ParseLambdaExpression(SyntaxToken asyncToken)
        {
            if (this.CurrentToken.Kind == SyntaxKind.OpenParenToken)
            {
                var paramList = this.ParseLambdaParameterList();
                var arrow = this.EatToken(SyntaxKind.EqualsGreaterThanToken);
                arrow = CheckFeatureAvailability(arrow, MessageID.IDS_FeatureLambda);
                var body = ParseLambdaBody();

                return _syntaxFactory.ParenthesizedLambdaExpression(asyncToken, paramList, arrow, body);
            }
            else
            {
                var name = this.ParseIdentifierToken();
                var arrow = this.EatToken(SyntaxKind.EqualsGreaterThanToken);
                arrow = CheckFeatureAvailability(arrow, MessageID.IDS_FeatureLambda);

                var parameter = _syntaxFactory.Parameter(
                    default(SyntaxList<AttributeListSyntax>), default(SyntaxList<SyntaxToken>),
                    type: null, identifier: name, @default: null);
                var body = ParseLambdaBody();

                return _syntaxFactory.SimpleLambdaExpression(asyncToken, parameter, arrow, body);
            }
        }

        private CSharpSyntaxNode ParseLambdaBody()
        {
            if (this.CurrentToken.Kind == SyntaxKind.OpenBraceToken)
            {
                return this.ParseBlock();
            }
            else
            {
                return this.ParsePossibleRefExpression();
            }
        }

        private ParameterListSyntax ParseLambdaParameterList()
        {
            var openParen = this.EatToken(SyntaxKind.OpenParenToken);
            var saveTerm = _termState;
            _termState |= TerminatorState.IsEndOfParameterList;

            var nodes = _pool.AllocateSeparated<ParameterSyntax>();
            try
            {
                if (this.CurrentToken.Kind != SyntaxKind.CloseParenToken)
                {
tryAgain:
                    if (this.CurrentToken.Kind == SyntaxKind.CommaToken || this.IsPossibleLambdaParameter())
                    {
                        // first parameter
                        var parameter = this.ParseLambdaParameter();
                        nodes.Add(parameter);

                        // additional parameters
                        int tokenProgress = -1;
                        while(IsMakingProgress(ref tokenProgress))
                        {
                            if (this.CurrentToken.Kind == SyntaxKind.CloseParenToken)
                            {
                                break;
                            }
                            else if (this.CurrentToken.Kind == SyntaxKind.CommaToken || this.IsPossibleLambdaParameter())
                            {
                                nodes.AddSeparator(this.EatToken(SyntaxKind.CommaToken));
                                parameter = this.ParseLambdaParameter();
                                nodes.Add(parameter);
                                continue;
                            }
                            else if (this.SkipBadLambdaParameterListTokens(ref openParen, nodes, SyntaxKind.CommaToken, SyntaxKind.CloseParenToken) == PostSkipAction.Abort)
                            {
                                break;
                            }
                        }
                    }
                    else if (this.SkipBadLambdaParameterListTokens(ref openParen, nodes, SyntaxKind.IdentifierToken, SyntaxKind.CloseParenToken) == PostSkipAction.Continue)
                    {
                        goto tryAgain;
                    }
                }

                _termState = saveTerm;
                var closeParen = this.EatToken(SyntaxKind.CloseParenToken);

                return _syntaxFactory.ParameterList(openParen, nodes, closeParen);
            }
            finally
            {
                _pool.Free(nodes);
            }
        }

        private bool IsPossibleLambdaParameter()
        {
            switch (this.CurrentToken.Kind)
            {
                case SyntaxKind.ParamsKeyword:
                // params is not actually legal in a lambda, but we allow it for error
                // recovery purposes and then give an error during semantic analysis.
                case SyntaxKind.RefKeyword:
                case SyntaxKind.OutKeyword:
                case SyntaxKind.InKeyword:
                case SyntaxKind.OpenParenToken:   // tuple
                    return true;

                case SyntaxKind.IdentifierToken:
                    return this.IsTrueIdentifier();

                default:
                    return IsPredefinedType(this.CurrentToken.Kind);
            }
        }

        private PostSkipAction SkipBadLambdaParameterListTokens(ref SyntaxToken openParen, SeparatedSyntaxListBuilder<ParameterSyntax> list, SyntaxKind expected, SyntaxKind closeKind)
        {
            return this.SkipBadSeparatedListTokensWithExpectedKind(ref openParen, list,
                p => p.CurrentToken.Kind != SyntaxKind.CommaToken && !p.IsPossibleLambdaParameter(),
                p => p.CurrentToken.Kind == closeKind || p.IsTerminator(),
                expected);
        }

        private ParameterSyntax ParseLambdaParameter()
        {
<<<<<<< HEAD
            TypeSyntax paramType = null;
            SyntaxToken paramName = null;
            SyntaxListBuilder modifiers = _pool.Allocate();

            // Params are actually illegal in a lambda, but we'll allow it for error recovery purposes and
            // give the "params unexpected" error at semantic analysis time.
            bool hasModifier = IsParameterModifier(this.CurrentToken.Kind);

            var pk = this.PeekToken(1).Kind;
            if (hasModifier
                || (pk != SyntaxKind.CommaToken && pk != SyntaxKind.CloseParenToken && (hasTypes || isFirst))
                || (this.CurrentToken.Kind == SyntaxKind.OpenParenToken && pk == SyntaxKind.CloseParenToken && (hasTypes || isFirst))
                || IsPredefinedType(this.CurrentToken.Kind))
            {
                if (hasModifier)
                {
                    this.ParseParameterModifiers(modifiers);
                }
=======
            // Params are actually illegal in a lambda, but we'll allow it for error recovery purposes and
            // give the "params unexpected" error at semantic analysis time.
            SyntaxToken refOrOutOrParams = this.CurrentToken.Kind == SyntaxKind.RefKeyword || this.CurrentToken.Kind == SyntaxKind.OutKeyword || this.CurrentToken.Kind == SyntaxKind.ParamsKeyword
                ? this.EatToken()
                : null;
>>>>>>> 2e8609a2

            TypeSyntax paramType = ShouldParseLambdaParameterType(refOrOutOrParams)
                ? ParseType(ParseTypeMode.Parameter)
                : null;

            SyntaxToken paramName = this.ParseIdentifierToken();
            return _syntaxFactory.Parameter(
                default(SyntaxList<AttributeListSyntax>),
                refOrOutOrParams, paramType, paramName,
                @default: null);
        }

        private bool ShouldParseLambdaParameterType(SyntaxToken refOrOutOrParams)
        {
            // If we have "ref/out/params" always try to parse out a type.
            if (refOrOutOrParams != null)
            {
                return true;
            }

            // If we have "int/string/etc." always parse out a type.
            if (IsPredefinedType(this.CurrentToken.Kind))
            {
                return true;
            }

            // if we have a tuple type in a lambda.
            if (this.CurrentToken.Kind == SyntaxKind.OpenParenToken)
            {
                return true;
            }

            if (this.IsTrueIdentifier(this.CurrentToken))
            {
                // Don't parse out a type if we see:
                //
                //      (a,
                //      (a)
                //      (a =>
                //      (a {
                //
                // In all other cases, parse out a type.
                var peek1 = this.PeekToken(1);
                if (peek1.Kind != SyntaxKind.CommaToken &&
                    peek1.Kind != SyntaxKind.CloseParenToken &&
                    peek1.Kind != SyntaxKind.EqualsGreaterThanToken &&
                    peek1.Kind != SyntaxKind.OpenBraceToken)
                {
                    return true;
                }
            }

<<<<<<< HEAD
            var parameter = _syntaxFactory.Parameter(default(SyntaxList<AttributeListSyntax>), modifiers.ToList(), paramType, paramName, null);
            _pool.Free(modifiers);
            return parameter;
=======
            return false;
>>>>>>> 2e8609a2
        }

        private bool IsCurrentTokenQueryContextualKeyword
        {
            get
            {
                return IsTokenQueryContextualKeyword(this.CurrentToken);
            }
        }

        private static bool IsTokenQueryContextualKeyword(SyntaxToken token)
        {
            if (IsTokenStartOfNewQueryClause(token))
            {
                return true;
            }

            switch (token.ContextualKind)
            {
                case SyntaxKind.OnKeyword:
                case SyntaxKind.EqualsKeyword:
                case SyntaxKind.AscendingKeyword:
                case SyntaxKind.DescendingKeyword:
                case SyntaxKind.ByKeyword:
                    return true;
            }

            return false;
        }

        private static bool IsTokenStartOfNewQueryClause(SyntaxToken token)
        {
            switch (token.ContextualKind)
            {
                case SyntaxKind.FromKeyword:
                case SyntaxKind.JoinKeyword:
                case SyntaxKind.IntoKeyword:
                case SyntaxKind.WhereKeyword:
                case SyntaxKind.OrderByKeyword:
                case SyntaxKind.GroupKeyword:
                case SyntaxKind.SelectKeyword:
                case SyntaxKind.LetKeyword:
                    return true;
                default:
                    return false;
            }
        }

        private bool IsQueryExpression(bool mayBeVariableDeclaration, bool mayBeMemberDeclaration)
        {
            if (this.CurrentToken.ContextualKind == SyntaxKind.FromKeyword)
            {
                return this.IsQueryExpressionAfterFrom(mayBeVariableDeclaration, mayBeMemberDeclaration);
            }

            return false;
        }

        // from_clause ::= from <type>? <identifier> in expression
        private bool IsQueryExpressionAfterFrom(bool mayBeVariableDeclaration, bool mayBeMemberDeclaration)
        {
            // from x ...
            var pk1 = this.PeekToken(1).Kind;
            if (IsPredefinedType(pk1))
            {
                return true;
            }

            if (pk1 == SyntaxKind.IdentifierToken)
            {
                var pk2 = this.PeekToken(2).Kind;
                if (pk2 == SyntaxKind.InKeyword)
                {
                    return true;
                }

                if (mayBeVariableDeclaration)
                {
                    if (pk2 == SyntaxKind.SemicolonToken ||    // from x;
                        pk2 == SyntaxKind.CommaToken ||        // from x, y;
                        pk2 == SyntaxKind.EqualsToken)         // from x = null;
                    {
                        return false;
                    }
                }

                if (mayBeMemberDeclaration)
                {
                    // from idf { ...   property decl
                    // from idf(...     method decl
                    if (pk2 == SyntaxKind.OpenParenToken ||
                        pk2 == SyntaxKind.OpenBraceToken)
                    {
                        return false;
                    }

                    // otherwise we need to scan a type
                }
                else
                {
                    return true;
                }
            }

            // from T x ...
            var resetPoint = this.GetResetPoint();
            try
            {
                this.EatToken();

                ScanTypeFlags isType = this.ScanType();
                if (isType != ScanTypeFlags.NotType && (this.CurrentToken.Kind == SyntaxKind.IdentifierToken || this.CurrentToken.Kind == SyntaxKind.InKeyword))
                {
                    return true;
                }
            }
            finally
            {
                this.Reset(ref resetPoint);
                this.Release(ref resetPoint);
            }

            return false;
        }

        private QueryExpressionSyntax ParseQueryExpression(Precedence precedence)
        {
            this.EnterQuery();
            var fc = this.ParseFromClause();
            fc = CheckFeatureAvailability(fc, MessageID.IDS_FeatureQueryExpression);
            if (precedence > Precedence.Assignment && IsStrict)
            {
                fc = this.AddError(fc, ErrorCode.ERR_InvalidExprTerm, SyntaxFacts.GetText(SyntaxKind.FromKeyword));
            }

            var body = this.ParseQueryBody();
            this.LeaveQuery();
            return _syntaxFactory.QueryExpression(fc, body);
        }

        private QueryBodySyntax ParseQueryBody()
        {
            var clauses = _pool.Allocate<QueryClauseSyntax>();
            try
            {
                SelectOrGroupClauseSyntax selectOrGroupBy = null;
                QueryContinuationSyntax continuation = null;

                // from, join, let, where and orderby
                while (true)
                {
                    switch (this.CurrentToken.ContextualKind)
                    {
                        case SyntaxKind.FromKeyword:
                            var fc = this.ParseFromClause();
                            clauses.Add(fc);
                            continue;
                        case SyntaxKind.JoinKeyword:
                            clauses.Add(this.ParseJoinClause());
                            continue;
                        case SyntaxKind.LetKeyword:
                            clauses.Add(this.ParseLetClause());
                            continue;
                        case SyntaxKind.WhereKeyword:
                            clauses.Add(this.ParseWhereClause());
                            continue;
                        case SyntaxKind.OrderByKeyword:
                            clauses.Add(this.ParseOrderByClause());
                            continue;
                    }

                    break;
                }

                // select or group clause
                switch (this.CurrentToken.ContextualKind)
                {
                    case SyntaxKind.SelectKeyword:
                        selectOrGroupBy = this.ParseSelectClause();
                        break;
                    case SyntaxKind.GroupKeyword:
                        selectOrGroupBy = this.ParseGroupClause();
                        break;
                    default:
                        selectOrGroupBy = _syntaxFactory.SelectClause(
                            this.EatToken(SyntaxKind.SelectKeyword, ErrorCode.ERR_ExpectedSelectOrGroup),
                            this.CreateMissingIdentifierName());
                        break;
                }

                // optional query continuation clause
                if (this.CurrentToken.ContextualKind == SyntaxKind.IntoKeyword)
                {
                    continuation = this.ParseQueryContinuation();
                }

                return _syntaxFactory.QueryBody(clauses, selectOrGroupBy, continuation);
            }
            finally
            {
                _pool.Free(clauses);
            }
        }

        private FromClauseSyntax ParseFromClause()
        {
            Debug.Assert(this.CurrentToken.ContextualKind == SyntaxKind.FromKeyword);
            var @from = this.EatContextualToken(SyntaxKind.FromKeyword);
            @from = CheckFeatureAvailability(@from, MessageID.IDS_FeatureQueryExpression);

            TypeSyntax type = null;
            if (this.PeekToken(1).Kind != SyntaxKind.InKeyword)
            {
                type = this.ParseType();
            }

            SyntaxToken name;
            if (this.PeekToken(1).ContextualKind == SyntaxKind.InKeyword &&
                (this.CurrentToken.Kind != SyntaxKind.IdentifierToken || SyntaxFacts.IsQueryContextualKeyword(this.CurrentToken.ContextualKind)))
            {
                //if this token is a something other than an identifier (someone accidentally used a contextual
                //keyword or a literal, for example), but we can see that the "in" is in the right place, then
                //just replace whatever is here with a missing identifier
                name = this.EatToken();
                name = WithAdditionalDiagnostics(name, this.GetExpectedTokenError(SyntaxKind.IdentifierToken, name.ContextualKind, name.GetLeadingTriviaWidth(), name.Width));
                name = this.ConvertToMissingWithTrailingTrivia(name, SyntaxKind.IdentifierToken);
            }
            else
            {
                name = this.ParseIdentifierToken();
            }
            var @in = this.EatToken(SyntaxKind.InKeyword);
            var expression = this.ParseExpressionCore();
            return _syntaxFactory.FromClause(@from, type, name, @in, expression);
        }

        private JoinClauseSyntax ParseJoinClause()
        {
            Debug.Assert(this.CurrentToken.ContextualKind == SyntaxKind.JoinKeyword);
            var @join = this.EatContextualToken(SyntaxKind.JoinKeyword);
            TypeSyntax type = null;
            if (this.PeekToken(1).Kind != SyntaxKind.InKeyword)
            {
                type = this.ParseType();
            }

            var name = this.ParseIdentifierToken();
            var @in = this.EatToken(SyntaxKind.InKeyword);
            var inExpression = this.ParseExpressionCore();
            var @on = this.EatContextualToken(SyntaxKind.OnKeyword, ErrorCode.ERR_ExpectedContextualKeywordOn);
            var leftExpression = this.ParseExpressionCore();
            var @equals = this.EatContextualToken(SyntaxKind.EqualsKeyword, ErrorCode.ERR_ExpectedContextualKeywordEquals);
            var rightExpression = this.ParseExpressionCore();
            JoinIntoClauseSyntax joinInto = null;
            if (this.CurrentToken.ContextualKind == SyntaxKind.IntoKeyword)
            {
                var @into = ConvertToKeyword(this.EatToken());
                var intoId = this.ParseIdentifierToken();
                joinInto = _syntaxFactory.JoinIntoClause(@into, intoId);
            }

            return _syntaxFactory.JoinClause(@join, type, name, @in, inExpression, @on, leftExpression, @equals, rightExpression, joinInto);
        }

        private LetClauseSyntax ParseLetClause()
        {
            Debug.Assert(this.CurrentToken.ContextualKind == SyntaxKind.LetKeyword);
            var @let = this.EatContextualToken(SyntaxKind.LetKeyword);
            var name = this.ParseIdentifierToken();
            var equal = this.EatToken(SyntaxKind.EqualsToken);
            var expression = this.ParseExpressionCore();
            return _syntaxFactory.LetClause(@let, name, equal, expression);
        }

        private WhereClauseSyntax ParseWhereClause()
        {
            Debug.Assert(this.CurrentToken.ContextualKind == SyntaxKind.WhereKeyword);
            var @where = this.EatContextualToken(SyntaxKind.WhereKeyword);
            var condition = this.ParseExpressionCore();
            return _syntaxFactory.WhereClause(@where, condition);
        }

        private OrderByClauseSyntax ParseOrderByClause()
        {
            Debug.Assert(this.CurrentToken.ContextualKind == SyntaxKind.OrderByKeyword);
            var @orderby = this.EatContextualToken(SyntaxKind.OrderByKeyword);

            var list = _pool.AllocateSeparated<OrderingSyntax>();
            try
            {
                // first argument
                list.Add(this.ParseOrdering());

                // additional arguments
                while (this.CurrentToken.Kind == SyntaxKind.CommaToken)
                {
                    if (this.CurrentToken.Kind == SyntaxKind.CloseParenToken || this.CurrentToken.Kind == SyntaxKind.SemicolonToken)
                    {
                        break;
                    }
                    else if (this.CurrentToken.Kind == SyntaxKind.CommaToken)
                    {
                        list.AddSeparator(this.EatToken(SyntaxKind.CommaToken));
                        list.Add(this.ParseOrdering());
                        continue;
                    }
                    else if (this.SkipBadOrderingListTokens(list, SyntaxKind.CommaToken) == PostSkipAction.Abort)
                    {
                        break;
                    }
                }

                return _syntaxFactory.OrderByClause(@orderby, list);
            }
            finally
            {
                _pool.Free(list);
            }
        }

        private PostSkipAction SkipBadOrderingListTokens(SeparatedSyntaxListBuilder<OrderingSyntax> list, SyntaxKind expected)
        {
            CSharpSyntaxNode tmp = null;
            Debug.Assert(list.Count > 0);
            return this.SkipBadSeparatedListTokensWithExpectedKind(ref tmp, list,
                p => p.CurrentToken.Kind != SyntaxKind.CommaToken,
                p => p.CurrentToken.Kind == SyntaxKind.CloseParenToken
                    || p.CurrentToken.Kind == SyntaxKind.SemicolonToken
                    || p.IsCurrentTokenQueryContextualKeyword
                    || p.IsTerminator(),
                expected);
        }

        private OrderingSyntax ParseOrdering()
        {
            var expression = this.ParseExpressionCore();
            SyntaxToken direction = null;
            SyntaxKind kind = SyntaxKind.AscendingOrdering;

            if (this.CurrentToken.ContextualKind == SyntaxKind.AscendingKeyword ||
                this.CurrentToken.ContextualKind == SyntaxKind.DescendingKeyword)
            {
                direction = ConvertToKeyword(this.EatToken());
                if (direction.Kind == SyntaxKind.DescendingKeyword)
                {
                    kind = SyntaxKind.DescendingOrdering;
                }
            }

            return _syntaxFactory.Ordering(kind, expression, direction);
        }

        private SelectClauseSyntax ParseSelectClause()
        {
            Debug.Assert(this.CurrentToken.ContextualKind == SyntaxKind.SelectKeyword);
            var @select = this.EatContextualToken(SyntaxKind.SelectKeyword);
            var expression = this.ParseExpressionCore();
            return _syntaxFactory.SelectClause(@select, expression);
        }

        private GroupClauseSyntax ParseGroupClause()
        {
            Debug.Assert(this.CurrentToken.ContextualKind == SyntaxKind.GroupKeyword);
            var @group = this.EatContextualToken(SyntaxKind.GroupKeyword);
            var groupExpression = this.ParseExpressionCore();
            var @by = this.EatContextualToken(SyntaxKind.ByKeyword, ErrorCode.ERR_ExpectedContextualKeywordBy);
            var byExpression = this.ParseExpressionCore();
            return _syntaxFactory.GroupClause(@group, groupExpression, @by, byExpression);
        }

        private QueryContinuationSyntax ParseQueryContinuation()
        {
            Debug.Assert(this.CurrentToken.ContextualKind == SyntaxKind.IntoKeyword);
            var @into = this.EatContextualToken(SyntaxKind.IntoKeyword);
            var name = this.ParseIdentifierToken();
            var body = this.ParseQueryBody();
            return _syntaxFactory.QueryContinuation(@into, name, body);
        }

        private bool IsStrict => this.Options.Features.ContainsKey("strict");

        [Obsolete("Use IsIncrementalAndFactoryContextMatches")]
        private new bool IsIncremental
        {
            get { throw new Exception("Use IsIncrementalAndFactoryContextMatches"); }
        }

        private bool IsIncrementalAndFactoryContextMatches
        {
            get
            {
                if (!base.IsIncremental)
                {
                    return false;
                }

                CSharp.CSharpSyntaxNode current = this.CurrentNode;
                return current != null && MatchesFactoryContext(current.Green, _syntaxFactoryContext);
            }
        }

        internal static bool MatchesFactoryContext(GreenNode green, SyntaxFactoryContext context)
        {
            return context.IsInAsync == green.ParsedInAsync &&
                context.IsInQuery == green.ParsedInQuery;
        }

        private bool IsInAsync
        {
            get
            {
                return _syntaxFactoryContext.IsInAsync;
            }
            set
            {
                _syntaxFactoryContext.IsInAsync = value;
            }
        }

        private bool IsInQuery
        {
            get { return _syntaxFactoryContext.IsInQuery; }
        }

        private void EnterQuery()
        {
            _syntaxFactoryContext.QueryDepth++;
        }

        private void LeaveQuery()
        {
            Debug.Assert(_syntaxFactoryContext.QueryDepth > 0);
            _syntaxFactoryContext.QueryDepth--;
        }

        private new ResetPoint GetResetPoint()
        {
            return new ResetPoint(
                base.GetResetPoint(),
                _termState,
                _isInTry,
                _syntaxFactoryContext.IsInAsync,
                _syntaxFactoryContext.QueryDepth);
        }

        private void Reset(ref ResetPoint state)
        {
            _termState = state.TerminatorState;
            _isInTry = state.IsInTry;
            _syntaxFactoryContext.IsInAsync = state.IsInAsync;
            _syntaxFactoryContext.QueryDepth = state.QueryDepth;
            base.Reset(ref state.BaseResetPoint);
        }

        private void Release(ref ResetPoint state)
        {
            base.Release(ref state.BaseResetPoint);
        }

        private new struct ResetPoint
        {
            internal SyntaxParser.ResetPoint BaseResetPoint;
            internal readonly TerminatorState TerminatorState;
            internal readonly bool IsInTry;
            internal readonly bool IsInAsync;
            internal readonly int QueryDepth;

            internal ResetPoint(
                SyntaxParser.ResetPoint resetPoint,
                TerminatorState terminatorState,
                bool isInTry,
                bool isInAsync,
                int queryDepth)
            {
                this.BaseResetPoint = resetPoint;
                this.TerminatorState = terminatorState;
                this.IsInTry = isInTry;
                this.IsInAsync = isInAsync;
                this.QueryDepth = queryDepth;
            }
        }

        internal TNode ConsumeUnexpectedTokens<TNode>(TNode node) where TNode : CSharpSyntaxNode
        {
            if (this.CurrentToken.Kind == SyntaxKind.EndOfFileToken) return node;
            SyntaxListBuilder<SyntaxToken> b = _pool.Allocate<SyntaxToken>();
            while (this.CurrentToken.Kind != SyntaxKind.EndOfFileToken)
            {
                b.Add(this.EatToken());
            }

            var trailingTrash = b.ToList();
            _pool.Free(b);

            node = this.AddError(node, ErrorCode.ERR_UnexpectedToken, trailingTrash[0].ToString());
            node = this.AddTrailingSkippedSyntax(node, trailingTrash.Node);
            return node;
        }
    }
}<|MERGE_RESOLUTION|>--- conflicted
+++ resolved
@@ -10919,32 +10919,11 @@
 
         private ParameterSyntax ParseLambdaParameter()
         {
-<<<<<<< HEAD
-            TypeSyntax paramType = null;
-            SyntaxToken paramName = null;
-            SyntaxListBuilder modifiers = _pool.Allocate();
-
             // Params are actually illegal in a lambda, but we'll allow it for error recovery purposes and
             // give the "params unexpected" error at semantic analysis time.
-            bool hasModifier = IsParameterModifier(this.CurrentToken.Kind);
-
-            var pk = this.PeekToken(1).Kind;
-            if (hasModifier
-                || (pk != SyntaxKind.CommaToken && pk != SyntaxKind.CloseParenToken && (hasTypes || isFirst))
-                || (this.CurrentToken.Kind == SyntaxKind.OpenParenToken && pk == SyntaxKind.CloseParenToken && (hasTypes || isFirst))
-                || IsPredefinedType(this.CurrentToken.Kind))
-            {
-                if (hasModifier)
-                {
-                    this.ParseParameterModifiers(modifiers);
-                }
-=======
-            // Params are actually illegal in a lambda, but we'll allow it for error recovery purposes and
-            // give the "params unexpected" error at semantic analysis time.
-            SyntaxToken refOrOutOrParams = this.CurrentToken.Kind == SyntaxKind.RefKeyword || this.CurrentToken.Kind == SyntaxKind.OutKeyword || this.CurrentToken.Kind == SyntaxKind.ParamsKeyword
+            SyntaxToken refOrOutOrParams = IsParameterModifier(this.CurrentToken.Kind)
                 ? this.EatToken()
                 : null;
->>>>>>> 2e8609a2
 
             TypeSyntax paramType = ShouldParseLambdaParameterType(refOrOutOrParams)
                 ? ParseType(ParseTypeMode.Parameter)
@@ -10997,13 +10976,7 @@
                 }
             }
 
-<<<<<<< HEAD
-            var parameter = _syntaxFactory.Parameter(default(SyntaxList<AttributeListSyntax>), modifiers.ToList(), paramType, paramName, null);
-            _pool.Free(modifiers);
-            return parameter;
-=======
             return false;
->>>>>>> 2e8609a2
         }
 
         private bool IsCurrentTokenQueryContextualKeyword
