// Copyright (c) Microsoft.  All Rights Reserved.  Licensed under the Apache License, Version 2.0.  See License.txt in the project root for license information.

using System;
using Microsoft.CodeAnalysis.CSharp.Syntax;
using Microsoft.CodeAnalysis.Test.Utilities;
using Roslyn.Test.Utilities;
using Xunit;

namespace Microsoft.CodeAnalysis.CSharp.UnitTests
{
    public partial class IOperationTests : SemanticModelTestBase
    {
        [CompilerTrait(CompilerFeature.IOperation)]
        [Fact]
        public void AddEventHandler()
        {
            string source = @"
using System;

class Test
{
    public event EventHandler MyEvent;   
}

class C
{
    void Handler(object sender, EventArgs e)
    {
    } 

    void M()
    {
        var t = new Test();
        /*<bind>*/t.MyEvent += Handler/*</bind>*/;
    }
}
";
            string expectedOperationTree = @"
<<<<<<< HEAD
IEventAssignmentExpression (EventAdd) (OperationKind.EventAssignmentExpression, Type: System.Void) (Syntax: 't.MyEvent += Handler')
  Event Reference: IEventReferenceExpression: event System.EventHandler Test.MyEvent (OperationKind.EventReferenceExpression, Type: System.EventHandler) (Syntax: 't.MyEvent')
      Instance Receiver: ILocalReferenceExpression: t (OperationKind.LocalReferenceExpression, Type: Test) (Syntax: 't')
  Handler: IMethodReferenceExpression: void C.Handler(System.Object sender, System.EventArgs e) (OperationKind.MethodReferenceExpression, Type: System.EventHandler) (Syntax: 'Handler')
      Instance Receiver: IInstanceReferenceExpression (OperationKind.InstanceReferenceExpression, Type: C) (Syntax: 'Handler')
=======
IEventAssignmentExpression (EventAdd)) (OperationKind.EventAssignmentExpression, Type: System.Void) (Syntax: 't.MyEvent += Handler')
  Event Reference: 
    IEventReferenceExpression: event System.EventHandler Test.MyEvent (OperationKind.EventReferenceExpression, Type: System.EventHandler) (Syntax: 't.MyEvent')
      Instance Receiver: 
        ILocalReferenceExpression: t (OperationKind.LocalReferenceExpression, Type: Test) (Syntax: 't')
  Handler: 
    IMethodReferenceExpression: void C.Handler(System.Object sender, System.EventArgs e) (OperationKind.MethodReferenceExpression, Type: System.EventHandler) (Syntax: 'Handler')
      Instance Receiver: 
        IInstanceReferenceExpression (OperationKind.InstanceReferenceExpression, Type: C, IsImplicit) (Syntax: 'Handler')
>>>>>>> 4b021d7e
";
            var expectedDiagnostics = new[] { 
                // file.cs(6,31): warning CS0067: The event 'Test.MyEvent' is never used
                //     public event EventHandler MyEvent;
                Diagnostic(ErrorCode.WRN_UnreferencedEvent, "MyEvent").WithArguments("Test.MyEvent").WithLocation(6, 31)
            };

            VerifyOperationTreeAndDiagnosticsForTest<AssignmentExpressionSyntax>(source, expectedOperationTree, expectedDiagnostics);
        }

        [CompilerTrait(CompilerFeature.IOperation)]
        [Fact]
        public void RemoveEventHandler()
        {
            string source = @"
using System;

class Test
{
    public event EventHandler MyEvent;   
}

class C
{
    void M()
    {
        var t = new Test();
        /*<bind>*/t.MyEvent -= null/*</bind>*/;
    }
}
";
            string expectedOperationTree = @"
<<<<<<< HEAD
IEventAssignmentExpression (EventRemove) (OperationKind.EventAssignmentExpression, Type: System.Void) (Syntax: 't.MyEvent -= null')
  Event Reference: IEventReferenceExpression: event System.EventHandler Test.MyEvent (OperationKind.EventReferenceExpression, Type: System.EventHandler) (Syntax: 't.MyEvent')
      Instance Receiver: ILocalReferenceExpression: t (OperationKind.LocalReferenceExpression, Type: Test) (Syntax: 't')
  Handler: IConversionExpression (Implicit, TryCast: False, Unchecked) (OperationKind.ConversionExpression, Type: System.EventHandler, Constant: null) (Syntax: 'null')
=======
IEventAssignmentExpression (EventRemove)) (OperationKind.EventAssignmentExpression, Type: System.Void) (Syntax: 't.MyEvent -= null')
  Event Reference: 
    IEventReferenceExpression: event System.EventHandler Test.MyEvent (OperationKind.EventReferenceExpression, Type: System.EventHandler) (Syntax: 't.MyEvent')
      Instance Receiver: 
        ILocalReferenceExpression: t (OperationKind.LocalReferenceExpression, Type: Test) (Syntax: 't')
  Handler: 
    IConversionExpression (Implicit, TryCast: False, Unchecked) (OperationKind.ConversionExpression, Type: System.EventHandler, Constant: null, IsImplicit) (Syntax: 'null')
>>>>>>> 4b021d7e
      Conversion: CommonConversion (Exists: True, IsIdentity: False, IsNumeric: False, IsReference: True, IsUserDefined: False) (MethodSymbol: null)
      Operand: 
        ILiteralExpression (OperationKind.LiteralExpression, Type: null, Constant: null) (Syntax: 'null')
";
            var expectedDiagnostics = new[] { 
                // file.cs(6,31): warning CS0067: The event 'Test.MyEvent' is never used
                //     public event EventHandler MyEvent;
                Diagnostic(ErrorCode.WRN_UnreferencedEvent, "MyEvent").WithArguments("Test.MyEvent").WithLocation(6, 31)
            };

            VerifyOperationTreeAndDiagnosticsForTest<AssignmentExpressionSyntax>(source, expectedOperationTree, expectedDiagnostics);
        }

        [CompilerTrait(CompilerFeature.IOperation)]
        [Fact]
        public void AddEventHandler_StaticEvent()
        {
            string source = @"
using System;

class Test
{
    public static event EventHandler MyEvent;    
}

class C
{
    void Handler(object sender, EventArgs e)
    {
    } 

    void M()
    {
        /*<bind>*/Test.MyEvent += Handler/*</bind>*/;
    }
}
";
            string expectedOperationTree = @"
<<<<<<< HEAD
IEventAssignmentExpression (EventAdd) (OperationKind.EventAssignmentExpression, Type: System.Void) (Syntax: 'Test.MyEvent += Handler')
  Event Reference: IEventReferenceExpression: event System.EventHandler Test.MyEvent (Static) (OperationKind.EventReferenceExpression, Type: System.EventHandler) (Syntax: 'Test.MyEvent')
      Instance Receiver: null
  Handler: IMethodReferenceExpression: void C.Handler(System.Object sender, System.EventArgs e) (OperationKind.MethodReferenceExpression, Type: System.EventHandler) (Syntax: 'Handler')
      Instance Receiver: IInstanceReferenceExpression (OperationKind.InstanceReferenceExpression, Type: C) (Syntax: 'Handler')
=======
IEventAssignmentExpression (EventAdd)) (OperationKind.EventAssignmentExpression, Type: System.Void) (Syntax: 'Test.MyEvent += Handler')
  Event Reference: 
    IEventReferenceExpression: event System.EventHandler Test.MyEvent (Static) (OperationKind.EventReferenceExpression, Type: System.EventHandler) (Syntax: 'Test.MyEvent')
      Instance Receiver: 
        null
  Handler: 
    IMethodReferenceExpression: void C.Handler(System.Object sender, System.EventArgs e) (OperationKind.MethodReferenceExpression, Type: System.EventHandler) (Syntax: 'Handler')
      Instance Receiver: 
        IInstanceReferenceExpression (OperationKind.InstanceReferenceExpression, Type: C, IsImplicit) (Syntax: 'Handler')
>>>>>>> 4b021d7e
";
            var expectedDiagnostics = new[] { 
                // file.cs(6,38): warning CS0067: The event 'Test.MyEvent' is never used
                //     public static event EventHandler MyEvent;
                Diagnostic(ErrorCode.WRN_UnreferencedEvent, "MyEvent").WithArguments("Test.MyEvent").WithLocation(6, 38)
            };

            VerifyOperationTreeAndDiagnosticsForTest<AssignmentExpressionSyntax>(source, expectedOperationTree, expectedDiagnostics);
        }

        [CompilerTrait(CompilerFeature.IOperation)]
        [Fact]
        public void RemoveEventHandler_StaticEvent()
        {
            string source = @"
using System;

class Test
{
    public static event EventHandler MyEvent;    
}

class C
{
    void Handler(object sender, EventArgs e)
    {
    } 

    void M()
    {
        /*<bind>*/Test.MyEvent -= Handler/*</bind>*/;
    }
}
";
            string expectedOperationTree = @"
<<<<<<< HEAD
IEventAssignmentExpression (EventRemove) (OperationKind.EventAssignmentExpression, Type: System.Void) (Syntax: 'Test.MyEvent -= Handler')
  Event Reference: IEventReferenceExpression: event System.EventHandler Test.MyEvent (Static) (OperationKind.EventReferenceExpression, Type: System.EventHandler) (Syntax: 'Test.MyEvent')
      Instance Receiver: null
  Handler: IMethodReferenceExpression: void C.Handler(System.Object sender, System.EventArgs e) (OperationKind.MethodReferenceExpression, Type: System.EventHandler) (Syntax: 'Handler')
      Instance Receiver: IInstanceReferenceExpression (OperationKind.InstanceReferenceExpression, Type: C) (Syntax: 'Handler')
=======
IEventAssignmentExpression (EventRemove)) (OperationKind.EventAssignmentExpression, Type: System.Void) (Syntax: 'Test.MyEvent -= Handler')
  Event Reference: 
    IEventReferenceExpression: event System.EventHandler Test.MyEvent (Static) (OperationKind.EventReferenceExpression, Type: System.EventHandler) (Syntax: 'Test.MyEvent')
      Instance Receiver: 
        null
  Handler: 
    IMethodReferenceExpression: void C.Handler(System.Object sender, System.EventArgs e) (OperationKind.MethodReferenceExpression, Type: System.EventHandler) (Syntax: 'Handler')
      Instance Receiver: 
        IInstanceReferenceExpression (OperationKind.InstanceReferenceExpression, Type: C, IsImplicit) (Syntax: 'Handler')
>>>>>>> 4b021d7e
";
            var expectedDiagnostics = new[] { 
                // file.cs(6,38): warning CS0067: The event 'Test.MyEvent' is never used
                //     public static event EventHandler MyEvent;
                Diagnostic(ErrorCode.WRN_UnreferencedEvent, "MyEvent").WithArguments("Test.MyEvent").WithLocation(6, 38)
            };

            VerifyOperationTreeAndDiagnosticsForTest<AssignmentExpressionSyntax>(source, expectedOperationTree, expectedDiagnostics);
        }

        [CompilerTrait(CompilerFeature.IOperation)]
        [Fact]
        public void AddEventHandler_DelegateTypeMismatch()
        {
            string source = @"
using System;

class Test
{
    public event EventHandler MyEvent;    
}

class C
{
    void Handler(object sender)
    {
    } 

    void M()
    {
        var t = new Test();
        /*<bind>*/t.MyEvent += Handler/*<bind>*/;
    }
}
";
            string expectedOperationTree = @"
<<<<<<< HEAD
IEventAssignmentExpression (EventAdd) (OperationKind.EventAssignmentExpression, Type: System.Void, IsInvalid) (Syntax: 't.MyEvent += Handler')
  Event Reference: IEventReferenceExpression: event System.EventHandler Test.MyEvent (OperationKind.EventReferenceExpression, Type: System.EventHandler, IsInvalid) (Syntax: 't.MyEvent')
      Instance Receiver: ILocalReferenceExpression: t (OperationKind.LocalReferenceExpression, Type: Test, IsInvalid) (Syntax: 't')
  Handler: IConversionExpression (Implicit, TryCast: False, Unchecked) (OperationKind.ConversionExpression, Type: System.EventHandler, IsInvalid) (Syntax: 'Handler')
=======
IEventAssignmentExpression (EventAdd)) (OperationKind.EventAssignmentExpression, Type: System.Void, IsInvalid) (Syntax: 't.MyEvent += Handler')
  Event Reference: 
    IEventReferenceExpression: event System.EventHandler Test.MyEvent (OperationKind.EventReferenceExpression, Type: System.EventHandler, IsInvalid) (Syntax: 't.MyEvent')
      Instance Receiver: 
        ILocalReferenceExpression: t (OperationKind.LocalReferenceExpression, Type: Test, IsInvalid) (Syntax: 't')
  Handler: 
    IConversionExpression (Implicit, TryCast: False, Unchecked) (OperationKind.ConversionExpression, Type: System.EventHandler, IsInvalid, IsImplicit) (Syntax: 'Handler')
>>>>>>> 4b021d7e
      Conversion: CommonConversion (Exists: False, IsIdentity: False, IsNumeric: False, IsReference: False, IsUserDefined: False) (MethodSymbol: null)
      Operand: 
        IOperation:  (OperationKind.None, IsInvalid) (Syntax: 'Handler')
          Children(1):
              IInstanceReferenceExpression (OperationKind.InstanceReferenceExpression, Type: C, IsInvalid, IsImplicit) (Syntax: 'Handler')
";
            var expectedDiagnostics = new[] {                  
                // file.cs(18,19): error CS0123: No overload for 'Handler' matches delegate 'EventHandler'
                //         /*<bind>*/t.MyEvent += Handler/*<bind>*/;
                Diagnostic(ErrorCode.ERR_MethDelegateMismatch, "t.MyEvent += Handler").WithArguments("Handler", "System.EventHandler").WithLocation(18, 19),
                // file.cs(6,31): warning CS0067: The event 'Test.MyEvent' is never used
                //     public event EventHandler MyEvent;
                Diagnostic(ErrorCode.WRN_UnreferencedEvent, "MyEvent").WithArguments("Test.MyEvent").WithLocation(6, 31)
            };

            VerifyOperationTreeAndDiagnosticsForTest<AssignmentExpressionSyntax>(source, expectedOperationTree, expectedDiagnostics);
        }

        [CompilerTrait(CompilerFeature.IOperation)]
        [Fact]
        public void AddEventHandler_AssignToStaticEventOnInstance()
        {
            string source = @"
using System;

class Test
{
    public static event EventHandler MyEvent;    
}

class C
{
    void Handler(object sender, EventArgs e)
    {
    } 

    void M()
    {
        var t = new Test();
        /*<bind>*/t.MyEvent += Handler/*<bind>*/;
    }
}
";
            string expectedOperationTree = @"
<<<<<<< HEAD
IEventAssignmentExpression (EventAdd) (OperationKind.EventAssignmentExpression, Type: System.Void, IsInvalid) (Syntax: 't.MyEvent += Handler')
  Event Reference: IEventReferenceExpression: event System.EventHandler Test.MyEvent (Static) (OperationKind.EventReferenceExpression, Type: System.EventHandler, IsInvalid) (Syntax: 't.MyEvent')
      Instance Receiver: null
  Handler: IMethodReferenceExpression: void C.Handler(System.Object sender, System.EventArgs e) (OperationKind.MethodReferenceExpression, Type: System.EventHandler) (Syntax: 'Handler')
      Instance Receiver: IInstanceReferenceExpression (OperationKind.InstanceReferenceExpression, Type: C) (Syntax: 'Handler')
=======
IEventAssignmentExpression (EventAdd)) (OperationKind.EventAssignmentExpression, Type: System.Void, IsInvalid) (Syntax: 't.MyEvent += Handler')
  Event Reference: 
    IEventReferenceExpression: event System.EventHandler Test.MyEvent (Static) (OperationKind.EventReferenceExpression, Type: System.EventHandler, IsInvalid) (Syntax: 't.MyEvent')
      Instance Receiver: 
        null
  Handler: 
    IMethodReferenceExpression: void C.Handler(System.Object sender, System.EventArgs e) (OperationKind.MethodReferenceExpression, Type: System.EventHandler) (Syntax: 'Handler')
      Instance Receiver: 
        IInstanceReferenceExpression (OperationKind.InstanceReferenceExpression, Type: C, IsImplicit) (Syntax: 'Handler')
>>>>>>> 4b021d7e
";
            var expectedDiagnostics = new[] {                  
                // file.cs(18,19): error CS0176: Member 'Test.MyEvent' cannot be accessed with an instance reference; qualify it with a type name instead
                //         /*<bind>*/t.MyEvent += Handler/*<bind>*/;
                Diagnostic(ErrorCode.ERR_ObjectProhibited, "t.MyEvent").WithArguments("Test.MyEvent").WithLocation(18, 19),
                // file.cs(6,38): warning CS0067: The event 'Test.MyEvent' is never used
                //     public static event EventHandler MyEvent;
                Diagnostic(ErrorCode.WRN_UnreferencedEvent, "MyEvent").WithArguments("Test.MyEvent").WithLocation(6, 38)
            };

            VerifyOperationTreeAndDiagnosticsForTest<AssignmentExpressionSyntax>(source, expectedOperationTree, expectedDiagnostics);
        }

        [CompilerTrait(CompilerFeature.IOperation)]
        [Fact]
        [WorkItem(8909, "https://github.com/dotnet/roslyn/issues/8909")]
        public void AddEventHandler_AssignToNonStaticEventOnType()
        {
            string source = @"
using System;

class Test
{
    public event EventHandler MyEvent;    
}

class C
{
    void Handler(object sender, EventArgs e)
    {
    } 

    void M()
    {
        /*<bind>*/Test.MyEvent += Handler/*<bind>*/;
    }
}
";
            string expectedOperationTree = @"
<<<<<<< HEAD
IEventAssignmentExpression (EventAdd) (OperationKind.EventAssignmentExpression, Type: System.Void, IsInvalid) (Syntax: 'Test.MyEvent += Handler')
  Event Reference: IEventReferenceExpression: event System.EventHandler Test.MyEvent (OperationKind.EventReferenceExpression, Type: System.EventHandler, IsInvalid) (Syntax: 'Test.MyEvent')
      Instance Receiver: IOperation:  (OperationKind.None, IsInvalid) (Syntax: 'Test')
  Handler: IMethodReferenceExpression: void C.Handler(System.Object sender, System.EventArgs e) (OperationKind.MethodReferenceExpression, Type: System.EventHandler) (Syntax: 'Handler')
      Instance Receiver: IInstanceReferenceExpression (OperationKind.InstanceReferenceExpression, Type: C) (Syntax: 'Handler')
=======
IEventAssignmentExpression (EventAdd)) (OperationKind.EventAssignmentExpression, Type: System.Void, IsInvalid) (Syntax: 'Test.MyEvent += Handler')
  Event Reference: 
    IEventReferenceExpression: event System.EventHandler Test.MyEvent (OperationKind.EventReferenceExpression, Type: System.EventHandler, IsInvalid) (Syntax: 'Test.MyEvent')
      Instance Receiver: 
        IOperation:  (OperationKind.None, IsInvalid) (Syntax: 'Test')
  Handler: 
    IMethodReferenceExpression: void C.Handler(System.Object sender, System.EventArgs e) (OperationKind.MethodReferenceExpression, Type: System.EventHandler) (Syntax: 'Handler')
      Instance Receiver: 
        IInstanceReferenceExpression (OperationKind.InstanceReferenceExpression, Type: C, IsImplicit) (Syntax: 'Handler')
>>>>>>> 4b021d7e
";
            var expectedDiagnostics = new[] {                  
                // file.cs(17,19): error CS0120: An object reference is required for the non-static field, method, or property 'Test.MyEvent'
                //         /*<bind>*/Test.MyEvent += Handler/*<bind>*/;
                Diagnostic(ErrorCode.ERR_ObjectRequired, "Test.MyEvent").WithArguments("Test.MyEvent").WithLocation(17, 19),
                // file.cs(6,31): warning CS0067: The event 'Test.MyEvent' is never used
                //     public event EventHandler MyEvent;
                Diagnostic(ErrorCode.WRN_UnreferencedEvent, "MyEvent").WithArguments("Test.MyEvent").WithLocation(6, 31)
            };

            VerifyOperationTreeAndDiagnosticsForTest<AssignmentExpressionSyntax>(source, expectedOperationTree, expectedDiagnostics);
        }

        [CompilerTrait(CompilerFeature.IOperation)]
        [Fact]
        public void AddEventHandler_AssignToEventWithoutExplicitReceiver()
        {
            string source = @"
using System;

class Test
{
    public event EventHandler MyEvent;  

    void Handler(object sender, EventArgs e)
    {
    } 

    void M()
    {
        /*<bind>*/MyEvent += Handler/*<bind>*/;
    }  
}
";
            string expectedOperationTree = @"
<<<<<<< HEAD
IEventAssignmentExpression (EventAdd) (OperationKind.EventAssignmentExpression, Type: System.Void) (Syntax: 'MyEvent += Handler')
  Event Reference: IEventReferenceExpression: event System.EventHandler Test.MyEvent (OperationKind.EventReferenceExpression, Type: System.EventHandler) (Syntax: 'MyEvent')
      Instance Receiver: IInstanceReferenceExpression (OperationKind.InstanceReferenceExpression, Type: Test) (Syntax: 'MyEvent')
  Handler: IMethodReferenceExpression: void Test.Handler(System.Object sender, System.EventArgs e) (OperationKind.MethodReferenceExpression, Type: System.EventHandler) (Syntax: 'Handler')
      Instance Receiver: IInstanceReferenceExpression (OperationKind.InstanceReferenceExpression, Type: Test) (Syntax: 'Handler')
=======
IEventAssignmentExpression (EventAdd)) (OperationKind.EventAssignmentExpression, Type: System.Void) (Syntax: 'MyEvent += Handler')
  Event Reference: 
    IEventReferenceExpression: event System.EventHandler Test.MyEvent (OperationKind.EventReferenceExpression, Type: System.EventHandler) (Syntax: 'MyEvent')
      Instance Receiver: 
        IInstanceReferenceExpression (OperationKind.InstanceReferenceExpression, Type: Test, IsImplicit) (Syntax: 'MyEvent')
  Handler: 
    IMethodReferenceExpression: void Test.Handler(System.Object sender, System.EventArgs e) (OperationKind.MethodReferenceExpression, Type: System.EventHandler) (Syntax: 'Handler')
      Instance Receiver: 
        IInstanceReferenceExpression (OperationKind.InstanceReferenceExpression, Type: Test, IsImplicit) (Syntax: 'Handler')
>>>>>>> 4b021d7e
";
            var expectedDiagnostics = new[] {                  
                      // file.cs(6,31): warning CS0067: The event 'Test.MyEvent' is never used
                      //     public event EventHandler MyEvent;
                      Diagnostic(ErrorCode.WRN_UnreferencedEvent, "MyEvent").WithArguments("Test.MyEvent").WithLocation(6, 31)
            };

            VerifyOperationTreeAndDiagnosticsForTest<AssignmentExpressionSyntax>(source, expectedOperationTree, expectedDiagnostics);
        }

        [CompilerTrait(CompilerFeature.IOperation)]
        [Fact]
        public void RaiseInstanceEvent()
        {
            string source = @"
using System;

class Test
{
    public event EventHandler MyEvent;  

    void M()
    {
        /*<bind>*/MyEvent(this, null)/*<bind>*/;
    }  
}
";
            string expectedOperationTree = @"
IInvocationExpression (virtual void System.EventHandler.Invoke(System.Object sender, System.EventArgs e)) (OperationKind.InvocationExpression, Type: System.Void) (Syntax: 'MyEvent(this, null)')
  Instance Receiver: IEventReferenceExpression: event System.EventHandler Test.MyEvent (OperationKind.EventReferenceExpression, Type: System.EventHandler) (Syntax: 'MyEvent')
      Instance Receiver: IInstanceReferenceExpression (OperationKind.InstanceReferenceExpression, Type: Test) (Syntax: 'MyEvent')
  Arguments(2):
      IArgument (ArgumentKind.Explicit, Matching Parameter: sender) (OperationKind.Argument) (Syntax: 'this')
        IConversionExpression (Implicit, TryCast: False, Unchecked) (OperationKind.ConversionExpression, Type: System.Object) (Syntax: 'this')
          Conversion: CommonConversion (Exists: True, IsIdentity: False, IsNumeric: False, IsReference: True, IsUserDefined: False) (MethodSymbol: null)
          Operand: IInstanceReferenceExpression (OperationKind.InstanceReferenceExpression, Type: Test) (Syntax: 'this')
        InConversion: CommonConversion (Exists: True, IsIdentity: True, IsNumeric: False, IsReference: False, IsUserDefined: False) (MethodSymbol: null)
        OutConversion: CommonConversion (Exists: True, IsIdentity: True, IsNumeric: False, IsReference: False, IsUserDefined: False) (MethodSymbol: null)
      IArgument (ArgumentKind.Explicit, Matching Parameter: e) (OperationKind.Argument) (Syntax: 'null')
        IConversionExpression (Implicit, TryCast: False, Unchecked) (OperationKind.ConversionExpression, Type: System.EventArgs, Constant: null) (Syntax: 'null')
          Conversion: CommonConversion (Exists: True, IsIdentity: False, IsNumeric: False, IsReference: True, IsUserDefined: False) (MethodSymbol: null)
          Operand: ILiteralExpression (OperationKind.LiteralExpression, Type: null, Constant: null) (Syntax: 'null')
        InConversion: CommonConversion (Exists: True, IsIdentity: True, IsNumeric: False, IsReference: False, IsUserDefined: False) (MethodSymbol: null)
        OutConversion: CommonConversion (Exists: True, IsIdentity: True, IsNumeric: False, IsReference: False, IsUserDefined: False) (MethodSymbol: null)
";
            var expectedDiagnostics = Array.Empty<DiagnosticDescription>();            

            VerifyOperationTreeAndDiagnosticsForTest<InvocationExpressionSyntax>(source, expectedOperationTree, expectedDiagnostics);
        }

        [CompilerTrait(CompilerFeature.IOperation)]
        [Fact]
        public void RaiseStaticEvent()
        {
            string source = @"
using System;

class Test
{
    public static event EventHandler MyEvent;  

    void M()
    {
        /*<bind>*/MyEvent(this, null)/*<bind>*/;
    }  
}
";
            string expectedOperationTree = @"
IInvocationExpression (virtual void System.EventHandler.Invoke(System.Object sender, System.EventArgs e)) (OperationKind.InvocationExpression, Type: System.Void) (Syntax: 'MyEvent(this, null)')
  Instance Receiver: IEventReferenceExpression: event System.EventHandler Test.MyEvent (Static) (OperationKind.EventReferenceExpression, Type: System.EventHandler) (Syntax: 'MyEvent')
      Instance Receiver: null
  Arguments(2):
      IArgument (ArgumentKind.Explicit, Matching Parameter: sender) (OperationKind.Argument) (Syntax: 'this')
        IConversionExpression (Implicit, TryCast: False, Unchecked) (OperationKind.ConversionExpression, Type: System.Object) (Syntax: 'this')
          Conversion: CommonConversion (Exists: True, IsIdentity: False, IsNumeric: False, IsReference: True, IsUserDefined: False) (MethodSymbol: null)
          Operand: IInstanceReferenceExpression (OperationKind.InstanceReferenceExpression, Type: Test) (Syntax: 'this')
        InConversion: CommonConversion (Exists: True, IsIdentity: True, IsNumeric: False, IsReference: False, IsUserDefined: False) (MethodSymbol: null)
        OutConversion: CommonConversion (Exists: True, IsIdentity: True, IsNumeric: False, IsReference: False, IsUserDefined: False) (MethodSymbol: null)
      IArgument (ArgumentKind.Explicit, Matching Parameter: e) (OperationKind.Argument) (Syntax: 'null')
        IConversionExpression (Implicit, TryCast: False, Unchecked) (OperationKind.ConversionExpression, Type: System.EventArgs, Constant: null) (Syntax: 'null')
          Conversion: CommonConversion (Exists: True, IsIdentity: False, IsNumeric: False, IsReference: True, IsUserDefined: False) (MethodSymbol: null)
          Operand: ILiteralExpression (OperationKind.LiteralExpression, Type: null, Constant: null) (Syntax: 'null')
        InConversion: CommonConversion (Exists: True, IsIdentity: True, IsNumeric: False, IsReference: False, IsUserDefined: False) (MethodSymbol: null)
        OutConversion: CommonConversion (Exists: True, IsIdentity: True, IsNumeric: False, IsReference: False, IsUserDefined: False) (MethodSymbol: null)
";
            var expectedDiagnostics = Array.Empty<DiagnosticDescription>();

            VerifyOperationTreeAndDiagnosticsForTest<InvocationExpressionSyntax>(source, expectedOperationTree, expectedDiagnostics);
        }

        [CompilerTrait(CompilerFeature.IOperation)]
        [Fact]
        public void RaiseStaticEventWithExtraArgument()
        {
            string source = @"
using System;

class Test
{
    public static event Action MyEvent;  

    void M()
    {
        /*<bind>*/MyEvent(0)/*<bind>*/;
    }  
}
";
            string expectedOperationTree = @"
IInvocationExpression (virtual void System.Action.Invoke()) (OperationKind.InvocationExpression, Type: System.Void, IsInvalid) (Syntax: 'MyEvent(0)')
  Instance Receiver: IEventReferenceExpression: event System.Action Test.MyEvent (Static) (OperationKind.EventReferenceExpression, Type: System.Action, IsInvalid) (Syntax: 'MyEvent')
      Instance Receiver: null
  Arguments(1):
      IArgument (ArgumentKind.Explicit, Matching Parameter: null) (OperationKind.Argument) (Syntax: '0')
        ILiteralExpression (OperationKind.LiteralExpression, Type: System.Int32, Constant: 0) (Syntax: '0')
        InConversion: CommonConversion (Exists: True, IsIdentity: True, IsNumeric: False, IsReference: False, IsUserDefined: False) (MethodSymbol: null)
        OutConversion: CommonConversion (Exists: True, IsIdentity: True, IsNumeric: False, IsReference: False, IsUserDefined: False) (MethodSymbol: null)
";
            var expectedDiagnostics = new[] {
                // file.cs(10,19): error CS1593: Delegate 'Action' does not take 1 arguments
                //         /*<bind>*/MyEvent(0)/*<bind>*/;
                Diagnostic(ErrorCode.ERR_BadDelArgCount, "MyEvent").WithArguments("System.Action", "1").WithLocation(10, 19)
            };

            VerifyOperationTreeAndDiagnosticsForTest<InvocationExpressionSyntax>(source, expectedOperationTree, expectedDiagnostics);
        }
    }
}<|MERGE_RESOLUTION|>--- conflicted
+++ resolved
@@ -1,6 +1,5 @@
 // Copyright (c) Microsoft.  All Rights Reserved.  Licensed under the Apache License, Version 2.0.  See License.txt in the project root for license information.
 
-using System;
 using Microsoft.CodeAnalysis.CSharp.Syntax;
 using Microsoft.CodeAnalysis.Test.Utilities;
 using Roslyn.Test.Utilities;
@@ -36,13 +35,6 @@
 }
 ";
             string expectedOperationTree = @"
-<<<<<<< HEAD
-IEventAssignmentExpression (EventAdd) (OperationKind.EventAssignmentExpression, Type: System.Void) (Syntax: 't.MyEvent += Handler')
-  Event Reference: IEventReferenceExpression: event System.EventHandler Test.MyEvent (OperationKind.EventReferenceExpression, Type: System.EventHandler) (Syntax: 't.MyEvent')
-      Instance Receiver: ILocalReferenceExpression: t (OperationKind.LocalReferenceExpression, Type: Test) (Syntax: 't')
-  Handler: IMethodReferenceExpression: void C.Handler(System.Object sender, System.EventArgs e) (OperationKind.MethodReferenceExpression, Type: System.EventHandler) (Syntax: 'Handler')
-      Instance Receiver: IInstanceReferenceExpression (OperationKind.InstanceReferenceExpression, Type: C) (Syntax: 'Handler')
-=======
 IEventAssignmentExpression (EventAdd)) (OperationKind.EventAssignmentExpression, Type: System.Void) (Syntax: 't.MyEvent += Handler')
   Event Reference: 
     IEventReferenceExpression: event System.EventHandler Test.MyEvent (OperationKind.EventReferenceExpression, Type: System.EventHandler) (Syntax: 't.MyEvent')
@@ -52,7 +44,6 @@
     IMethodReferenceExpression: void C.Handler(System.Object sender, System.EventArgs e) (OperationKind.MethodReferenceExpression, Type: System.EventHandler) (Syntax: 'Handler')
       Instance Receiver: 
         IInstanceReferenceExpression (OperationKind.InstanceReferenceExpression, Type: C, IsImplicit) (Syntax: 'Handler')
->>>>>>> 4b021d7e
 ";
             var expectedDiagnostics = new[] { 
                 // file.cs(6,31): warning CS0067: The event 'Test.MyEvent' is never used
@@ -85,12 +76,6 @@
 }
 ";
             string expectedOperationTree = @"
-<<<<<<< HEAD
-IEventAssignmentExpression (EventRemove) (OperationKind.EventAssignmentExpression, Type: System.Void) (Syntax: 't.MyEvent -= null')
-  Event Reference: IEventReferenceExpression: event System.EventHandler Test.MyEvent (OperationKind.EventReferenceExpression, Type: System.EventHandler) (Syntax: 't.MyEvent')
-      Instance Receiver: ILocalReferenceExpression: t (OperationKind.LocalReferenceExpression, Type: Test) (Syntax: 't')
-  Handler: IConversionExpression (Implicit, TryCast: False, Unchecked) (OperationKind.ConversionExpression, Type: System.EventHandler, Constant: null) (Syntax: 'null')
-=======
 IEventAssignmentExpression (EventRemove)) (OperationKind.EventAssignmentExpression, Type: System.Void) (Syntax: 't.MyEvent -= null')
   Event Reference: 
     IEventReferenceExpression: event System.EventHandler Test.MyEvent (OperationKind.EventReferenceExpression, Type: System.EventHandler) (Syntax: 't.MyEvent')
@@ -98,7 +83,6 @@
         ILocalReferenceExpression: t (OperationKind.LocalReferenceExpression, Type: Test) (Syntax: 't')
   Handler: 
     IConversionExpression (Implicit, TryCast: False, Unchecked) (OperationKind.ConversionExpression, Type: System.EventHandler, Constant: null, IsImplicit) (Syntax: 'null')
->>>>>>> 4b021d7e
       Conversion: CommonConversion (Exists: True, IsIdentity: False, IsNumeric: False, IsReference: True, IsUserDefined: False) (MethodSymbol: null)
       Operand: 
         ILiteralExpression (OperationKind.LiteralExpression, Type: null, Constant: null) (Syntax: 'null')
@@ -137,13 +121,6 @@
 }
 ";
             string expectedOperationTree = @"
-<<<<<<< HEAD
-IEventAssignmentExpression (EventAdd) (OperationKind.EventAssignmentExpression, Type: System.Void) (Syntax: 'Test.MyEvent += Handler')
-  Event Reference: IEventReferenceExpression: event System.EventHandler Test.MyEvent (Static) (OperationKind.EventReferenceExpression, Type: System.EventHandler) (Syntax: 'Test.MyEvent')
-      Instance Receiver: null
-  Handler: IMethodReferenceExpression: void C.Handler(System.Object sender, System.EventArgs e) (OperationKind.MethodReferenceExpression, Type: System.EventHandler) (Syntax: 'Handler')
-      Instance Receiver: IInstanceReferenceExpression (OperationKind.InstanceReferenceExpression, Type: C) (Syntax: 'Handler')
-=======
 IEventAssignmentExpression (EventAdd)) (OperationKind.EventAssignmentExpression, Type: System.Void) (Syntax: 'Test.MyEvent += Handler')
   Event Reference: 
     IEventReferenceExpression: event System.EventHandler Test.MyEvent (Static) (OperationKind.EventReferenceExpression, Type: System.EventHandler) (Syntax: 'Test.MyEvent')
@@ -153,7 +130,6 @@
     IMethodReferenceExpression: void C.Handler(System.Object sender, System.EventArgs e) (OperationKind.MethodReferenceExpression, Type: System.EventHandler) (Syntax: 'Handler')
       Instance Receiver: 
         IInstanceReferenceExpression (OperationKind.InstanceReferenceExpression, Type: C, IsImplicit) (Syntax: 'Handler')
->>>>>>> 4b021d7e
 ";
             var expectedDiagnostics = new[] { 
                 // file.cs(6,38): warning CS0067: The event 'Test.MyEvent' is never used
@@ -189,13 +165,6 @@
 }
 ";
             string expectedOperationTree = @"
-<<<<<<< HEAD
-IEventAssignmentExpression (EventRemove) (OperationKind.EventAssignmentExpression, Type: System.Void) (Syntax: 'Test.MyEvent -= Handler')
-  Event Reference: IEventReferenceExpression: event System.EventHandler Test.MyEvent (Static) (OperationKind.EventReferenceExpression, Type: System.EventHandler) (Syntax: 'Test.MyEvent')
-      Instance Receiver: null
-  Handler: IMethodReferenceExpression: void C.Handler(System.Object sender, System.EventArgs e) (OperationKind.MethodReferenceExpression, Type: System.EventHandler) (Syntax: 'Handler')
-      Instance Receiver: IInstanceReferenceExpression (OperationKind.InstanceReferenceExpression, Type: C) (Syntax: 'Handler')
-=======
 IEventAssignmentExpression (EventRemove)) (OperationKind.EventAssignmentExpression, Type: System.Void) (Syntax: 'Test.MyEvent -= Handler')
   Event Reference: 
     IEventReferenceExpression: event System.EventHandler Test.MyEvent (Static) (OperationKind.EventReferenceExpression, Type: System.EventHandler) (Syntax: 'Test.MyEvent')
@@ -205,7 +174,6 @@
     IMethodReferenceExpression: void C.Handler(System.Object sender, System.EventArgs e) (OperationKind.MethodReferenceExpression, Type: System.EventHandler) (Syntax: 'Handler')
       Instance Receiver: 
         IInstanceReferenceExpression (OperationKind.InstanceReferenceExpression, Type: C, IsImplicit) (Syntax: 'Handler')
->>>>>>> 4b021d7e
 ";
             var expectedDiagnostics = new[] { 
                 // file.cs(6,38): warning CS0067: The event 'Test.MyEvent' is never used
@@ -242,12 +210,6 @@
 }
 ";
             string expectedOperationTree = @"
-<<<<<<< HEAD
-IEventAssignmentExpression (EventAdd) (OperationKind.EventAssignmentExpression, Type: System.Void, IsInvalid) (Syntax: 't.MyEvent += Handler')
-  Event Reference: IEventReferenceExpression: event System.EventHandler Test.MyEvent (OperationKind.EventReferenceExpression, Type: System.EventHandler, IsInvalid) (Syntax: 't.MyEvent')
-      Instance Receiver: ILocalReferenceExpression: t (OperationKind.LocalReferenceExpression, Type: Test, IsInvalid) (Syntax: 't')
-  Handler: IConversionExpression (Implicit, TryCast: False, Unchecked) (OperationKind.ConversionExpression, Type: System.EventHandler, IsInvalid) (Syntax: 'Handler')
-=======
 IEventAssignmentExpression (EventAdd)) (OperationKind.EventAssignmentExpression, Type: System.Void, IsInvalid) (Syntax: 't.MyEvent += Handler')
   Event Reference: 
     IEventReferenceExpression: event System.EventHandler Test.MyEvent (OperationKind.EventReferenceExpression, Type: System.EventHandler, IsInvalid) (Syntax: 't.MyEvent')
@@ -255,7 +217,6 @@
         ILocalReferenceExpression: t (OperationKind.LocalReferenceExpression, Type: Test, IsInvalid) (Syntax: 't')
   Handler: 
     IConversionExpression (Implicit, TryCast: False, Unchecked) (OperationKind.ConversionExpression, Type: System.EventHandler, IsInvalid, IsImplicit) (Syntax: 'Handler')
->>>>>>> 4b021d7e
       Conversion: CommonConversion (Exists: False, IsIdentity: False, IsNumeric: False, IsReference: False, IsUserDefined: False) (MethodSymbol: null)
       Operand: 
         IOperation:  (OperationKind.None, IsInvalid) (Syntax: 'Handler')
@@ -300,13 +261,6 @@
 }
 ";
             string expectedOperationTree = @"
-<<<<<<< HEAD
-IEventAssignmentExpression (EventAdd) (OperationKind.EventAssignmentExpression, Type: System.Void, IsInvalid) (Syntax: 't.MyEvent += Handler')
-  Event Reference: IEventReferenceExpression: event System.EventHandler Test.MyEvent (Static) (OperationKind.EventReferenceExpression, Type: System.EventHandler, IsInvalid) (Syntax: 't.MyEvent')
-      Instance Receiver: null
-  Handler: IMethodReferenceExpression: void C.Handler(System.Object sender, System.EventArgs e) (OperationKind.MethodReferenceExpression, Type: System.EventHandler) (Syntax: 'Handler')
-      Instance Receiver: IInstanceReferenceExpression (OperationKind.InstanceReferenceExpression, Type: C) (Syntax: 'Handler')
-=======
 IEventAssignmentExpression (EventAdd)) (OperationKind.EventAssignmentExpression, Type: System.Void, IsInvalid) (Syntax: 't.MyEvent += Handler')
   Event Reference: 
     IEventReferenceExpression: event System.EventHandler Test.MyEvent (Static) (OperationKind.EventReferenceExpression, Type: System.EventHandler, IsInvalid) (Syntax: 't.MyEvent')
@@ -316,7 +270,6 @@
     IMethodReferenceExpression: void C.Handler(System.Object sender, System.EventArgs e) (OperationKind.MethodReferenceExpression, Type: System.EventHandler) (Syntax: 'Handler')
       Instance Receiver: 
         IInstanceReferenceExpression (OperationKind.InstanceReferenceExpression, Type: C, IsImplicit) (Syntax: 'Handler')
->>>>>>> 4b021d7e
 ";
             var expectedDiagnostics = new[] {                  
                 // file.cs(18,19): error CS0176: Member 'Test.MyEvent' cannot be accessed with an instance reference; qualify it with a type name instead
@@ -356,13 +309,6 @@
 }
 ";
             string expectedOperationTree = @"
-<<<<<<< HEAD
-IEventAssignmentExpression (EventAdd) (OperationKind.EventAssignmentExpression, Type: System.Void, IsInvalid) (Syntax: 'Test.MyEvent += Handler')
-  Event Reference: IEventReferenceExpression: event System.EventHandler Test.MyEvent (OperationKind.EventReferenceExpression, Type: System.EventHandler, IsInvalid) (Syntax: 'Test.MyEvent')
-      Instance Receiver: IOperation:  (OperationKind.None, IsInvalid) (Syntax: 'Test')
-  Handler: IMethodReferenceExpression: void C.Handler(System.Object sender, System.EventArgs e) (OperationKind.MethodReferenceExpression, Type: System.EventHandler) (Syntax: 'Handler')
-      Instance Receiver: IInstanceReferenceExpression (OperationKind.InstanceReferenceExpression, Type: C) (Syntax: 'Handler')
-=======
 IEventAssignmentExpression (EventAdd)) (OperationKind.EventAssignmentExpression, Type: System.Void, IsInvalid) (Syntax: 'Test.MyEvent += Handler')
   Event Reference: 
     IEventReferenceExpression: event System.EventHandler Test.MyEvent (OperationKind.EventReferenceExpression, Type: System.EventHandler, IsInvalid) (Syntax: 'Test.MyEvent')
@@ -372,7 +318,6 @@
     IMethodReferenceExpression: void C.Handler(System.Object sender, System.EventArgs e) (OperationKind.MethodReferenceExpression, Type: System.EventHandler) (Syntax: 'Handler')
       Instance Receiver: 
         IInstanceReferenceExpression (OperationKind.InstanceReferenceExpression, Type: C, IsImplicit) (Syntax: 'Handler')
->>>>>>> 4b021d7e
 ";
             var expectedDiagnostics = new[] {                  
                 // file.cs(17,19): error CS0120: An object reference is required for the non-static field, method, or property 'Test.MyEvent'
@@ -408,13 +353,6 @@
 }
 ";
             string expectedOperationTree = @"
-<<<<<<< HEAD
-IEventAssignmentExpression (EventAdd) (OperationKind.EventAssignmentExpression, Type: System.Void) (Syntax: 'MyEvent += Handler')
-  Event Reference: IEventReferenceExpression: event System.EventHandler Test.MyEvent (OperationKind.EventReferenceExpression, Type: System.EventHandler) (Syntax: 'MyEvent')
-      Instance Receiver: IInstanceReferenceExpression (OperationKind.InstanceReferenceExpression, Type: Test) (Syntax: 'MyEvent')
-  Handler: IMethodReferenceExpression: void Test.Handler(System.Object sender, System.EventArgs e) (OperationKind.MethodReferenceExpression, Type: System.EventHandler) (Syntax: 'Handler')
-      Instance Receiver: IInstanceReferenceExpression (OperationKind.InstanceReferenceExpression, Type: Test) (Syntax: 'Handler')
-=======
 IEventAssignmentExpression (EventAdd)) (OperationKind.EventAssignmentExpression, Type: System.Void) (Syntax: 'MyEvent += Handler')
   Event Reference: 
     IEventReferenceExpression: event System.EventHandler Test.MyEvent (OperationKind.EventReferenceExpression, Type: System.EventHandler) (Syntax: 'MyEvent')
@@ -424,7 +362,6 @@
     IMethodReferenceExpression: void Test.Handler(System.Object sender, System.EventArgs e) (OperationKind.MethodReferenceExpression, Type: System.EventHandler) (Syntax: 'Handler')
       Instance Receiver: 
         IInstanceReferenceExpression (OperationKind.InstanceReferenceExpression, Type: Test, IsImplicit) (Syntax: 'Handler')
->>>>>>> 4b021d7e
 ";
             var expectedDiagnostics = new[] {                  
                       // file.cs(6,31): warning CS0067: The event 'Test.MyEvent' is never used
@@ -434,121 +371,5 @@
 
             VerifyOperationTreeAndDiagnosticsForTest<AssignmentExpressionSyntax>(source, expectedOperationTree, expectedDiagnostics);
         }
-
-        [CompilerTrait(CompilerFeature.IOperation)]
-        [Fact]
-        public void RaiseInstanceEvent()
-        {
-            string source = @"
-using System;
-
-class Test
-{
-    public event EventHandler MyEvent;  
-
-    void M()
-    {
-        /*<bind>*/MyEvent(this, null)/*<bind>*/;
-    }  
-}
-";
-            string expectedOperationTree = @"
-IInvocationExpression (virtual void System.EventHandler.Invoke(System.Object sender, System.EventArgs e)) (OperationKind.InvocationExpression, Type: System.Void) (Syntax: 'MyEvent(this, null)')
-  Instance Receiver: IEventReferenceExpression: event System.EventHandler Test.MyEvent (OperationKind.EventReferenceExpression, Type: System.EventHandler) (Syntax: 'MyEvent')
-      Instance Receiver: IInstanceReferenceExpression (OperationKind.InstanceReferenceExpression, Type: Test) (Syntax: 'MyEvent')
-  Arguments(2):
-      IArgument (ArgumentKind.Explicit, Matching Parameter: sender) (OperationKind.Argument) (Syntax: 'this')
-        IConversionExpression (Implicit, TryCast: False, Unchecked) (OperationKind.ConversionExpression, Type: System.Object) (Syntax: 'this')
-          Conversion: CommonConversion (Exists: True, IsIdentity: False, IsNumeric: False, IsReference: True, IsUserDefined: False) (MethodSymbol: null)
-          Operand: IInstanceReferenceExpression (OperationKind.InstanceReferenceExpression, Type: Test) (Syntax: 'this')
-        InConversion: CommonConversion (Exists: True, IsIdentity: True, IsNumeric: False, IsReference: False, IsUserDefined: False) (MethodSymbol: null)
-        OutConversion: CommonConversion (Exists: True, IsIdentity: True, IsNumeric: False, IsReference: False, IsUserDefined: False) (MethodSymbol: null)
-      IArgument (ArgumentKind.Explicit, Matching Parameter: e) (OperationKind.Argument) (Syntax: 'null')
-        IConversionExpression (Implicit, TryCast: False, Unchecked) (OperationKind.ConversionExpression, Type: System.EventArgs, Constant: null) (Syntax: 'null')
-          Conversion: CommonConversion (Exists: True, IsIdentity: False, IsNumeric: False, IsReference: True, IsUserDefined: False) (MethodSymbol: null)
-          Operand: ILiteralExpression (OperationKind.LiteralExpression, Type: null, Constant: null) (Syntax: 'null')
-        InConversion: CommonConversion (Exists: True, IsIdentity: True, IsNumeric: False, IsReference: False, IsUserDefined: False) (MethodSymbol: null)
-        OutConversion: CommonConversion (Exists: True, IsIdentity: True, IsNumeric: False, IsReference: False, IsUserDefined: False) (MethodSymbol: null)
-";
-            var expectedDiagnostics = Array.Empty<DiagnosticDescription>();            
-
-            VerifyOperationTreeAndDiagnosticsForTest<InvocationExpressionSyntax>(source, expectedOperationTree, expectedDiagnostics);
-        }
-
-        [CompilerTrait(CompilerFeature.IOperation)]
-        [Fact]
-        public void RaiseStaticEvent()
-        {
-            string source = @"
-using System;
-
-class Test
-{
-    public static event EventHandler MyEvent;  
-
-    void M()
-    {
-        /*<bind>*/MyEvent(this, null)/*<bind>*/;
-    }  
-}
-";
-            string expectedOperationTree = @"
-IInvocationExpression (virtual void System.EventHandler.Invoke(System.Object sender, System.EventArgs e)) (OperationKind.InvocationExpression, Type: System.Void) (Syntax: 'MyEvent(this, null)')
-  Instance Receiver: IEventReferenceExpression: event System.EventHandler Test.MyEvent (Static) (OperationKind.EventReferenceExpression, Type: System.EventHandler) (Syntax: 'MyEvent')
-      Instance Receiver: null
-  Arguments(2):
-      IArgument (ArgumentKind.Explicit, Matching Parameter: sender) (OperationKind.Argument) (Syntax: 'this')
-        IConversionExpression (Implicit, TryCast: False, Unchecked) (OperationKind.ConversionExpression, Type: System.Object) (Syntax: 'this')
-          Conversion: CommonConversion (Exists: True, IsIdentity: False, IsNumeric: False, IsReference: True, IsUserDefined: False) (MethodSymbol: null)
-          Operand: IInstanceReferenceExpression (OperationKind.InstanceReferenceExpression, Type: Test) (Syntax: 'this')
-        InConversion: CommonConversion (Exists: True, IsIdentity: True, IsNumeric: False, IsReference: False, IsUserDefined: False) (MethodSymbol: null)
-        OutConversion: CommonConversion (Exists: True, IsIdentity: True, IsNumeric: False, IsReference: False, IsUserDefined: False) (MethodSymbol: null)
-      IArgument (ArgumentKind.Explicit, Matching Parameter: e) (OperationKind.Argument) (Syntax: 'null')
-        IConversionExpression (Implicit, TryCast: False, Unchecked) (OperationKind.ConversionExpression, Type: System.EventArgs, Constant: null) (Syntax: 'null')
-          Conversion: CommonConversion (Exists: True, IsIdentity: False, IsNumeric: False, IsReference: True, IsUserDefined: False) (MethodSymbol: null)
-          Operand: ILiteralExpression (OperationKind.LiteralExpression, Type: null, Constant: null) (Syntax: 'null')
-        InConversion: CommonConversion (Exists: True, IsIdentity: True, IsNumeric: False, IsReference: False, IsUserDefined: False) (MethodSymbol: null)
-        OutConversion: CommonConversion (Exists: True, IsIdentity: True, IsNumeric: False, IsReference: False, IsUserDefined: False) (MethodSymbol: null)
-";
-            var expectedDiagnostics = Array.Empty<DiagnosticDescription>();
-
-            VerifyOperationTreeAndDiagnosticsForTest<InvocationExpressionSyntax>(source, expectedOperationTree, expectedDiagnostics);
-        }
-
-        [CompilerTrait(CompilerFeature.IOperation)]
-        [Fact]
-        public void RaiseStaticEventWithExtraArgument()
-        {
-            string source = @"
-using System;
-
-class Test
-{
-    public static event Action MyEvent;  
-
-    void M()
-    {
-        /*<bind>*/MyEvent(0)/*<bind>*/;
-    }  
-}
-";
-            string expectedOperationTree = @"
-IInvocationExpression (virtual void System.Action.Invoke()) (OperationKind.InvocationExpression, Type: System.Void, IsInvalid) (Syntax: 'MyEvent(0)')
-  Instance Receiver: IEventReferenceExpression: event System.Action Test.MyEvent (Static) (OperationKind.EventReferenceExpression, Type: System.Action, IsInvalid) (Syntax: 'MyEvent')
-      Instance Receiver: null
-  Arguments(1):
-      IArgument (ArgumentKind.Explicit, Matching Parameter: null) (OperationKind.Argument) (Syntax: '0')
-        ILiteralExpression (OperationKind.LiteralExpression, Type: System.Int32, Constant: 0) (Syntax: '0')
-        InConversion: CommonConversion (Exists: True, IsIdentity: True, IsNumeric: False, IsReference: False, IsUserDefined: False) (MethodSymbol: null)
-        OutConversion: CommonConversion (Exists: True, IsIdentity: True, IsNumeric: False, IsReference: False, IsUserDefined: False) (MethodSymbol: null)
-";
-            var expectedDiagnostics = new[] {
-                // file.cs(10,19): error CS1593: Delegate 'Action' does not take 1 arguments
-                //         /*<bind>*/MyEvent(0)/*<bind>*/;
-                Diagnostic(ErrorCode.ERR_BadDelArgCount, "MyEvent").WithArguments("System.Action", "1").WithLocation(10, 19)
-            };
-
-            VerifyOperationTreeAndDiagnosticsForTest<InvocationExpressionSyntax>(source, expectedOperationTree, expectedDiagnostics);
-        }
     }
 }