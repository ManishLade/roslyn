--- conflicted
+++ resolved
@@ -1356,12 +1356,8 @@
             SyntaxNode syntax = boundLabelStatement.Syntax;
             ITypeSymbol type = null;
             Optional<object> constantValue = default(Optional<object>);
-<<<<<<< HEAD
-            return new LazyLabeledStatement(label, statement, _semanticModel, syntax, type, constantValue);
-=======
             bool isImplicit = boundLabelStatement.WasCompilerGenerated;
-            return new LazyLabelStatement(label, labeledStatement, _semanticModel, syntax, type, constantValue, isImplicit);
->>>>>>> a2840b98
+            return new LazyLabeledStatement(label, statement, _semanticModel, syntax, type, constantValue, isImplicit);
         }
 
         private ILabeledStatement CreateBoundLabeledStatementOperation(BoundLabeledStatement boundLabeledStatement)
@@ -1371,12 +1367,8 @@
             SyntaxNode syntax = boundLabeledStatement.Syntax;
             ITypeSymbol type = null;
             Optional<object> constantValue = default(Optional<object>);
-<<<<<<< HEAD
-            return new LazyLabeledStatement(label, labeledStatement, _semanticModel, syntax, type, constantValue);
-=======
             bool isImplicit = boundLabeledStatement.WasCompilerGenerated;
-            return new LazyLabelStatement(label, labeledStatement, _semanticModel, syntax, type, constantValue, isImplicit);
->>>>>>> a2840b98
+            return new LazyLabeledStatement(label, labeledStatement, _semanticModel, syntax, type, constantValue, isImplicit);
         }
 
         private IExpressionStatement CreateBoundExpressionStatementOperation(BoundExpressionStatement boundExpressionStatement)
