--- conflicted
+++ resolved
@@ -80,11 +80,7 @@
 
 restore_nuget()
 {
-<<<<<<< HEAD
-    local package_name="nuget.39.zip"
-=======
-    local package_name="nuget.future.1.zip"
->>>>>>> c98f4809
+    local package_name="nuget.future.3.zip"
     local target="/tmp/$package_name"
     echo "Installing NuGet Packages $target"
     if [ -f $target ]; then
@@ -296,8 +292,8 @@
 }
 
 if [ "$CLEAN_RUN" == "true" ]; then
-echo Clean out the enlistment
-git clean -dxf . 
+    echo Clean out the enlistment
+    git clean -dxf . 
 fi
 
 set_build_info
