﻿' Copyright (c) Microsoft.  All Rights Reserved.  Licensed under the Apache License, Version 2.0.  See License.txt in the project root for license information.

Imports System.Collections.Concurrent
Imports System.Collections.Immutable
Imports Microsoft.CodeAnalysis.PooledObjects
Imports Microsoft.CodeAnalysis.VisualBasic
Imports Microsoft.CodeAnalysis.VisualBasic.Symbols
Imports Microsoft.CodeAnalysis.VisualBasic.Syntax

Namespace Microsoft.CodeAnalysis.Operations
    Partial Friend NotInheritable Class VisualBasicOperationFactory

        Private ReadOnly _cache As ConcurrentDictionary(Of BoundNode, IOperation) =
            New ConcurrentDictionary(Of BoundNode, IOperation)(concurrencyLevel:=2, capacity:=10)

        Private ReadOnly _semanticModel As SemanticModel

        Public Sub New(semanticModel As SemanticModel)
            _semanticModel = semanticModel
        End Sub

        Public Function Create(boundNode As BoundNode) As IOperation
            If boundNode Is Nothing Then
                Return Nothing
            End If

            ' this should be removed once this issue is fixed
            ' https://github.com/dotnet/roslyn/issues/21186
            ' https://github.com/dotnet/roslyn/issues/21554
            If TypeOf boundNode Is BoundValuePlaceholderBase OrElse
               (TypeOf boundNode Is BoundParameter AndAlso boundNode.WasCompilerGenerated) Then
                ' since same bound node appears in multiple places in the tree
                ' we can't use bound node to operation map.
                ' for now, we will just create new operation and return cloned
                Return _semanticModel.CloneOperation(CreateInternal(boundNode))
            End If

            ' A BoundUserDefined conversion is always the operand of a BoundConversion, and is handled
            ' by the BoundConversion creation. We should never receive one in this top level create call.
            Debug.Assert(boundNode.Kind <> BoundKind.UserDefinedConversion)

            Return _cache.GetOrAdd(boundNode, Function(n) CreateInternal(n))
        End Function

        Private Function CreateInternal(boundNode As BoundNode) As IOperation
            Select Case boundNode.Kind
                Case BoundKind.AssignmentOperator
                    Return CreateBoundAssignmentOperatorOperation(DirectCast(boundNode, BoundAssignmentOperator))
                Case BoundKind.MeReference
                    Return CreateBoundMeReferenceOperation(DirectCast(boundNode, BoundMeReference))
                Case BoundKind.MyBaseReference
                    Return CreateBoundMyBaseReferenceOperation(DirectCast(boundNode, BoundMyBaseReference))
                Case BoundKind.MyClassReference
                    Return CreateBoundMyClassReferenceOperation(DirectCast(boundNode, BoundMyClassReference))
                Case BoundKind.Literal
                    Return CreateBoundLiteralOperation(DirectCast(boundNode, BoundLiteral))
                Case BoundKind.AwaitOperator
                    Return CreateBoundAwaitOperatorOperation(DirectCast(boundNode, BoundAwaitOperator))
                Case BoundKind.NameOfOperator
                    Return CreateBoundNameOfOperatorOperation(DirectCast(boundNode, BoundNameOfOperator))
                Case BoundKind.Lambda
                    Return CreateBoundLambdaOperation(DirectCast(boundNode, BoundLambda))
                Case BoundKind.Call
                    Return CreateBoundCallOperation(DirectCast(boundNode, BoundCall))
                Case BoundKind.OmittedArgument
                    Return CreateBoundOmittedArgumentOperation(DirectCast(boundNode, BoundOmittedArgument))
                Case BoundKind.Parenthesized
                    Return CreateBoundParenthesizedOperation(DirectCast(boundNode, BoundParenthesized))
                Case BoundKind.ArrayAccess
                    Return CreateBoundArrayAccessOperation(DirectCast(boundNode, BoundArrayAccess))
                Case BoundKind.UnaryOperator
                    Return CreateBoundUnaryOperatorOperation(DirectCast(boundNode, BoundUnaryOperator))
                Case BoundKind.UserDefinedUnaryOperator
                    Return CreateBoundUserDefinedUnaryOperatorOperation(DirectCast(boundNode, BoundUserDefinedUnaryOperator))
                Case BoundKind.BinaryOperator
                    Return CreateBoundBinaryOperatorOperation(DirectCast(boundNode, BoundBinaryOperator))
                Case BoundKind.UserDefinedBinaryOperator
                    Return CreateBoundUserDefinedBinaryOperatorOperation(DirectCast(boundNode, BoundUserDefinedBinaryOperator))
                Case BoundKind.BinaryConditionalExpression
                    Return CreateBoundBinaryConditionalExpressionOperation(DirectCast(boundNode, BoundBinaryConditionalExpression))
                Case BoundKind.UserDefinedShortCircuitingOperator
                    Return CreateBoundUserDefinedShortCircuitingOperatorOperation(DirectCast(boundNode, BoundUserDefinedShortCircuitingOperator))
                Case BoundKind.BadExpression
                    Return CreateBoundBadExpressionOperation(DirectCast(boundNode, BoundBadExpression))
                Case BoundKind.TryCast
                    Return CreateBoundTryCastOperation(DirectCast(boundNode, BoundTryCast))
                Case BoundKind.DirectCast
                    Return CreateBoundDirectCastOperation(DirectCast(boundNode, BoundDirectCast))
                Case BoundKind.Conversion
                    Return CreateBoundConversionOperation(DirectCast(boundNode, BoundConversion))
                Case BoundKind.DelegateCreationExpression
                    Return CreateBoundDelegateCreationExpressionOperation(DirectCast(boundNode, BoundDelegateCreationExpression))
                Case BoundKind.TernaryConditionalExpression
                    Return CreateBoundTernaryConditionalExpressionOperation(DirectCast(boundNode, BoundTernaryConditionalExpression))
                Case BoundKind.TypeOf
                    Return CreateBoundTypeOfOperation(DirectCast(boundNode, BoundTypeOf))
                Case BoundKind.GetType
                    Return CreateBoundGetTypeOperation(DirectCast(boundNode, BoundGetType))
                Case BoundKind.ObjectCreationExpression
                    Return CreateBoundObjectCreationExpressionOperation(DirectCast(boundNode, BoundObjectCreationExpression))
                Case BoundKind.ObjectInitializerExpression
                    Return CreateBoundObjectInitializerExpressionOperation(DirectCast(boundNode, BoundObjectInitializerExpression))
                Case BoundKind.CollectionInitializerExpression
                    Return CreateBoundCollectionInitializerExpressionOperation(DirectCast(boundNode, BoundCollectionInitializerExpression))
                Case BoundKind.NewT
                    Return CreateBoundNewTOperation(DirectCast(boundNode, BoundNewT))
                Case BoundKind.ArrayCreation
                    Return CreateBoundArrayCreationOperation(DirectCast(boundNode, BoundArrayCreation))
                Case BoundKind.ArrayInitialization
                    Return CreateBoundArrayInitializationOperation(DirectCast(boundNode, BoundArrayInitialization))
                Case BoundKind.PropertyAccess
                    Return CreateBoundPropertyAccessOperation(DirectCast(boundNode, BoundPropertyAccess))
                Case BoundKind.EventAccess
                    Return CreateBoundEventAccessOperation(DirectCast(boundNode, BoundEventAccess))
                Case BoundKind.FieldAccess
                    Return CreateBoundFieldAccessOperation(DirectCast(boundNode, BoundFieldAccess))
                Case BoundKind.ConditionalAccess
                    Return CreateBoundConditionalAccessOperation(DirectCast(boundNode, BoundConditionalAccess))
                Case BoundKind.ConditionalAccessReceiverPlaceholder
                    Return CreateBoundConditionalAccessReceiverPlaceholderOperation(DirectCast(boundNode, BoundConditionalAccessReceiverPlaceholder))
                Case BoundKind.Parameter
                    Return CreateBoundParameterOperation(DirectCast(boundNode, BoundParameter))
                Case BoundKind.Local
                    Return CreateBoundLocalOperation(DirectCast(boundNode, BoundLocal))
                Case BoundKind.LateInvocation
                    Return CreateBoundLateInvocationOperation(DirectCast(boundNode, BoundLateInvocation))
                Case BoundKind.LateMemberAccess
                    Return CreateBoundLateMemberAccessOperation(DirectCast(boundNode, BoundLateMemberAccess))
                Case BoundKind.FieldInitializer
                    Return CreateBoundFieldInitializerOperation(DirectCast(boundNode, BoundFieldInitializer))
                Case BoundKind.PropertyInitializer
                    Return CreateBoundPropertyInitializerOperation(DirectCast(boundNode, BoundPropertyInitializer))
                Case BoundKind.ParameterEqualsValue
                    Return CreateBoundParameterEqualsValueOperation(DirectCast(boundNode, BoundParameterEqualsValue))
                Case BoundKind.RValuePlaceholder
                    Return CreateBoundRValuePlaceholderOperation(DirectCast(boundNode, BoundRValuePlaceholder))
                Case BoundKind.IfStatement
                    Return CreateBoundIfStatementOperation(DirectCast(boundNode, BoundIfStatement))
                Case BoundKind.SelectStatement
                    Return CreateBoundSelectStatementOperation(DirectCast(boundNode, BoundSelectStatement))
                Case BoundKind.CaseBlock
                    Return CreateBoundCaseBlockOperation(DirectCast(boundNode, BoundCaseBlock))
                Case BoundKind.SimpleCaseClause
                    Return CreateBoundSimpleCaseClauseOperation(DirectCast(boundNode, BoundSimpleCaseClause))
                Case BoundKind.RangeCaseClause
                    Return CreateBoundRangeCaseClauseOperation(DirectCast(boundNode, BoundRangeCaseClause))
                Case BoundKind.RelationalCaseClause
                    Return CreateBoundRelationalCaseClauseOperation(DirectCast(boundNode, BoundRelationalCaseClause))
                Case BoundKind.DoLoopStatement
                    Return CreateBoundDoLoopStatementOperation(DirectCast(boundNode, BoundDoLoopStatement))
                Case BoundKind.ForToStatement
                    Return CreateBoundForToStatementOperation(DirectCast(boundNode, BoundForToStatement))
                Case BoundKind.ForEachStatement
                    Return CreateBoundForEachStatementOperation(DirectCast(boundNode, BoundForEachStatement))
                Case BoundKind.TryStatement
                    Return CreateBoundTryStatementOperation(DirectCast(boundNode, BoundTryStatement))
                Case BoundKind.CatchBlock
                    Return CreateBoundCatchBlockOperation(DirectCast(boundNode, BoundCatchBlock))
                Case BoundKind.Block
                    Return CreateBoundBlockOperation(DirectCast(boundNode, BoundBlock))
                Case BoundKind.BadStatement
                    Return CreateBoundBadStatementOperation(DirectCast(boundNode, BoundBadStatement))
                Case BoundKind.ReturnStatement
                    Return CreateBoundReturnStatementOperation(DirectCast(boundNode, BoundReturnStatement))
                Case BoundKind.ThrowStatement
                    Return CreateBoundThrowStatementOperation(DirectCast(boundNode, BoundThrowStatement))
                Case BoundKind.WhileStatement
                    Return CreateBoundWhileStatementOperation(DirectCast(boundNode, BoundWhileStatement))
                Case BoundKind.DimStatement
                    Return CreateBoundDimStatementOperation(DirectCast(boundNode, BoundDimStatement))
                Case BoundKind.YieldStatement
                    Return CreateBoundYieldStatementOperation(DirectCast(boundNode, BoundYieldStatement))
                Case BoundKind.LabelStatement
                    Return CreateBoundLabelStatementOperation(DirectCast(boundNode, BoundLabelStatement))
                Case BoundKind.GotoStatement
                    Return CreateBoundGotoStatementOperation(DirectCast(boundNode, BoundGotoStatement))
                Case BoundKind.ContinueStatement
                    Return CreateBoundContinueStatementOperation(DirectCast(boundNode, BoundContinueStatement))
                Case BoundKind.ExitStatement
                    Return CreateBoundExitStatementOperation(DirectCast(boundNode, BoundExitStatement))
                Case BoundKind.SyncLockStatement
                    Return CreateBoundSyncLockStatementOperation(DirectCast(boundNode, BoundSyncLockStatement))
                Case BoundKind.NoOpStatement
                    Return CreateBoundNoOpStatementOperation(DirectCast(boundNode, BoundNoOpStatement))
                Case BoundKind.StopStatement
                    Return CreateBoundStopStatementOperation(DirectCast(boundNode, BoundStopStatement))
                Case BoundKind.EndStatement
                    Return CreateBoundEndStatementOperation(DirectCast(boundNode, BoundEndStatement))
                Case BoundKind.WithStatement
                    Return CreateBoundWithStatementOperation(DirectCast(boundNode, BoundWithStatement))
                Case BoundKind.UsingStatement
                    Return CreateBoundUsingStatementOperation(DirectCast(boundNode, BoundUsingStatement))
                Case BoundKind.ExpressionStatement
                    Return CreateBoundExpressionStatementOperation(DirectCast(boundNode, BoundExpressionStatement))
                Case BoundKind.RaiseEventStatement
                    Return CreateBoundRaiseEventStatementOperation(DirectCast(boundNode, BoundRaiseEventStatement))
                Case BoundKind.AddHandlerStatement
                    Return CreateBoundAddHandlerStatementOperation(DirectCast(boundNode, BoundAddHandlerStatement))
                Case BoundKind.RemoveHandlerStatement
                    Return CreateBoundRemoveHandlerStatementOperation(DirectCast(boundNode, BoundRemoveHandlerStatement))
                Case BoundKind.TupleLiteral,
                     BoundKind.ConvertedTupleLiteral
                    Return CreateBoundTupleExpressionOperation(DirectCast(boundNode, BoundTupleExpression))
                Case BoundKind.InterpolatedStringExpression
                    Return CreateBoundInterpolatedStringExpressionOperation(DirectCast(boundNode, BoundInterpolatedStringExpression))
                Case BoundKind.Interpolation
                    Return CreateBoundInterpolationOperation(DirectCast(boundNode, BoundInterpolation))
                Case BoundKind.AnonymousTypeCreationExpression
                    Return CreateBoundAnonymousTypeCreationExpressionOperation(DirectCast(boundNode, BoundAnonymousTypeCreationExpression))
                Case BoundKind.AnonymousTypeFieldInitializer
                    Return Create(DirectCast(boundNode, BoundAnonymousTypeFieldInitializer).Value)
                Case BoundKind.AnonymousTypePropertyAccess
                    Return CreateBoundAnonymousTypePropertyAccessOperation(DirectCast(boundNode, BoundAnonymousTypePropertyAccess))
                Case BoundKind.WithLValueExpressionPlaceholder
                    Return CreateBoundWithLValueExpressionPlaceholder(DirectCast(boundNode, BoundWithLValueExpressionPlaceholder))
                Case BoundKind.WithRValueExpressionPlaceholder
                    Return CreateBoundWithRValueExpressionPlaceholder(DirectCast(boundNode, BoundWithRValueExpressionPlaceholder))
                Case BoundKind.QueryExpression
                    Return CreateBoundQueryExpressionOperation(DirectCast(boundNode, BoundQueryExpression))
                Case BoundKind.QueryClause
                    ' Query clause has no special representation in the IOperation tree
                    Return Create(DirectCast(boundNode, BoundQueryClause).UnderlyingExpression)
                Case BoundKind.QueryableSource
                    ' Queryable source has no special representation in the IOperation tree
                    Return Create(DirectCast(boundNode, BoundQueryableSource).Source)
                Case BoundKind.AggregateClause
                    ' Aggregate clause has no special representation in the IOperation tree
                    Return Create(DirectCast(boundNode, BoundAggregateClause).UnderlyingExpression)
                Case BoundKind.Ordering
                    ' Ordering clause has no special representation in the IOperation tree
                    Return Create(DirectCast(boundNode, BoundOrdering).UnderlyingExpression)
                Case BoundKind.GroupAggregation
                    ' Group aggregation has no special representation in the IOperation tree
                    Return Create(DirectCast(boundNode, BoundGroupAggregation).Group)
                Case BoundKind.QuerySource
                    ' Query source has no special representation in the IOperation tree
                    Return Create(DirectCast(boundNode, BoundQuerySource).Expression)
                Case BoundKind.ToQueryableCollectionConversion
                    ' Queryable collection conversion has no special representation in the IOperation tree
                    Return Create(DirectCast(boundNode, BoundToQueryableCollectionConversion).ConversionCall)
                Case BoundKind.QueryLambda
                    ' Query lambda must be lowered to the regular lambda form for the operation tree.
                    Dim rewrittenLambda As BoundNode = RewriteQueryLambda(DirectCast(boundNode, BoundQueryLambda))
                    Return Create(rewrittenLambda)
                Case BoundKind.RangeVariableAssignment
                    ' Range variable assignment has no special representation in the IOperation tree
                    Return Create(DirectCast(boundNode, BoundRangeVariableAssignment).Value)
                Case Else
                    Dim constantValue = ConvertToOptional(TryCast(boundNode, BoundExpression)?.ConstantValueOpt)
                    Dim isImplicit As Boolean = boundNode.WasCompilerGenerated
                    Return Operation.CreateOperationNone(_semanticModel, boundNode.Syntax, constantValue, Function() GetIOperationChildren(boundNode), isImplicit)
            End Select
        End Function

        Private Function GetIOperationChildren(boundNode As BoundNode) As ImmutableArray(Of IOperation)
            Dim boundNodeWithChildren = DirectCast(boundNode, IBoundNodeWithIOperationChildren)
            If boundNodeWithChildren.Children.IsDefaultOrEmpty Then
                Return ImmutableArray(Of IOperation).Empty
            End If

            Dim builder = ArrayBuilder(Of IOperation).GetInstance(boundNodeWithChildren.Children.Length)
            For Each childNode In boundNodeWithChildren.Children
                Dim operation = Create(childNode)
                If operation Is Nothing Then
                    Continue For
                End If

                builder.Add(operation)
            Next

            Return builder.ToImmutableAndFree()
        End Function

        Private Function CreateBoundAssignmentOperatorOperation(boundAssignmentOperator As BoundAssignmentOperator) As IOperation
            Dim kind = GetAssignmentKind(boundAssignmentOperator)
            Dim isImplicit As Boolean = boundAssignmentOperator.WasCompilerGenerated
            If kind = OperationKind.CompoundAssignment Then
                ' convert Right to IOperation temporarily. we do this to get right operand, operator method and etc
                Dim temporaryRight = DirectCast(Create(boundAssignmentOperator.Right), IBinaryOperation)

                Dim operatorKind As BinaryOperatorKind = temporaryRight.OperatorKind
                Dim target As Lazy(Of IOperation) = New Lazy(Of IOperation)(Function() Create(boundAssignmentOperator.Left))

                ' right now, parent of right operand is set to the temporary IOperation, reset the parent
                ' we basically need to do this since we skip BoundAssignmentOperator.Right from IOperation tree
                Dim rightOperand = Operation.ResetParentOperation(temporaryRight.RightOperand)
                Dim value As Lazy(Of IOperation) = New Lazy(Of IOperation)(Function() rightOperand)

                Dim operatorMethod As IMethodSymbol = temporaryRight.OperatorMethod
                Dim syntax As SyntaxNode = boundAssignmentOperator.Syntax
                Dim type As ITypeSymbol = boundAssignmentOperator.Type
                Dim constantValue As [Optional](Of Object) = ConvertToOptional(boundAssignmentOperator.ConstantValueOpt)
                Dim isLifted As Boolean = boundAssignmentOperator.Type.IsNullableType()
                Dim isChecked As Boolean = temporaryRight.IsChecked
                Return New LazyCompoundAssignmentExpression(operatorKind, isLifted, isChecked, target, value, operatorMethod, _semanticModel, syntax, type, constantValue, isImplicit)
            Else
                Dim target As Lazy(Of IOperation) = New Lazy(Of IOperation)(Function() Create(boundAssignmentOperator.Left))
                Dim value As Lazy(Of IOperation) = New Lazy(Of IOperation)(Function() Create(boundAssignmentOperator.Right))
                Dim syntax As SyntaxNode = boundAssignmentOperator.Syntax
                Dim type As ITypeSymbol = boundAssignmentOperator.Type
                Dim constantValue As [Optional](Of Object) = ConvertToOptional(boundAssignmentOperator.ConstantValueOpt)
                Return New LazySimpleAssignmentExpression(target, value, _semanticModel, syntax, type, constantValue, isImplicit)
            End If
        End Function

        Private Function CreateBoundMeReferenceOperation(boundMeReference As BoundMeReference) As IInstanceReferenceOperation
            Dim syntax As SyntaxNode = boundMeReference.Syntax
            Dim type As ITypeSymbol = boundMeReference.Type
            Dim constantValue As [Optional](Of Object) = ConvertToOptional(boundMeReference.ConstantValueOpt)
            Dim isImplicit As Boolean = boundMeReference.WasCompilerGenerated
            Return New InstanceReferenceExpression(_semanticModel, syntax, type, constantValue, isImplicit)
        End Function

        Private Function CreateBoundMyBaseReferenceOperation(boundMyBaseReference As BoundMyBaseReference) As IInstanceReferenceOperation
            Dim syntax As SyntaxNode = boundMyBaseReference.Syntax
            Dim type As ITypeSymbol = boundMyBaseReference.Type
            Dim constantValue As [Optional](Of Object) = ConvertToOptional(boundMyBaseReference.ConstantValueOpt)
            Dim isImplicit As Boolean = boundMyBaseReference.WasCompilerGenerated
            Return New InstanceReferenceExpression(_semanticModel, syntax, type, constantValue, isImplicit)
        End Function

        Private Function CreateBoundMyClassReferenceOperation(boundMyClassReference As BoundMyClassReference) As IInstanceReferenceOperation
            Dim syntax As SyntaxNode = boundMyClassReference.Syntax
            Dim type As ITypeSymbol = boundMyClassReference.Type
            Dim constantValue As [Optional](Of Object) = ConvertToOptional(boundMyClassReference.ConstantValueOpt)
            Dim isImplicit As Boolean = boundMyClassReference.WasCompilerGenerated
            Return New InstanceReferenceExpression(_semanticModel, syntax, type, constantValue, isImplicit)
        End Function

        Private Function CreateBoundLiteralOperation(boundLiteral As BoundLiteral, Optional implicit As Boolean = False) As ILiteralOperation
            Dim syntax As SyntaxNode = boundLiteral.Syntax
            Dim type As ITypeSymbol = boundLiteral.Type
            Dim constantValue As [Optional](Of Object) = ConvertToOptional(boundLiteral.ConstantValueOpt)
            Dim isImplicit As Boolean = boundLiteral.WasCompilerGenerated OrElse implicit
            Return New LiteralExpression(_semanticModel, syntax, type, constantValue, isImplicit)
        End Function

        Private Function CreateBoundAwaitOperatorOperation(boundAwaitOperator As BoundAwaitOperator) As IAwaitOperation
            Dim awaitedValue As Lazy(Of IOperation) = New Lazy(Of IOperation)(Function() Create(boundAwaitOperator.Operand))
            Dim syntax As SyntaxNode = boundAwaitOperator.Syntax
            Dim type As ITypeSymbol = boundAwaitOperator.Type
            Dim constantValue As [Optional](Of Object) = ConvertToOptional(boundAwaitOperator.ConstantValueOpt)
            Dim isImplicit As Boolean = boundAwaitOperator.WasCompilerGenerated
            Return New LazyAwaitExpression(awaitedValue, _semanticModel, syntax, type, constantValue, isImplicit)
        End Function

        Private Function CreateBoundNameOfOperatorOperation(boundNameOfOperator As BoundNameOfOperator) As INameOfOperation
            Dim argument As Lazy(Of IOperation) = New Lazy(Of IOperation)(Function() Create(boundNameOfOperator.Argument))
            Dim syntax As SyntaxNode = boundNameOfOperator.Syntax
            Dim type As ITypeSymbol = boundNameOfOperator.Type
            Dim constantValue As [Optional](Of Object) = ConvertToOptional(boundNameOfOperator.ConstantValueOpt)
            Dim isImplicit As Boolean = boundNameOfOperator.WasCompilerGenerated
            Return New LazyNameOfExpression(argument, _semanticModel, syntax, type, constantValue, isImplicit)
        End Function

        Private Function CreateBoundLambdaOperation(boundLambda As BoundLambda) As IAnonymousFunctionOperation
            Dim symbol As IMethodSymbol = boundLambda.LambdaSymbol
            Dim body As Lazy(Of IBlockOperation) = New Lazy(Of IBlockOperation)(Function() DirectCast(Create(boundLambda.Body), IBlockOperation))
            Dim syntax As SyntaxNode = boundLambda.Syntax
            Dim type As ITypeSymbol = boundLambda.Type
            Dim constantValue As [Optional](Of Object) = ConvertToOptional(boundLambda.ConstantValueOpt)
            Dim isImplicit As Boolean = boundLambda.WasCompilerGenerated
            Return New LazyAnonymousFunctionExpression(symbol, body, _semanticModel, syntax, type, constantValue, isImplicit)
        End Function

        Private Function CreateBoundCallOperation(boundCall As BoundCall) As IInvocationOperation
            Dim targetMethod As IMethodSymbol = boundCall.Method
            Dim receiver As IOperation = Create(boundCall.ReceiverOpt)

            Dim instance As Lazy(Of IOperation) = New Lazy(Of IOperation)(Function() If(targetMethod.IsShared, Nothing, receiver))
            Dim isVirtual As Boolean =
                targetMethod IsNot Nothing AndAlso
                instance IsNot Nothing AndAlso
                (targetMethod.IsVirtual OrElse targetMethod.IsAbstract OrElse targetMethod.IsOverride) AndAlso
                receiver.Kind <> BoundKind.MyBaseReference AndAlso
                receiver.Kind <> BoundKind.MyClassReference

            Dim arguments As Lazy(Of ImmutableArray(Of IArgumentOperation)) = New Lazy(Of ImmutableArray(Of IArgumentOperation))(
                Function()
                    Return DeriveArguments(boundCall.Arguments, boundCall.Method.Parameters, boundCall.WasCompilerGenerated)
                End Function)

            Dim syntax As SyntaxNode = boundCall.Syntax
            Dim type As ITypeSymbol = boundCall.Type
            Dim constantValue As [Optional](Of Object) = ConvertToOptional(boundCall.ConstantValueOpt)
            Dim isImplicit As Boolean = boundCall.WasCompilerGenerated
            Return New LazyInvocationExpression(targetMethod, instance, isVirtual, arguments, _semanticModel, syntax, type, constantValue, isImplicit)
        End Function

        Private Function CreateBoundOmittedArgumentOperation(boundOmittedArgument As BoundOmittedArgument) As IOmittedArgumentOperation
            Dim syntax As SyntaxNode = boundOmittedArgument.Syntax
            Dim type As ITypeSymbol = boundOmittedArgument.Type
            Dim constantValue As [Optional](Of Object) = ConvertToOptional(boundOmittedArgument.ConstantValueOpt)
            Dim isImplicit As Boolean = boundOmittedArgument.WasCompilerGenerated
            Return New OmittedArgumentExpression(_semanticModel, syntax, type, constantValue, isImplicit)
        End Function

        Private Function CreateBoundParenthesizedOperation(boundParenthesized As BoundParenthesized) As IParenthesizedOperation
            Dim operand As Lazy(Of IOperation) = New Lazy(Of IOperation)(Function() Create(boundParenthesized.Expression))
            Dim syntax As SyntaxNode = boundParenthesized.Syntax
            Dim type As ITypeSymbol = boundParenthesized.Type
            Dim constantValue As [Optional](Of Object) = ConvertToOptional(boundParenthesized.ConstantValueOpt)
            Dim isImplicit As Boolean = boundParenthesized.WasCompilerGenerated
            Return New LazyParenthesizedExpression(operand, _semanticModel, syntax, type, constantValue, isImplicit)
        End Function

        Private Function CreateBoundArrayAccessOperation(boundArrayAccess As BoundArrayAccess) As IArrayElementReferenceOperation
            Dim arrayReference As Lazy(Of IOperation) = New Lazy(Of IOperation)(Function() Create(boundArrayAccess.Expression))
            Dim indices As Lazy(Of ImmutableArray(Of IOperation)) = New Lazy(Of ImmutableArray(Of IOperation))(Function() boundArrayAccess.Indices.SelectAsArray(Function(n) DirectCast(Create(n), IOperation)))
            Dim syntax As SyntaxNode = boundArrayAccess.Syntax
            Dim type As ITypeSymbol = boundArrayAccess.Type
            Dim constantValue As [Optional](Of Object) = ConvertToOptional(boundArrayAccess.ConstantValueOpt)
            Dim isImplicit As Boolean = boundArrayAccess.WasCompilerGenerated
            Return New LazyArrayElementReferenceExpression(arrayReference, indices, _semanticModel, syntax, type, constantValue, isImplicit)
        End Function

        Private Function CreateBoundUnaryOperatorOperation(boundUnaryOperator As BoundUnaryOperator) As IUnaryOperation
            Dim operatorKind As UnaryOperatorKind = Helper.DeriveUnaryOperatorKind(boundUnaryOperator.OperatorKind)
            Dim operand As Lazy(Of IOperation) = New Lazy(Of IOperation)(Function() Create(boundUnaryOperator.Operand))
            Dim operatorMethod As IMethodSymbol = Nothing
            Dim syntax As SyntaxNode = boundUnaryOperator.Syntax
            Dim type As ITypeSymbol = boundUnaryOperator.Type
            Dim constantValue As [Optional](Of Object) = ConvertToOptional(boundUnaryOperator.ConstantValueOpt)
            Dim isLifted As Boolean = (boundUnaryOperator.OperatorKind And VisualBasic.UnaryOperatorKind.Lifted) <> 0
            Dim isChecked As Boolean = boundUnaryOperator.Checked
            Dim isImplicit As Boolean = boundUnaryOperator.WasCompilerGenerated
            Return New LazyUnaryOperatorExpression(operatorKind, operand, isLifted, isChecked, operatorMethod, _semanticModel, syntax, type, constantValue, isImplicit)
        End Function

        Private Function CreateBoundUserDefinedUnaryOperatorOperation(boundUserDefinedUnaryOperator As BoundUserDefinedUnaryOperator) As IUnaryOperation
            Dim operatorKind As UnaryOperatorKind = Helper.DeriveUnaryOperatorKind(boundUserDefinedUnaryOperator.OperatorKind)
            Dim operand As Lazy(Of IOperation) = New Lazy(Of IOperation)(Function()
                                                                             If boundUserDefinedUnaryOperator.UnderlyingExpression.Kind = BoundKind.Call Then
                                                                                 Return Create(boundUserDefinedUnaryOperator.Operand)
                                                                             Else
                                                                                 Return GetChildOfBadExpression(boundUserDefinedUnaryOperator.UnderlyingExpression, 0)
                                                                             End If
                                                                         End Function)
            Dim operatorMethod As IMethodSymbol = If(boundUserDefinedUnaryOperator.UnderlyingExpression.Kind = BoundKind.Call, boundUserDefinedUnaryOperator.Call.Method, Nothing)
            Dim syntax As SyntaxNode = boundUserDefinedUnaryOperator.Syntax
            Dim type As ITypeSymbol = boundUserDefinedUnaryOperator.Type
            Dim constantValue As [Optional](Of Object) = ConvertToOptional(boundUserDefinedUnaryOperator.ConstantValueOpt)
            Dim isLifted As Boolean = (boundUserDefinedUnaryOperator.OperatorKind And VisualBasic.UnaryOperatorKind.Lifted) <> 0
            Dim isChecked As Boolean = False
            Dim isImplicit As Boolean = boundUserDefinedUnaryOperator.WasCompilerGenerated
            Return New LazyUnaryOperatorExpression(operatorKind, operand, isLifted, isChecked, operatorMethod, _semanticModel, syntax, type, constantValue, isImplicit)
        End Function

        Private Function CreateBoundBinaryOperatorOperation(boundBinaryOperator As BoundBinaryOperator) As IBinaryOperation
            Dim operatorKind As BinaryOperatorKind = Helper.DeriveBinaryOperatorKind(boundBinaryOperator.OperatorKind, boundBinaryOperator.Left)
            Dim leftOperand As Lazy(Of IOperation) = New Lazy(Of IOperation)(Function() Create(boundBinaryOperator.Left))
            Dim rightOperand As Lazy(Of IOperation) = New Lazy(Of IOperation)(Function() Create(boundBinaryOperator.Right))
            Dim operatorMethod As IMethodSymbol = Nothing
            Dim syntax As SyntaxNode = boundBinaryOperator.Syntax
            Dim type As ITypeSymbol = boundBinaryOperator.Type
            Dim constantValue As [Optional](Of Object) = ConvertToOptional(boundBinaryOperator.ConstantValueOpt)
            Dim isLifted As Boolean = (boundBinaryOperator.OperatorKind And VisualBasic.BinaryOperatorKind.Lifted) <> 0
            Dim isChecked As Boolean = boundBinaryOperator.Checked
            Dim isCompareText As Boolean = (boundBinaryOperator.OperatorKind And VisualBasic.BinaryOperatorKind.CompareText) <> 0
            Dim isImplicit As Boolean = boundBinaryOperator.WasCompilerGenerated
            Return New LazyBinaryOperatorExpression(operatorKind, leftOperand, rightOperand, isLifted, isChecked, isCompareText, operatorMethod, _semanticModel, syntax, type, constantValue, isImplicit)
        End Function

        Private Function CreateBoundUserDefinedBinaryOperatorOperation(boundUserDefinedBinaryOperator As BoundUserDefinedBinaryOperator) As IBinaryOperation
            Dim operatorKind As BinaryOperatorKind = Helper.DeriveBinaryOperatorKind(boundUserDefinedBinaryOperator.OperatorKind, leftOpt:=Nothing)
            Dim leftOperand As Lazy(Of IOperation) = New Lazy(Of IOperation)(Function() GetUserDefinedBinaryOperatorChild(boundUserDefinedBinaryOperator, 0))
            Dim rightOperand As Lazy(Of IOperation) = New Lazy(Of IOperation)(Function() GetUserDefinedBinaryOperatorChild(boundUserDefinedBinaryOperator, 1))
            Dim operatorMethod As IMethodSymbol = If(boundUserDefinedBinaryOperator.UnderlyingExpression.Kind = BoundKind.Call, boundUserDefinedBinaryOperator.Call.Method, Nothing)
            Dim syntax As SyntaxNode = boundUserDefinedBinaryOperator.Syntax
            Dim type As ITypeSymbol = boundUserDefinedBinaryOperator.Type
            Dim constantValue As [Optional](Of Object) = ConvertToOptional(boundUserDefinedBinaryOperator.ConstantValueOpt)
            Dim isLifted As Boolean = (boundUserDefinedBinaryOperator.OperatorKind And VisualBasic.BinaryOperatorKind.Lifted) <> 0
            Dim isChecked As Boolean = boundUserDefinedBinaryOperator.Checked
            Dim isCompareText As Boolean = False
            Dim isImplicit As Boolean = boundUserDefinedBinaryOperator.WasCompilerGenerated
            Return New LazyBinaryOperatorExpression(operatorKind, leftOperand, rightOperand, isLifted, isChecked, isCompareText, operatorMethod, _semanticModel, syntax, type, constantValue, isImplicit)
        End Function

        Private Function CreateBoundBinaryConditionalExpressionOperation(boundBinaryConditionalExpression As BoundBinaryConditionalExpression) As ICoalesceOperation
            Dim expression As Lazy(Of IOperation) = New Lazy(Of IOperation)(Function() Create(boundBinaryConditionalExpression.TestExpression))
            Dim whenNull As Lazy(Of IOperation) = New Lazy(Of IOperation)(Function() Create(boundBinaryConditionalExpression.ElseExpression))
            Dim syntax As SyntaxNode = boundBinaryConditionalExpression.Syntax
            Dim type As ITypeSymbol = boundBinaryConditionalExpression.Type
            Dim constantValue As [Optional](Of Object) = ConvertToOptional(boundBinaryConditionalExpression.ConstantValueOpt)
            Dim isImplicit As Boolean = boundBinaryConditionalExpression.WasCompilerGenerated
            Return New LazyCoalesceExpression(expression, whenNull, _semanticModel, syntax, type, constantValue, isImplicit)
        End Function

        Private Function CreateBoundUserDefinedShortCircuitingOperatorOperation(boundUserDefinedShortCircuitingOperator As BoundUserDefinedShortCircuitingOperator) As IBinaryOperation
            Dim operatorKind As BinaryOperatorKind = If((boundUserDefinedShortCircuitingOperator.BitwiseOperator.OperatorKind And VisualBasic.BinaryOperatorKind.And) <> 0, BinaryOperatorKind.ConditionalAnd, BinaryOperatorKind.ConditionalOr)
            Dim leftOperand As Lazy(Of IOperation) = New Lazy(Of IOperation)(Function() Create(boundUserDefinedShortCircuitingOperator.LeftOperand))
            Dim rightOperand As Lazy(Of IOperation) = New Lazy(Of IOperation)(Function() Create(boundUserDefinedShortCircuitingOperator.BitwiseOperator.Right))
            Dim operatorMethod As IMethodSymbol = boundUserDefinedShortCircuitingOperator.BitwiseOperator.Call.Method
            Dim syntax As SyntaxNode = boundUserDefinedShortCircuitingOperator.Syntax
            Dim type As ITypeSymbol = boundUserDefinedShortCircuitingOperator.Type
            Dim constantValue As [Optional](Of Object) = ConvertToOptional(boundUserDefinedShortCircuitingOperator.ConstantValueOpt)
            Dim isLifted As Boolean = (boundUserDefinedShortCircuitingOperator.BitwiseOperator.OperatorKind And VisualBasic.BinaryOperatorKind.Lifted) <> 0
            Dim isChecked As Boolean = False
            Dim isCompareText As Boolean = False
            Dim isImplicit As Boolean = boundUserDefinedShortCircuitingOperator.WasCompilerGenerated
            Return New LazyBinaryOperatorExpression(operatorKind, leftOperand, rightOperand, isLifted, isChecked, isCompareText, operatorMethod, _semanticModel, syntax, type, constantValue, isImplicit)
        End Function

        Private Function CreateBoundBadExpressionOperation(boundBadExpression As BoundBadExpression) As IInvalidOperation
            Dim children As Lazy(Of ImmutableArray(Of IOperation)) = New Lazy(Of ImmutableArray(Of IOperation))(
                Function() boundBadExpression.ChildBoundNodes.Select(Function(n) Create(n)).WhereNotNull().ToImmutableArray())
            Dim syntax As SyntaxNode = boundBadExpression.Syntax
            ' We match semantic model here: If the Then expression IsMissing, we have a null type, rather than the ErrorType Of the bound node.
            Dim type As ITypeSymbol = If(syntax.IsMissing, Nothing, boundBadExpression.Type)
            Dim constantValue As [Optional](Of Object) = ConvertToOptional(boundBadExpression.ConstantValueOpt)

            ' if child has syntax node point to same syntax node as bad expression, then this invalid expression Is implicit
            Dim isImplicit = boundBadExpression.WasCompilerGenerated OrElse boundBadExpression.ChildBoundNodes.Any(Function(e) e?.Syntax Is boundBadExpression.Syntax)
            Return New LazyInvalidOperation(children, _semanticModel, syntax, type, constantValue, isImplicit)
        End Function

        Private Function CreateBoundTryCastOperation(boundTryCast As BoundTryCast) As IOperation
            Dim syntax As SyntaxNode = boundTryCast.Syntax
            Dim type As ITypeSymbol = boundTryCast.Type
            Dim isImplicit As Boolean = boundTryCast.WasCompilerGenerated

            Dim constantValue As [Optional](Of Object) = ConvertToOptional(boundTryCast.ConstantValueOpt)
            Dim conversionInformation = CreateConversionOperand(boundTryCast.Operand, boundTryCast.ConversionKind, boundTryCast.Syntax, boundTryCast.Type)
            Dim operand As Lazy(Of IOperation) = conversionInformation.Operation
            Dim isDelegateCreation As Boolean = conversionInformation.IsDelegateCreation

            If isDelegateCreation Then
                ' If this is a conversion from a lambda to a delegate type, or this is an AddressOf delegate creation
                ' as determined above, we return a DelegateCreationExpression, instead of returning a conversion expression
                Return New LazyDelegateCreationExpression(operand, _semanticModel, syntax, type, constantValue, isImplicit)
            End If

            Dim conversion As Conversion = New Conversion(New KeyValuePair(Of ConversionKind, MethodSymbol)(boundTryCast.ConversionKind, Nothing))
            Dim isExplicitCastInCode As Boolean = True
            Dim isTryCast As Boolean = True
            Dim isChecked As Boolean = False
            Return New LazyVisualBasicConversionExpression(operand, conversion, isExplicitCastInCode, isTryCast, isChecked, _semanticModel, syntax, type, constantValue, isImplicit)
        End Function

        Private Function CreateBoundDirectCastOperation(boundDirectCast As BoundDirectCast) As IOperation
            Dim syntax As SyntaxNode = boundDirectCast.Syntax
            Dim type As ITypeSymbol = boundDirectCast.Type
            Dim constantValue As [Optional](Of Object) = ConvertToOptional(boundDirectCast.ConstantValueOpt)
            Dim isImplicit As Boolean = boundDirectCast.WasCompilerGenerated

            Dim conversionInformation = CreateConversionOperand(boundDirectCast.Operand, boundDirectCast.ConversionKind, boundDirectCast.Syntax, boundDirectCast.Type)
            Dim operand As Lazy(Of IOperation) = conversionInformation.Operation
            Dim isDelegateCreation As Boolean = conversionInformation.IsDelegateCreation

            If isDelegateCreation Then
                ' If this is a conversion from a lambda to a delegate type, or this is an AddressOf delegate creation
                ' as determined above, we return a DelegateCreationExpression, instead of returning a conversion expression
                Return New LazyDelegateCreationExpression(operand, _semanticModel, syntax, type, constantValue, isImplicit)
            End If

            Dim conversion As Conversion = New Conversion(New KeyValuePair(Of ConversionKind, MethodSymbol)(boundDirectCast.ConversionKind, Nothing))
            Dim isExplicit As Boolean = True
            Dim isTryCast As Boolean = False
            Dim isChecked As Boolean = False
            Return New LazyVisualBasicConversionExpression(operand, conversion, isExplicit, isTryCast, isChecked, _semanticModel, syntax, type, constantValue, isImplicit)
        End Function

        Private Function CreateBoundConversionOperation(boundConversion As BoundConversion) As IOperation
            Dim syntax As SyntaxNode = boundConversion.Syntax

            If syntax.IsMissing Then
                ' If the underlying syntax IsMissing, then that means we're in case where the compiler generated a piece of syntax to fill in for
                ' an error, such as this case:
                '
                '  Dim i =
                '
                ' Semantic model has a special case here that we match: if the underlying syntax is missing, don't create a conversion expression,
                ' and instead directly return the operand, which will be a BoundBadExpression. When we generate a node for the BoundBadExpression,
                ' the resulting IOperation will also have a null Type.
                Debug.Assert(boundConversion.Operand.Kind = BoundKind.BadExpression)
                Return Create(boundConversion.Operand)
            End If

            Dim type As ITypeSymbol = boundConversion.Type
            Dim constantValue As [Optional](Of Object) = ConvertToOptional(boundConversion.ConstantValueOpt)
            Dim isImplicit As Boolean = boundConversion.WasCompilerGenerated OrElse Not boundConversion.ExplicitCastInCode

            Dim conversionInformation = CreateConversionOperand(boundConversion.Operand, boundConversion.ConversionKind, boundConversion.Syntax, boundConversion.Type)
            Dim methodSymbol As MethodSymbol = conversionInformation.MethodSymbol
            Dim operand As Lazy(Of IOperation) = conversionInformation.Operation
            Dim isDelegateCreation As Boolean = conversionInformation.IsDelegateCreation

            If isDelegateCreation Then
                ' If this is a conversion from a lambda to a delegate type, or this is an AddressOf delegate creation
                ' as determined above, we return a DelegateCreationExpression, instead of returning a conversion expression
                Return New LazyDelegateCreationExpression(operand, _semanticModel, syntax, type, constantValue, isImplicit)
            End If

            Dim conversion = New Conversion(New KeyValuePair(Of VisualBasic.ConversionKind, MethodSymbol)(boundConversion.ConversionKind, methodSymbol))
            Dim isExplicit As Boolean = boundConversion.ExplicitCastInCode
            Dim isTryCast As Boolean = False
            Dim isChecked As Boolean = False
            Return New LazyVisualBasicConversionExpression(operand, conversion, isExplicit, isTryCast, isChecked, _semanticModel, syntax, type, constantValue, isImplicit)
        End Function

        Private Function CreateBoundDelegateCreationExpressionOperation(boundDelegateCreationExpression As BoundDelegateCreationExpression) As IDelegateCreationOperation
            Dim syntax As SyntaxNode = boundDelegateCreationExpression.Syntax
            Dim type As ITypeSymbol = boundDelegateCreationExpression.Type
            Dim constantValue As [Optional](Of Object) = ConvertToOptional(boundDelegateCreationExpression.ConstantValueOpt)

            ' The operand for this is going to be using the same syntax node as this, and since that node can be Explicit, this node cannot be.
            Dim isImplicit As Boolean = True

            Dim target As Lazy(Of IOperation) = New Lazy(Of IOperation)(Function() CreateBoundDelegateCreationExpressionChildOperation(boundDelegateCreationExpression))

            Return New LazyDelegateCreationExpression(target, _semanticModel, syntax, type, constantValue, isImplicit)
        End Function

        Private Function CreateBoundDelegateCreationExpressionChildOperation(boundDelegateCreationExpression As BoundDelegateCreationExpression) As IMethodReferenceOperation
            Dim method As IMethodSymbol = boundDelegateCreationExpression.Method
            Dim isVirtual As Boolean = method IsNot Nothing AndAlso
                                               (method.IsAbstract OrElse method.IsOverride OrElse method.IsVirtual) AndAlso
                                               Not boundDelegateCreationExpression.SuppressVirtualCalls

            Dim receiverOpt As BoundExpression = If(boundDelegateCreationExpression.ReceiverOpt, boundDelegateCreationExpression.MethodGroupOpt?.ReceiverOpt)

            If receiverOpt IsNot Nothing AndAlso method IsNot Nothing AndAlso method.IsShared AndAlso
               receiverOpt.WasCompilerGenerated AndAlso receiverOpt.Kind = BoundKind.MeReference Then
                receiverOpt = Nothing
            End If

            Dim instance As Lazy(Of IOperation) = New Lazy(Of IOperation)(Function() Create(receiverOpt))

            ' The compiler creates a BoundDelegateCreationExpression node for the AddressOf expression, and that's the node we want to use for the operand
            ' of the IDelegateCreationExpression parent
            Dim syntax As SyntaxNode = boundDelegateCreationExpression.Syntax
            Dim type As ITypeSymbol = Nothing
            Dim constantValue As [Optional](Of Object) = ConvertToOptional(boundDelegateCreationExpression.ConstantValueOpt)
            Dim isImplicit As Boolean = boundDelegateCreationExpression.WasCompilerGenerated
            Return New LazyMethodReferenceExpression(method, isVirtual, instance, _semanticModel, syntax, type, constantValue, isImplicit)
        End Function

        Private Function CreateBoundTernaryConditionalExpressionOperation(boundTernaryConditionalExpression As BoundTernaryConditionalExpression) As IConditionalOperation
            Dim condition As Lazy(Of IOperation) = New Lazy(Of IOperation)(Function() Create(boundTernaryConditionalExpression.Condition))
            Dim whenTrue As Lazy(Of IOperation) = New Lazy(Of IOperation)(Function() Create(boundTernaryConditionalExpression.WhenTrue))
            Dim whenFalse As Lazy(Of IOperation) = New Lazy(Of IOperation)(Function() Create(boundTernaryConditionalExpression.WhenFalse))
            Dim syntax As SyntaxNode = boundTernaryConditionalExpression.Syntax
            Dim type As ITypeSymbol = boundTernaryConditionalExpression.Type
            Dim constantValue As [Optional](Of Object) = ConvertToOptional(boundTernaryConditionalExpression.ConstantValueOpt)
            Dim isImplicit As Boolean = boundTernaryConditionalExpression.WasCompilerGenerated
            Return New LazyConditionalOperation(condition, whenTrue, whenFalse, _semanticModel, syntax, type, constantValue, isImplicit)
        End Function

        Private Function CreateBoundTypeOfOperation(boundTypeOf As BoundTypeOf) As IIsTypeOperation
            Dim valueOperand As Lazy(Of IOperation) = New Lazy(Of IOperation)(Function() Create(boundTypeOf.Operand))
            Dim typeOperand As ITypeSymbol = boundTypeOf.TargetType
            Dim isNegated As Boolean = boundTypeOf.IsTypeOfIsNotExpression
            Dim syntax As SyntaxNode = boundTypeOf.Syntax
            Dim type As ITypeSymbol = boundTypeOf.Type
            Dim constantValue As [Optional](Of Object) = ConvertToOptional(boundTypeOf.ConstantValueOpt)
            Dim isImplicit As Boolean = boundTypeOf.WasCompilerGenerated
            Return New LazyIsTypeExpression(valueOperand, typeOperand, isNegated, _semanticModel, syntax, type, constantValue, isImplicit)
        End Function

        Private Function CreateBoundGetTypeOperation(boundGetType As BoundGetType) As ITypeOfOperation
            Dim typeOperand As ITypeSymbol = boundGetType.SourceType.Type
            Dim syntax As SyntaxNode = boundGetType.Syntax
            Dim type As ITypeSymbol = boundGetType.Type
            Dim constantValue As [Optional](Of Object) = ConvertToOptional(boundGetType.ConstantValueOpt)
            Dim isImplicit As Boolean = boundGetType.WasCompilerGenerated
            Return New TypeOfExpression(typeOperand, _semanticModel, syntax, type, constantValue, isImplicit)
        End Function

        Private Function CreateBoundLateInvocationOperation(boundLateInvocation As BoundLateInvocation) As IOperation
            Dim expression As Lazy(Of IOperation) = New Lazy(Of IOperation)(Function() Create(boundLateInvocation.Member))
            Dim arguments As Lazy(Of ImmutableArray(Of IOperation)) = New Lazy(Of ImmutableArray(Of IOperation))(
                Function()
                    Return If(boundLateInvocation.ArgumentsOpt.IsDefault,
                    ImmutableArray(Of IOperation).Empty,
                    boundLateInvocation.ArgumentsOpt.SelectAsArray(Function(n) Create(n)))
                End Function)
            Dim argumentNames As ImmutableArray(Of String) = boundLateInvocation.ArgumentNamesOpt
            Dim argumentRefKinds As ImmutableArray(Of RefKind) = Nothing
            Dim syntax As SyntaxNode = boundLateInvocation.Syntax
            Dim type As ITypeSymbol = boundLateInvocation.Type
            Dim constantValue As [Optional](Of Object) = ConvertToOptional(boundLateInvocation.ConstantValueOpt)
            Dim isImplicit As Boolean = boundLateInvocation.WasCompilerGenerated
            Return New LazyDynamicInvocationExpression(expression, arguments, argumentNames, argumentRefKinds, _semanticModel, syntax, type, constantValue, isImplicit)
        End Function

        Private Function CreateBoundObjectCreationExpressionOperation(boundObjectCreationExpression As BoundObjectCreationExpression) As IObjectCreationOperation
            Dim constructor As IMethodSymbol = boundObjectCreationExpression.ConstructorOpt
            Dim memberInitializers As Lazy(Of IObjectOrCollectionInitializerOperation) = New Lazy(Of IObjectOrCollectionInitializerOperation)(
                Function()
                    Return DirectCast(Create(boundObjectCreationExpression.InitializerOpt), IObjectOrCollectionInitializerOperation)
                End Function)

            Debug.Assert(boundObjectCreationExpression.ConstructorOpt IsNot Nothing OrElse boundObjectCreationExpression.Arguments.IsEmpty())
            Dim arguments As Lazy(Of ImmutableArray(Of IArgumentOperation)) = New Lazy(Of ImmutableArray(Of IArgumentOperation))(
                Function()
                    Return If(boundObjectCreationExpression.ConstructorOpt Is Nothing,
                        ImmutableArray(Of IArgumentOperation).Empty,
                        DeriveArguments(boundObjectCreationExpression.Arguments, boundObjectCreationExpression.ConstructorOpt.Parameters, boundObjectCreationExpression.WasCompilerGenerated))
                End Function)

            Dim syntax As SyntaxNode = boundObjectCreationExpression.Syntax
            Dim type As ITypeSymbol = boundObjectCreationExpression.Type
            Dim constantValue As [Optional](Of Object) = ConvertToOptional(boundObjectCreationExpression.ConstantValueOpt)
            Dim isImplicit As Boolean = boundObjectCreationExpression.WasCompilerGenerated
            Return New LazyObjectCreationExpression(constructor, memberInitializers, arguments, _semanticModel, syntax, type, constantValue, isImplicit)
        End Function

        Private Function CreateBoundObjectInitializerExpressionOperation(boundObjectInitializerExpression As BoundObjectInitializerExpression) As IObjectOrCollectionInitializerOperation
            Dim initializers As Lazy(Of ImmutableArray(Of IOperation)) = New Lazy(Of ImmutableArray(Of IOperation))(Function() boundObjectInitializerExpression.Initializers.SelectAsArray(Function(n) Create(n)))
            Dim syntax As SyntaxNode = boundObjectInitializerExpression.Syntax
            Dim type As ITypeSymbol = boundObjectInitializerExpression.Type
            Dim constantValue As [Optional](Of Object) = ConvertToOptional(boundObjectInitializerExpression.ConstantValueOpt)
            Dim isImplicit As Boolean = boundObjectInitializerExpression.WasCompilerGenerated
            Return New LazyObjectOrCollectionInitializerExpression(initializers, _semanticModel, syntax, type, constantValue, isImplicit)
        End Function

        Private Function CreateBoundCollectionInitializerExpressionOperation(boundCollectionInitializerExpression As BoundCollectionInitializerExpression) As IObjectOrCollectionInitializerOperation
            Dim initializers As Lazy(Of ImmutableArray(Of IOperation)) = New Lazy(Of ImmutableArray(Of IOperation))(Function() boundCollectionInitializerExpression.Initializers.SelectAsArray(Function(n) CreateBoundCollectionElementInitializerOperation(n)))
            Dim syntax As SyntaxNode = boundCollectionInitializerExpression.Syntax
            Dim type As ITypeSymbol = boundCollectionInitializerExpression.Type
            Dim constantValue As [Optional](Of Object) = ConvertToOptional(boundCollectionInitializerExpression.ConstantValueOpt)
            Dim isImplicit As Boolean = boundCollectionInitializerExpression.WasCompilerGenerated
            Return New LazyObjectOrCollectionInitializerExpression(initializers, _semanticModel, syntax, type, constantValue, isImplicit)
        End Function

        Private Function CreateBoundCollectionElementInitializerOperation(boundExpression As BoundExpression) As IOperation
            If boundExpression.Kind <> BoundKind.Call Then
                ' Error case, not an Add method call for collection element initializer
                Return Create(boundExpression)
            End If
            Dim boundCall = DirectCast(boundExpression, BoundCall)
            Dim addMethod As IMethodSymbol = boundCall.Method
            Dim arguments As Lazy(Of ImmutableArray(Of IOperation)) = New Lazy(Of ImmutableArray(Of IOperation))(Function() boundCall.Arguments.SelectAsArray(Function(n) Create(n)))
            Dim isDynamic As Boolean = addMethod Is Nothing
            Dim syntax As SyntaxNode = boundExpression.Syntax
            Dim type As ITypeSymbol = boundExpression.Type
            Dim constantValue As [Optional](Of Object) = ConvertToOptional(boundExpression.ConstantValueOpt)
            Dim isImplicit As Boolean = boundExpression.WasCompilerGenerated
            Return New LazyCollectionElementInitializerExpression(addMethod, isDynamic, arguments, _semanticModel, syntax, type, constantValue, isImplicit)
        End Function

        Private Function CreateBoundNewTOperation(boundNewT As BoundNewT) As ITypeParameterObjectCreationOperation
            Dim initializer As Lazy(Of IObjectOrCollectionInitializerOperation) = New Lazy(Of IObjectOrCollectionInitializerOperation)(Function() DirectCast(Create(boundNewT.InitializerOpt), IObjectOrCollectionInitializerOperation))
            Dim syntax As SyntaxNode = boundNewT.Syntax
            Dim type As ITypeSymbol = boundNewT.Type
            Dim constantValue As [Optional](Of Object) = ConvertToOptional(boundNewT.ConstantValueOpt)
            Dim isImplicit As Boolean = boundNewT.WasCompilerGenerated
            Return New LazyTypeParameterObjectCreationExpression(initializer, _semanticModel, syntax, type, constantValue, isImplicit)
        End Function

        Private Function CreateBoundArrayCreationOperation(boundArrayCreation As BoundArrayCreation) As IArrayCreationOperation
            Dim dimensionSizes As Lazy(Of ImmutableArray(Of IOperation)) = New Lazy(Of ImmutableArray(Of IOperation))(Function() boundArrayCreation.Bounds.SelectAsArray(Function(n) Create(n)))
            Dim initializer As Lazy(Of IArrayInitializerOperation) = New Lazy(Of IArrayInitializerOperation)(Function() DirectCast(Create(boundArrayCreation.InitializerOpt), IArrayInitializerOperation))
            Dim syntax As SyntaxNode = boundArrayCreation.Syntax
            Dim type As ITypeSymbol = boundArrayCreation.Type
            Dim constantValue As [Optional](Of Object) = ConvertToOptional(boundArrayCreation.ConstantValueOpt)
            Dim isImplicit As Boolean = boundArrayCreation.WasCompilerGenerated
            Return New LazyArrayCreationExpression(dimensionSizes, initializer, _semanticModel, syntax, type, constantValue, isImplicit)
        End Function

        Private Function CreateBoundArrayInitializationOperation(boundArrayInitialization As BoundArrayInitialization) As IArrayInitializerOperation
            Dim elementValues As Lazy(Of ImmutableArray(Of IOperation)) = New Lazy(Of ImmutableArray(Of IOperation))(Function() boundArrayInitialization.Initializers.SelectAsArray(Function(n) Create(n)))
            Dim syntax As SyntaxNode = boundArrayInitialization.Syntax
            Dim type As ITypeSymbol = boundArrayInitialization.Type
            Dim constantValue As [Optional](Of Object) = ConvertToOptional(boundArrayInitialization.ConstantValueOpt)
            Dim isImplicit As Boolean = boundArrayInitialization.WasCompilerGenerated
            Return New LazyArrayInitializer(elementValues, _semanticModel, syntax, type, constantValue, isImplicit)
        End Function

        Private Function CreateBoundPropertyAccessOperation(boundPropertyAccess As BoundPropertyAccess) As IPropertyReferenceOperation
            Dim instance As Lazy(Of IOperation) = New Lazy(Of IOperation)(
                Function()
                    If boundPropertyAccess.PropertySymbol.IsShared Then
                        Return Nothing
                    Else
                        Return Create(boundPropertyAccess.ReceiverOpt)
                    End If
                End Function)

            Dim [property] As IPropertySymbol = boundPropertyAccess.PropertySymbol
            Dim arguments As Lazy(Of ImmutableArray(Of IArgumentOperation)) = New Lazy(Of ImmutableArray(Of IArgumentOperation))(
                Function()
                    Return If(boundPropertyAccess.Arguments.Length = 0,
                        ImmutableArray(Of IArgumentOperation).Empty,
                        DeriveArguments(boundPropertyAccess.Arguments, boundPropertyAccess.PropertySymbol.Parameters, boundPropertyAccess.WasCompilerGenerated))
                End Function)
            Dim syntax As SyntaxNode = boundPropertyAccess.Syntax
            Dim type As ITypeSymbol = boundPropertyAccess.Type
            Dim constantValue As [Optional](Of Object) = ConvertToOptional(boundPropertyAccess.ConstantValueOpt)
            Dim isImplicit As Boolean = boundPropertyAccess.WasCompilerGenerated
            Return New LazyPropertyReferenceExpression([property], instance, arguments, _semanticModel, syntax, type, constantValue, isImplicit)
        End Function

        Private Function CreateBoundWithLValueExpressionPlaceholder(boundWithLValueExpressionPlaceholder As BoundWithLValueExpressionPlaceholder) As IInstanceReferenceOperation
            Dim syntax As SyntaxNode = boundWithLValueExpressionPlaceholder.Syntax
            Dim type As ITypeSymbol = boundWithLValueExpressionPlaceholder.Type
            Dim constantValue As [Optional](Of Object) = ConvertToOptional(boundWithLValueExpressionPlaceholder.ConstantValueOpt)
            Dim isImplicit As Boolean = boundWithLValueExpressionPlaceholder.WasCompilerGenerated
            Return New InstanceReferenceExpression(_semanticModel, syntax, type, constantValue, isImplicit)
        End Function

        Private Function CreateBoundWithRValueExpressionPlaceholder(boundWithRValueExpressionPlaceholder As BoundWithRValueExpressionPlaceholder) As IInstanceReferenceOperation
            Dim syntax As SyntaxNode = boundWithRValueExpressionPlaceholder.Syntax
            Dim type As ITypeSymbol = boundWithRValueExpressionPlaceholder.Type
            Dim constantValue As [Optional](Of Object) = ConvertToOptional(boundWithRValueExpressionPlaceholder.ConstantValueOpt)
            Dim isImplicit As Boolean = boundWithRValueExpressionPlaceholder.WasCompilerGenerated
            Return New InstanceReferenceExpression(_semanticModel, syntax, type, constantValue, isImplicit)
        End Function

        Private Function CreateBoundEventAccessOperation(boundEventAccess As BoundEventAccess) As IEventReferenceOperation
            Dim instance As Lazy(Of IOperation) = New Lazy(Of IOperation)(
                Function()
                    If boundEventAccess.EventSymbol.IsShared Then
                        Return Nothing
                    Else
                        Return Create(boundEventAccess.ReceiverOpt)
                    End If
                End Function)

            Dim [event] As IEventSymbol = boundEventAccess.EventSymbol
            Dim syntax As SyntaxNode = boundEventAccess.Syntax
            Dim type As ITypeSymbol = boundEventAccess.Type
            Dim constantValue As [Optional](Of Object) = ConvertToOptional(boundEventAccess.ConstantValueOpt)
            Dim isImplicit As Boolean = boundEventAccess.WasCompilerGenerated
            Return New LazyEventReferenceExpression([event], instance, _semanticModel, syntax, type, constantValue, isImplicit)
        End Function

        Private Function CreateBoundFieldAccessOperation(boundFieldAccess As BoundFieldAccess) As IFieldReferenceOperation
            Dim field As IFieldSymbol = boundFieldAccess.FieldSymbol
            Dim isDeclaration As Boolean = False
            Dim instance As Lazy(Of IOperation) = New Lazy(Of IOperation)(
                Function()
                    If boundFieldAccess.FieldSymbol.IsShared Then
                        Return Nothing
                    Else
                        Return Create(boundFieldAccess.ReceiverOpt)
                    End If
                End Function)

            Dim syntax As SyntaxNode = boundFieldAccess.Syntax
            Dim type As ITypeSymbol = boundFieldAccess.Type
            Dim constantValue As [Optional](Of Object) = ConvertToOptional(boundFieldAccess.ConstantValueOpt)
            Dim isImplicit As Boolean = boundFieldAccess.WasCompilerGenerated
            Return New LazyFieldReferenceExpression(field, isDeclaration, instance, _semanticModel, syntax, type, constantValue, isImplicit)
        End Function

        Private Function CreateBoundConditionalAccessOperation(boundConditionalAccess As BoundConditionalAccess) As IConditionalAccessOperation
            Dim whenNotNull As Lazy(Of IOperation) = New Lazy(Of IOperation)(Function() Create(boundConditionalAccess.AccessExpression))
            Dim expression As Lazy(Of IOperation) = New Lazy(Of IOperation)(Function() Create(boundConditionalAccess.Receiver))
            Dim syntax As SyntaxNode = boundConditionalAccess.Syntax
            Dim type As ITypeSymbol = boundConditionalAccess.Type
            Dim constantValue As [Optional](Of Object) = ConvertToOptional(boundConditionalAccess.ConstantValueOpt)
            Dim isImplicit As Boolean = boundConditionalAccess.WasCompilerGenerated
            Return New LazyConditionalAccessExpression(whenNotNull, expression, _semanticModel, syntax, type, constantValue, isImplicit)
        End Function

        Private Function CreateBoundConditionalAccessReceiverPlaceholderOperation(boundConditionalAccessReceiverPlaceholder As BoundConditionalAccessReceiverPlaceholder) As IConditionalAccessInstanceOperation
            Dim syntax As SyntaxNode = boundConditionalAccessReceiverPlaceholder.Syntax
            Dim type As ITypeSymbol = boundConditionalAccessReceiverPlaceholder.Type
            Dim constantValue As [Optional](Of Object) = ConvertToOptional(boundConditionalAccessReceiverPlaceholder.ConstantValueOpt)
            Dim isImplicit As Boolean = boundConditionalAccessReceiverPlaceholder.WasCompilerGenerated
            Return New ConditionalAccessInstanceExpression(_semanticModel, syntax, type, constantValue, isImplicit)
        End Function

        Private Function CreateBoundParameterOperation(boundParameter As BoundParameter) As IParameterReferenceOperation
            Dim parameter As IParameterSymbol = boundParameter.ParameterSymbol
            Dim syntax As SyntaxNode = boundParameter.Syntax
            Dim type As ITypeSymbol = boundParameter.Type
            Dim constantValue As [Optional](Of Object) = ConvertToOptional(boundParameter.ConstantValueOpt)
            Dim isImplicit As Boolean = boundParameter.WasCompilerGenerated
            Return New ParameterReferenceExpression(parameter, _semanticModel, syntax, type, constantValue, isImplicit)
        End Function

        Private Function CreateBoundLocalOperation(boundLocal As BoundLocal) As IOperation
            Dim local As ILocalSymbol = boundLocal.LocalSymbol
            Dim isDeclaration As Boolean = False
            Dim syntax As SyntaxNode = boundLocal.Syntax
            Dim type As ITypeSymbol = boundLocal.Type
            Dim constantValue As [Optional](Of Object) = ConvertToOptional(boundLocal.ConstantValueOpt)
            Dim isImplicit As Boolean = boundLocal.WasCompilerGenerated
            Return New LocalReferenceExpression(local, isDeclaration, _semanticModel, syntax, type, constantValue, isImplicit)
        End Function

        Private Function CreateBoundLateMemberAccessOperation(boundLateMemberAccess As BoundLateMemberAccess) As IDynamicMemberReferenceOperation
            Dim instance As Lazy(Of IOperation) = New Lazy(Of IOperation)(Function() Create(boundLateMemberAccess.ReceiverOpt))
            Dim memberName As String = boundLateMemberAccess.NameOpt
            Dim typeArguments As ImmutableArray(Of ITypeSymbol) = ImmutableArray(Of ITypeSymbol).Empty
            If boundLateMemberAccess.TypeArgumentsOpt IsNot Nothing Then
                typeArguments = ImmutableArray(Of ITypeSymbol).CastUp(boundLateMemberAccess.TypeArgumentsOpt.Arguments)
            End If
            Dim containingType As ITypeSymbol = Nothing
            ' If there's nothing being late-bound against, something is very wrong
            Debug.Assert(boundLateMemberAccess.ReceiverOpt IsNot Nothing OrElse boundLateMemberAccess.ContainerTypeOpt IsNot Nothing)
            ' Only set containing type if the container is set to something, and either there is no reciever, or the receiver's type
            ' does not match the type of the containing type.
            If (boundLateMemberAccess.ContainerTypeOpt IsNot Nothing AndAlso
                (boundLateMemberAccess.ReceiverOpt Is Nothing OrElse
                 boundLateMemberAccess.ContainerTypeOpt <> boundLateMemberAccess.ReceiverOpt.Type)) Then
                containingType = boundLateMemberAccess.ContainerTypeOpt
            End If
            Dim syntax As SyntaxNode = boundLateMemberAccess.Syntax
            Dim type As ITypeSymbol = boundLateMemberAccess.Type
            Dim constantValue As [Optional](Of Object) = ConvertToOptional(boundLateMemberAccess.ConstantValueOpt)
            Dim isImplicit As Boolean = boundLateMemberAccess.WasCompilerGenerated
            Return New LazyDynamicMemberReferenceExpression(instance, memberName, typeArguments, containingType, _semanticModel, syntax, type, constantValue, isImplicit)
        End Function

        Private Function CreateBoundFieldInitializerOperation(boundFieldInitializer As BoundFieldInitializer) As IFieldInitializerOperation
            Dim initializedFields As ImmutableArray(Of IFieldSymbol) = ImmutableArray(Of IFieldSymbol).CastUp(boundFieldInitializer.InitializedFields)
            Dim value As Lazy(Of IOperation) = New Lazy(Of IOperation)(Function() Create(boundFieldInitializer.InitialValue))
            Dim kind As OperationKind = OperationKind.FieldInitializer
            Dim syntax As SyntaxNode = boundFieldInitializer.Syntax
            Dim type As ITypeSymbol = Nothing
            Dim constantValue As [Optional](Of Object) = New [Optional](Of Object)()
            Dim isImplicit As Boolean = boundFieldInitializer.WasCompilerGenerated
            Return New LazyFieldInitializer(initializedFields, value, kind, _semanticModel, syntax, type, constantValue, isImplicit)
        End Function

        Private Function CreateBoundPropertyInitializerOperation(boundPropertyInitializer As BoundPropertyInitializer) As IPropertyInitializerOperation
            Dim initializedProperty As IPropertySymbol = boundPropertyInitializer.InitializedProperties.FirstOrDefault()
            Dim value As Lazy(Of IOperation) = New Lazy(Of IOperation)(Function() Create(boundPropertyInitializer.InitialValue))
            Dim kind As OperationKind = OperationKind.PropertyInitializer
            Dim syntax As SyntaxNode = boundPropertyInitializer.Syntax
            Dim type As ITypeSymbol = Nothing
            Dim constantValue As [Optional](Of Object) = New [Optional](Of Object)()
            Dim isImplicit As Boolean = boundPropertyInitializer.WasCompilerGenerated
            Return New LazyPropertyInitializer(initializedProperty, value, kind, _semanticModel, syntax, type, constantValue, isImplicit)
        End Function

        Private Function CreateBoundParameterEqualsValueOperation(boundParameterEqualsValue As BoundParameterEqualsValue) As IParameterInitializerOperation
            Dim parameter As IParameterSymbol = boundParameterEqualsValue.Parameter
            Dim value As Lazy(Of IOperation) = New Lazy(Of IOperation)(Function() Create(boundParameterEqualsValue.Value))
            Dim kind As OperationKind = OperationKind.ParameterInitializer
            Dim syntax As SyntaxNode = boundParameterEqualsValue.Syntax
            Dim type As ITypeSymbol = Nothing
            Dim constantValue As [Optional](Of Object) = New [Optional](Of Object)()
            Dim isImplicit As Boolean = boundParameterEqualsValue.WasCompilerGenerated
            Return New LazyParameterInitializer(parameter, value, kind, _semanticModel, syntax, type, constantValue, isImplicit)
        End Function

        Private Function CreateBoundRValuePlaceholderOperation(boundRValuePlaceholder As BoundRValuePlaceholder) As IPlaceholderOperation
            Dim syntax As SyntaxNode = boundRValuePlaceholder.Syntax
            Dim type As ITypeSymbol = boundRValuePlaceholder.Type
            Dim constantValue As [Optional](Of Object) = ConvertToOptional(boundRValuePlaceholder.ConstantValueOpt)
            Dim isImplicit As Boolean = boundRValuePlaceholder.WasCompilerGenerated
            Return New PlaceholderExpression(_semanticModel, syntax, type, constantValue, isImplicit)
        End Function

        Private Function CreateBoundIfStatementOperation(boundIfStatement As BoundIfStatement) As IConditionalOperation
            Dim condition As Lazy(Of IOperation) = New Lazy(Of IOperation)(Function() Create(boundIfStatement.Condition))
            Dim ifTrueStatement As Lazy(Of IOperation) = New Lazy(Of IOperation)(Function() Create(boundIfStatement.Consequence))
            Dim ifFalseStatement As Lazy(Of IOperation) = New Lazy(Of IOperation)(Function() Create(boundIfStatement.AlternativeOpt))
            Dim syntax As SyntaxNode = boundIfStatement.Syntax
            Dim type As ITypeSymbol = Nothing
            Dim constantValue As [Optional](Of Object) = New [Optional](Of Object)()
            Dim isImplicit As Boolean = boundIfStatement.WasCompilerGenerated
            Return New LazyConditionalOperation(condition, ifTrueStatement, ifFalseStatement, _semanticModel, syntax, type, constantValue, isImplicit)
        End Function

        Private Function CreateBoundSelectStatementOperation(boundSelectStatement As BoundSelectStatement) As ISwitchOperation
            Dim value As Lazy(Of IOperation) = New Lazy(Of IOperation)(Function() Create(boundSelectStatement.ExpressionStatement.Expression))
            Dim cases As Lazy(Of ImmutableArray(Of ISwitchCaseOperation)) = New Lazy(Of ImmutableArray(Of ISwitchCaseOperation))(Function() boundSelectStatement.CaseBlocks.SelectAsArray(Function(n) DirectCast(Create(n), ISwitchCaseOperation)))
            Dim syntax As SyntaxNode = boundSelectStatement.Syntax
            Dim type As ITypeSymbol = Nothing
            Dim constantValue As [Optional](Of Object) = New [Optional](Of Object)()
            Dim isImplicit As Boolean = boundSelectStatement.WasCompilerGenerated
            Return New LazySwitchStatement(value, cases, _semanticModel, syntax, type, constantValue, isImplicit)
        End Function

        Private Function CreateBoundCaseBlockOperation(boundCaseBlock As BoundCaseBlock) As ISwitchCaseOperation
            Dim clauses As Lazy(Of ImmutableArray(Of ICaseClauseOperation)) = New Lazy(Of ImmutableArray(Of ICaseClauseOperation))(
                Function()
                    ' `CaseElseClauseSyntax` is bound to `BoundCaseStatement` with an empty list of case clauses,
                    ' so we explicitly create an IOperation node for Case-Else clause to differentiate it from Case clause.
                    Dim caseStatement = boundCaseBlock.CaseStatement
                    If caseStatement.CaseClauses.IsEmpty AndAlso caseStatement.Syntax.Kind() = SyntaxKind.CaseElseStatement Then
                        Return ImmutableArray.Create(Of ICaseClauseOperation)(
                            New DefaultCaseClause(
                                _semanticModel,
                                caseStatement.Syntax,
                                type:=Nothing,
                                constantValue:=Nothing,
                                isImplicit:=boundCaseBlock.WasCompilerGenerated))
                    Else
                        Return caseStatement.CaseClauses.SelectAsArray(Function(n) DirectCast(Create(n), ICaseClauseOperation))
                    End If
                End Function)
            Dim body As Lazy(Of ImmutableArray(Of IOperation)) = New Lazy(Of ImmutableArray(Of IOperation))(Function() ImmutableArray.Create(Create(boundCaseBlock.Body)))
            Dim syntax As SyntaxNode = boundCaseBlock.Syntax
            Dim type As ITypeSymbol = Nothing
            Dim constantValue As [Optional](Of Object) = New [Optional](Of Object)()
            Dim isImplicit As Boolean = boundCaseBlock.WasCompilerGenerated
            Return New LazySwitchCase(clauses, body, _semanticModel, syntax, type, constantValue, isImplicit)
        End Function

        Private Function CreateBoundSimpleCaseClauseOperation(boundSimpleCaseClause As BoundSimpleCaseClause) As ISingleValueCaseClauseOperation
            Dim clauseValue = GetSingleValueCaseClauseValue(boundSimpleCaseClause)
            Dim value As Lazy(Of IOperation) = New Lazy(Of IOperation)(Function() Create(clauseValue))
            Dim syntax As SyntaxNode = boundSimpleCaseClause.Syntax
            Dim type As ITypeSymbol = Nothing
            Dim constantValue As [Optional](Of Object) = New [Optional](Of Object)()
            Dim isImplicit As Boolean = boundSimpleCaseClause.WasCompilerGenerated
            Return New LazySingleValueCaseClause(value, _semanticModel, syntax, type, constantValue, isImplicit)
        End Function

        Private Function CreateBoundRangeCaseClauseOperation(boundRangeCaseClause As BoundRangeCaseClause) As IRangeCaseClauseOperation
            Dim minimumValue As Lazy(Of IOperation) = New Lazy(Of IOperation)(
                Function()
                    If boundRangeCaseClause.LowerBoundOpt IsNot Nothing Then
                        Return Create(boundRangeCaseClause.LowerBoundOpt)
                    End If

                    If boundRangeCaseClause.LowerBoundConditionOpt.Kind = BoundKind.BinaryOperator Then
                        Dim lowerBound As BoundBinaryOperator = DirectCast(boundRangeCaseClause.LowerBoundConditionOpt, BoundBinaryOperator)
                        If lowerBound.OperatorKind = VisualBasic.BinaryOperatorKind.GreaterThanOrEqual Then
                            Return Create(lowerBound.Right)
                        End If
                    End If

                    Return Nothing
                End Function)
            Dim maximumValue As Lazy(Of IOperation) = New Lazy(Of IOperation)(
                Function()
                    If boundRangeCaseClause.UpperBoundOpt IsNot Nothing Then
                        Return Create(boundRangeCaseClause.UpperBoundOpt)
                    End If

                    If boundRangeCaseClause.UpperBoundConditionOpt.Kind = BoundKind.BinaryOperator Then
                        Dim upperBound As BoundBinaryOperator = DirectCast(boundRangeCaseClause.UpperBoundConditionOpt, BoundBinaryOperator)
                        If upperBound.OperatorKind = VisualBasic.BinaryOperatorKind.LessThanOrEqual Then
                            Return Create(upperBound.Right)
                        End If
                    End If

                    Return Nothing
                End Function)
            Dim syntax As SyntaxNode = boundRangeCaseClause.Syntax
            Dim type As ITypeSymbol = Nothing
            Dim constantValue As [Optional](Of Object) = New [Optional](Of Object)()
            Dim isImplicit As Boolean = boundRangeCaseClause.WasCompilerGenerated
            Return New LazyRangeCaseClause(minimumValue, maximumValue, _semanticModel, syntax, type, constantValue, isImplicit)
        End Function

        Private Function CreateBoundRelationalCaseClauseOperation(boundRelationalCaseClause As BoundRelationalCaseClause) As IRelationalCaseClauseOperation
            Dim valueExpression = GetRelationalCaseClauseValue(boundRelationalCaseClause)
            Dim value As Lazy(Of IOperation) = New Lazy(Of IOperation)(Function() Create(valueExpression))
            Dim relation As BinaryOperatorKind = If(valueExpression IsNot Nothing, Helper.DeriveBinaryOperatorKind(boundRelationalCaseClause.OperatorKind, leftOpt:=Nothing), BinaryOperatorKind.None)
            Dim syntax As SyntaxNode = boundRelationalCaseClause.Syntax
            Dim type As ITypeSymbol = Nothing
            Dim constantValue As [Optional](Of Object) = New [Optional](Of Object)()
            Dim isImplicit As Boolean = boundRelationalCaseClause.WasCompilerGenerated
            Return New LazyRelationalCaseClause(value, relation, _semanticModel, syntax, type, constantValue, isImplicit)
        End Function

        Private Function CreateBoundDoLoopStatementOperation(boundDoLoopStatement As BoundDoLoopStatement) As IDoLoopOperation
            Dim doLoopKind As DoLoopKind = GetDoLoopKind(boundDoLoopStatement)
            Dim condition As Lazy(Of IOperation) = New Lazy(Of IOperation)(Function() Create(boundDoLoopStatement.ConditionOpt))
            Dim body As Lazy(Of IOperation) = New Lazy(Of IOperation)(Function() Create(boundDoLoopStatement.Body))
            Dim ignoredConditionOpt As Lazy(Of IOperation) = New Lazy(Of IOperation)(Function()
                                                                                         If doLoopKind = DoLoopKind.None Then
                                                                                             Debug.Assert(boundDoLoopStatement.TopConditionOpt IsNot Nothing)
                                                                                             Debug.Assert(boundDoLoopStatement.BottomConditionOpt IsNot Nothing)
                                                                                             Debug.Assert(boundDoLoopStatement.ConditionOpt Is boundDoLoopStatement.TopConditionOpt)
                                                                                             Return Create(boundDoLoopStatement.BottomConditionOpt)
                                                                                         Else
                                                                                             Debug.Assert(boundDoLoopStatement.TopConditionOpt Is Nothing OrElse boundDoLoopStatement.BottomConditionOpt Is Nothing)
                                                                                             Return Nothing
                                                                                         End If
                                                                                     End Function)
            Dim locals As ImmutableArray(Of ILocalSymbol) = ImmutableArray(Of ILocalSymbol).Empty
            Dim syntax As SyntaxNode = boundDoLoopStatement.Syntax
            Dim type As ITypeSymbol = Nothing
            Dim constantValue As [Optional](Of Object) = New [Optional](Of Object)()
            Dim isImplicit As Boolean = boundDoLoopStatement.WasCompilerGenerated
            Return New LazyDoLoopStatement(doLoopKind, condition, body, ignoredConditionOpt, locals, _semanticModel, syntax, type, constantValue, isImplicit)
        End Function

        Private Shared Function GetDoLoopKind(boundDoLoopStatement As BoundDoLoopStatement) As DoLoopKind
            If boundDoLoopStatement.TopConditionOpt IsNot Nothing AndAlso boundDoLoopStatement.BottomConditionOpt IsNot Nothing Then
                Return DoLoopKind.None
            End If

            If boundDoLoopStatement.ConditionIsTop Then
                If boundDoLoopStatement.ConditionIsUntil Then
                    Return DoLoopKind.DoUntilTopLoop
                Else
                    Return DoLoopKind.DoWhileTopLoop
                End If
            Else
                If boundDoLoopStatement.ConditionIsUntil Then
                    Return DoLoopKind.DoUntilBottomLoop
                Else
                    Return DoLoopKind.DoWhileBottomLoop
                End If
            End If
        End Function

        Private Function CreateBoundForToStatementOperation(boundForToStatement As BoundForToStatement) As IForToLoopOperation
            Dim locals As ImmutableArray(Of ILocalSymbol) = If(boundForToStatement.DeclaredOrInferredLocalOpt IsNot Nothing,
                ImmutableArray.Create(Of ILocalSymbol)(boundForToStatement.DeclaredOrInferredLocalOpt),
                ImmutableArray(Of ILocalSymbol).Empty)
            Dim loopControlVariable As Lazy(Of IOperation) = New Lazy(Of IOperation)(Function() Create(boundForToStatement.ControlVariable))
            Dim initialValue As Lazy(Of IOperation) = New Lazy(Of IOperation)(Function() Create(boundForToStatement.InitialValue))
            Dim limitValue As Lazy(Of IOperation) = New Lazy(Of IOperation)(Function() Create(boundForToStatement.LimitValue))
            Dim stepValue As Lazy(Of IOperation) = New Lazy(Of IOperation)(Function() Create(boundForToStatement.StepValue))
            Dim body As Lazy(Of IOperation) = New Lazy(Of IOperation)(Function() Create(boundForToStatement.Body))
            Dim nextVariables As Lazy(Of ImmutableArray(Of IOperation)) = New Lazy(Of ImmutableArray(Of IOperation))(
                Function()
                    Return If(boundForToStatement.NextVariablesOpt.IsDefault,
                        ImmutableArray(Of IOperation).Empty,
                        boundForToStatement.NextVariablesOpt.SelectAsArray(Function(n) Create(n)))
                End Function)
            Dim syntax As SyntaxNode = boundForToStatement.Syntax
            Dim type As ITypeSymbol = Nothing
            Dim constantValue As [Optional](Of Object) = New [Optional](Of Object)()
            Dim isImplicit As Boolean = boundForToStatement.WasCompilerGenerated
            Return New LazyForToLoopStatement(locals, loopControlVariable, initialValue, limitValue, stepValue, body, nextVariables, _semanticModel, syntax, type, constantValue, isImplicit)
        End Function

        Private Function CreateBoundForEachStatementOperation(boundForEachStatement As BoundForEachStatement) As IForEachLoopOperation
            Dim locals As ImmutableArray(Of ILocalSymbol) = If(boundForEachStatement.DeclaredOrInferredLocalOpt IsNot Nothing,
                ImmutableArray.Create(Of ILocalSymbol)(boundForEachStatement.DeclaredOrInferredLocalOpt),
                ImmutableArray(Of ILocalSymbol).Empty)
            Dim loopControlVariable As Lazy(Of IOperation) = New Lazy(Of IOperation)(Function() Create(boundForEachStatement.ControlVariable))
            Dim collection As Lazy(Of IOperation) = New Lazy(Of IOperation)(Function() Create(boundForEachStatement.Collection))
            Dim body As Lazy(Of IOperation) = New Lazy(Of IOperation)(Function() Create(boundForEachStatement.Body))
            Dim nextVariables As Lazy(Of ImmutableArray(Of IOperation)) = New Lazy(Of ImmutableArray(Of IOperation))(
                Function()
                    Return If(boundForEachStatement.NextVariablesOpt.IsDefault,
                        ImmutableArray(Of IOperation).Empty,
                        boundForEachStatement.NextVariablesOpt.SelectAsArray(Function(n) Create(n)))
                End Function)
            Dim syntax As SyntaxNode = boundForEachStatement.Syntax
            Dim type As ITypeSymbol = Nothing
            Dim constantValue As [Optional](Of Object) = New [Optional](Of Object)()
            Dim isImplicit As Boolean = boundForEachStatement.WasCompilerGenerated
            Return New LazyForEachLoopStatement(locals, loopControlVariable, collection, nextVariables, body, _semanticModel, syntax, type, constantValue, isImplicit)
        End Function

        Private Function CreateBoundTryStatementOperation(boundTryStatement As BoundTryStatement) As ITryOperation
            Dim body As Lazy(Of IBlockOperation) = New Lazy(Of IBlockOperation)(Function() DirectCast(Create(boundTryStatement.TryBlock), IBlockOperation))
            Dim catches As Lazy(Of ImmutableArray(Of ICatchClauseOperation)) = New Lazy(Of ImmutableArray(Of ICatchClauseOperation))(Function() boundTryStatement.CatchBlocks.SelectAsArray(Function(n) DirectCast(Create(n), ICatchClauseOperation)))
            Dim finallyHandler As Lazy(Of IBlockOperation) = New Lazy(Of IBlockOperation)(Function() DirectCast(Create(boundTryStatement.FinallyBlockOpt), IBlockOperation))
            Dim syntax As SyntaxNode = boundTryStatement.Syntax
            Dim type As ITypeSymbol = Nothing
            Dim constantValue As [Optional](Of Object) = New [Optional](Of Object)()
            Dim isImplicit As Boolean = boundTryStatement.WasCompilerGenerated
            Return New LazyTryStatement(body, catches, finallyHandler, _semanticModel, syntax, type, constantValue, isImplicit)
        End Function

        Private Function CreateBoundCatchBlockOperation(boundCatchBlock As BoundCatchBlock) As ICatchClauseOperation
            Dim exceptionDeclarationOrExpression As Lazy(Of IOperation) = New Lazy(Of IOperation)(
                Function()
                    If boundCatchBlock.LocalOpt IsNot Nothing AndAlso
                        boundCatchBlock.ExceptionSourceOpt?.Kind = BoundKind.Local AndAlso
                        boundCatchBlock.LocalOpt Is DirectCast(boundCatchBlock.ExceptionSourceOpt, BoundLocal).LocalSymbol Then
                        Return New SingleVariableDeclaration(boundCatchBlock.LocalOpt, initializer:=Nothing, semanticModel:=_semanticModel, syntax:=boundCatchBlock.ExceptionSourceOpt.Syntax, type:=Nothing, constantValue:=Nothing, isImplicit:=False)
                    Else
                        Return Create(boundCatchBlock.ExceptionSourceOpt)
                    End If
                End Function)
            Dim exceptionType As ITypeSymbol = If(boundCatchBlock.ExceptionSourceOpt?.Type, DirectCast(_semanticModel.Compilation, VisualBasicCompilation).GetWellKnownType(WellKnownType.System_Exception))
            Dim locals As ImmutableArray(Of ILocalSymbol) = If(boundCatchBlock.LocalOpt IsNot Nothing,
                ImmutableArray.Create(Of ILocalSymbol)(boundCatchBlock.LocalOpt),
                ImmutableArray(Of ILocalSymbol).Empty)
            Dim filter As Lazy(Of IOperation) = New Lazy(Of IOperation)(Function() Create(boundCatchBlock.ExceptionFilterOpt))
            Dim handler As Lazy(Of IBlockOperation) = New Lazy(Of IBlockOperation)(Function() DirectCast(Create(boundCatchBlock.Body), IBlockOperation))
            Dim syntax As SyntaxNode = boundCatchBlock.Syntax
            Dim type As ITypeSymbol = Nothing
            Dim constantValue As [Optional](Of Object) = New [Optional](Of Object)()
            Dim isImplicit As Boolean = boundCatchBlock.WasCompilerGenerated
            Return New LazyCatchClause(exceptionDeclarationOrExpression, exceptionType, locals, filter, handler, _semanticModel, syntax, type, constantValue, isImplicit)
        End Function

        Private Function CreateBoundBlockOperation(boundBlock As BoundBlock) As IBlockOperation
            Dim statements As Lazy(Of ImmutableArray(Of IOperation)) = New Lazy(Of ImmutableArray(Of IOperation))(
                Function()
                    ' We should not be filtering OperationKind.None statements.
                    ' https://github.com/dotnet/roslyn/issues/21776
                    Return boundBlock.Statements.Select(Function(n) (s:=Create(n), bound:=n)).Where(
                        Function(tuple)
                            Return tuple.s.Kind <> OperationKind.None OrElse
                                tuple.bound.Kind = BoundKind.WithStatement OrElse tuple.bound.Kind = BoundKind.StopStatement OrElse
                                tuple.bound.Kind = BoundKind.EndStatement
                        End Function).Select(Function(tuple) tuple.s).ToImmutableArray()
                End Function)
            Dim locals As ImmutableArray(Of ILocalSymbol) = boundBlock.Locals.As(Of ILocalSymbol)()
            Dim syntax As SyntaxNode = boundBlock.Syntax
            Dim type As ITypeSymbol = Nothing
            Dim constantValue As [Optional](Of Object) = New [Optional](Of Object)()
            Dim isImplicit As Boolean = boundBlock.WasCompilerGenerated
            Return New LazyBlockStatement(statements, locals, _semanticModel, syntax, type, constantValue, isImplicit)
        End Function

        Private Function CreateBoundBadStatementOperation(boundBadStatement As BoundBadStatement) As IInvalidOperation
            Dim children As Lazy(Of ImmutableArray(Of IOperation)) = New Lazy(Of ImmutableArray(Of IOperation))(
                Function()
                    Dim builder As ArrayBuilder(Of IOperation) = ArrayBuilder(Of IOperation).GetInstance(boundBadStatement.ChildBoundNodes.Length)
                    For Each childNode In boundBadStatement.ChildBoundNodes
                        Dim operation = Create(childNode)
                        If operation IsNot Nothing Then
                            builder.Add(operation)
                        End If
                    Next

                    Return builder.ToImmutableAndFree()
                End Function)
            Dim syntax As SyntaxNode = boundBadStatement.Syntax
            Dim type As ITypeSymbol = Nothing
            Dim constantValue As [Optional](Of Object) = New [Optional](Of Object)()

            ' if child has syntax node point to same syntax node as bad statement, then this invalid statement is implicit
            Dim isImplicit = boundBadStatement.WasCompilerGenerated OrElse boundBadStatement.ChildBoundNodes.Any(Function(e) e?.Syntax Is boundBadStatement.Syntax)
            Return New LazyInvalidOperation(children, _semanticModel, syntax, type, constantValue, isImplicit)
        End Function

        Private Function CreateBoundReturnStatementOperation(boundReturnStatement As BoundReturnStatement) As IReturnOperation
            Dim returnedValue As Lazy(Of IOperation) = New Lazy(Of IOperation)(Function() Create(boundReturnStatement.ExpressionOpt))
            Dim syntax As SyntaxNode = boundReturnStatement.Syntax
            Dim type As ITypeSymbol = Nothing
            Dim constantValue As [Optional](Of Object) = New [Optional](Of Object)()
            Dim isImplicit As Boolean = boundReturnStatement.WasCompilerGenerated OrElse IsEndSubOrFunctionStatement(syntax)
            Return New LazyReturnStatement(OperationKind.Return, returnedValue, _semanticModel, syntax, type, constantValue, isImplicit)
        End Function

        Private Shared Function IsEndSubOrFunctionStatement(syntax As SyntaxNode) As Boolean
            Return TryCast(syntax.Parent, MethodBlockBaseSyntax)?.EndBlockStatement Is syntax OrElse
                   TryCast(syntax.Parent, MultiLineLambdaExpressionSyntax)?.EndSubOrFunctionStatement Is syntax
        End Function

        Private Function CreateBoundThrowStatementOperation(boundThrowStatement As BoundThrowStatement) As IExpressionStatementOperation
            Dim thrownObject As Lazy(Of IOperation) = New Lazy(Of IOperation)(Function() Create(boundThrowStatement.ExpressionOpt))
            Dim syntax As SyntaxNode = boundThrowStatement.Syntax
            Dim expressionType As ITypeSymbol = boundThrowStatement.ExpressionOpt?.Type
            Dim statementType As ITypeSymbol = Nothing
            Dim constantValue As [Optional](Of Object) = New [Optional](Of Object)()
            Dim isImplicit As Boolean = boundThrowStatement.WasCompilerGenerated
            Dim throwExpression As IOperation = New LazyThrowExpression(thrownObject, _semanticModel, syntax, expressionType, constantValue, isImplicit:=True)
            Return New ExpressionStatement(throwExpression, _semanticModel, syntax, statementType, constantValue, isImplicit)
        End Function

        Private Function CreateBoundWhileStatementOperation(boundWhileStatement As BoundWhileStatement) As IWhileLoopOperation
            Dim condition As Lazy(Of IOperation) = New Lazy(Of IOperation)(Function() Create(boundWhileStatement.Condition))
            Dim body As Lazy(Of IOperation) = New Lazy(Of IOperation)(Function() Create(boundWhileStatement.Body))
            Dim locals As ImmutableArray(Of ILocalSymbol) = ImmutableArray(Of ILocalSymbol).Empty
            Dim syntax As SyntaxNode = boundWhileStatement.Syntax
            Dim type As ITypeSymbol = Nothing
            Dim constantValue As [Optional](Of Object) = New [Optional](Of Object)()
            Dim isImplicit As Boolean = boundWhileStatement.WasCompilerGenerated
            Return New LazyWhileLoopStatement(condition, body, locals, _semanticModel, syntax, type, constantValue, isImplicit)
        End Function

<<<<<<< HEAD
        Private Function CreateBoundDimStatementOperation(boundDimStatement As BoundDimStatement) As IVariableDeclarationGroup
            Dim declarations As Lazy(Of ImmutableArray(Of IVariableDeclaration)) = New Lazy(Of ImmutableArray(Of IVariableDeclaration))(Function() GetVariableDeclarationStatementVariables(boundDimStatement.LocalDeclarations))
=======
        Private Function CreateBoundDimStatementOperation(boundDimStatement As BoundDimStatement) As IVariableDeclarationsOperation
            Dim declarations As Lazy(Of ImmutableArray(Of IVariableDeclarationOperation)) = New Lazy(Of ImmutableArray(Of IVariableDeclarationOperation))(Function() GetVariableDeclarationStatementVariables(boundDimStatement.LocalDeclarations))
>>>>>>> 19f49b0f
            Dim syntax As SyntaxNode = boundDimStatement.Syntax
            Dim type As ITypeSymbol = Nothing
            Dim constantValue As [Optional](Of Object) = New [Optional](Of Object)()
            Dim isImplicit As Boolean = boundDimStatement.WasCompilerGenerated
            Return New LazyVariableDeclarationStatement(declarations, _semanticModel, syntax, type, constantValue, isImplicit)
        End Function

        Private Function CreateBoundYieldStatementOperation(boundYieldStatement As BoundYieldStatement) As IReturnOperation
            Dim returnedValue As Lazy(Of IOperation) = New Lazy(Of IOperation)(Function() Create(boundYieldStatement.Expression))
            Dim syntax As SyntaxNode = boundYieldStatement.Syntax
            Dim type As ITypeSymbol = Nothing
            Dim constantValue As [Optional](Of Object) = New [Optional](Of Object)()
            Dim isImplicit As Boolean = boundYieldStatement.WasCompilerGenerated
            Return New LazyReturnStatement(OperationKind.YieldReturn, returnedValue, _semanticModel, syntax, type, constantValue, isImplicit)
        End Function

        Private Function CreateBoundLabelStatementOperation(boundLabelStatement As BoundLabelStatement) As ILabeledOperation
            Dim label As ILabelSymbol = boundLabelStatement.Label
            Dim statement As Lazy(Of IOperation) = New Lazy(Of IOperation)(Function() Nothing)
            Dim syntax As SyntaxNode = boundLabelStatement.Syntax
            Dim type As ITypeSymbol = Nothing
            Dim constantValue As [Optional](Of Object) = New [Optional](Of Object)()
            Dim isImplicit As Boolean = boundLabelStatement.WasCompilerGenerated OrElse IsEndSubOrFunctionStatement(syntax)
            Return New LazyLabeledStatement(label, statement, _semanticModel, syntax, type, constantValue, isImplicit)
        End Function

        Private Function CreateBoundGotoStatementOperation(boundGotoStatement As BoundGotoStatement) As IBranchOperation
            Dim target As ILabelSymbol = boundGotoStatement.Label
            Dim branchKind As BranchKind = BranchKind.GoTo
            Dim syntax As SyntaxNode = boundGotoStatement.Syntax
            Dim type As ITypeSymbol = Nothing
            Dim constantValue As [Optional](Of Object) = New [Optional](Of Object)()
            Dim isImplicit As Boolean = boundGotoStatement.WasCompilerGenerated
            Return New BranchStatement(target, branchKind, _semanticModel, syntax, type, constantValue, isImplicit)
        End Function

        Private Function CreateBoundContinueStatementOperation(boundContinueStatement As BoundContinueStatement) As IBranchOperation
            Dim target As ILabelSymbol = boundContinueStatement.Label
            Dim branchKind As BranchKind = BranchKind.Continue
            Dim syntax As SyntaxNode = boundContinueStatement.Syntax
            Dim type As ITypeSymbol = Nothing
            Dim constantValue As [Optional](Of Object) = New [Optional](Of Object)()
            Dim isImplicit As Boolean = boundContinueStatement.WasCompilerGenerated
            Return New BranchStatement(target, branchKind, _semanticModel, syntax, type, constantValue, isImplicit)
        End Function

        Private Function CreateBoundExitStatementOperation(boundExitStatement As BoundExitStatement) As IBranchOperation
            Dim target As ILabelSymbol = boundExitStatement.Label
            Dim branchKind As BranchKind = BranchKind.Break
            Dim syntax As SyntaxNode = boundExitStatement.Syntax
            Dim type As ITypeSymbol = Nothing
            Dim constantValue As [Optional](Of Object) = New [Optional](Of Object)()
            Dim isImplicit As Boolean = boundExitStatement.WasCompilerGenerated
            Return New BranchStatement(target, branchKind, _semanticModel, syntax, type, constantValue, isImplicit)
        End Function

        Private Function CreateBoundSyncLockStatementOperation(boundSyncLockStatement As BoundSyncLockStatement) As ILockOperation
            Dim expression As Lazy(Of IOperation) = New Lazy(Of IOperation)(Function() Create(boundSyncLockStatement.LockExpression))
            Dim body As Lazy(Of IOperation) = New Lazy(Of IOperation)(Function() Create(boundSyncLockStatement.Body))
            Dim syntax As SyntaxNode = boundSyncLockStatement.Syntax
            Dim type As ITypeSymbol = Nothing
            Dim constantValue As [Optional](Of Object) = New [Optional](Of Object)()
            Dim isImplicit As Boolean = boundSyncLockStatement.WasCompilerGenerated
            Return New LazyLockStatement(expression, body, _semanticModel, syntax, type, constantValue, isImplicit)
        End Function

        Private Function CreateBoundNoOpStatementOperation(boundNoOpStatement As BoundNoOpStatement) As IEmptyOperation
            Dim syntax As SyntaxNode = boundNoOpStatement.Syntax
            Dim type As ITypeSymbol = Nothing
            Dim constantValue As [Optional](Of Object) = New [Optional](Of Object)()
            Dim isImplicit As Boolean = boundNoOpStatement.WasCompilerGenerated
            Return New EmptyStatement(_semanticModel, syntax, type, constantValue, isImplicit)
        End Function

        Private Function CreateBoundStopStatementOperation(boundStopStatement As BoundStopStatement) As IStopOperation
            Dim syntax As SyntaxNode = boundStopStatement.Syntax
            Dim type As ITypeSymbol = Nothing
            Dim constantValue As [Optional](Of Object) = New [Optional](Of Object)()
            Dim isImplicit As Boolean = boundStopStatement.WasCompilerGenerated
            Return New StopStatement(_semanticModel, syntax, type, constantValue, isImplicit)
        End Function

        Private Function CreateBoundEndStatementOperation(boundEndStatement As BoundEndStatement) As IEndOperation
            Dim syntax As SyntaxNode = boundEndStatement.Syntax
            Dim type As ITypeSymbol = Nothing
            Dim constantValue As [Optional](Of Object) = New [Optional](Of Object)()
            Dim isImplicit As Boolean = boundEndStatement.WasCompilerGenerated
            Return New EndStatement(_semanticModel, syntax, type, constantValue, isImplicit)
        End Function

        Private Function CreateBoundWithStatementOperation(boundWithStatement As BoundWithStatement) As IWithOperation
            Dim body As Lazy(Of IOperation) = New Lazy(Of IOperation)(Function() Create(boundWithStatement.Body))
            Dim value As Lazy(Of IOperation) = New Lazy(Of IOperation)(Function() Create(boundWithStatement.OriginalExpression))
            Dim syntax As SyntaxNode = boundWithStatement.Syntax
            Dim type As ITypeSymbol = Nothing
            Dim constantValue As [Optional](Of Object) = New [Optional](Of Object)()
            Dim isImplicit As Boolean = boundWithStatement.WasCompilerGenerated
            Return New LazyWithStatement(body, value, _semanticModel, syntax, type, constantValue, isImplicit)
        End Function

        Private Function CreateBoundUsingStatementOperation(boundUsingStatement As BoundUsingStatement) As IUsingOperation
            Dim body As Lazy(Of IOperation) = New Lazy(Of IOperation)(Function() Create(boundUsingStatement.Body))
            Dim resources As Lazy(Of IOperation) = New Lazy(Of IOperation)(
                Function()
                    If Not boundUsingStatement.ResourceList.IsDefault Then
                        Return GetUsingStatementDeclaration(boundUsingStatement.ResourceList, DirectCast(boundUsingStatement.Syntax, UsingBlockSyntax).UsingStatement)
                    Else
                        Return Create(boundUsingStatement.ResourceExpressionOpt)
                    End If
                End Function)
            Dim syntax As SyntaxNode = boundUsingStatement.Syntax
            Dim type As ITypeSymbol = Nothing
            Dim constantValue As [Optional](Of Object) = New [Optional](Of Object)()
            Dim isImplicit As Boolean = boundUsingStatement.WasCompilerGenerated
            Return New LazyUsingStatement(resources, body, _semanticModel, syntax, type, constantValue, isImplicit)
        End Function

        Private Function CreateBoundExpressionStatementOperation(boundExpressionStatement As BoundExpressionStatement) As IExpressionStatementOperation
            Dim expression As Lazy(Of IOperation) = New Lazy(Of IOperation)(Function() Create(boundExpressionStatement.Expression))
            Dim syntax As SyntaxNode = boundExpressionStatement.Syntax
            Dim type As ITypeSymbol = Nothing
            Dim constantValue As [Optional](Of Object) = New [Optional](Of Object)()
            Dim isImplicit As Boolean = boundExpressionStatement.WasCompilerGenerated
            Return New LazyExpressionStatement(expression, _semanticModel, syntax, type, constantValue, isImplicit)
        End Function

        Private Function CreateBoundRaiseEventStatementOperation(boundRaiseEventStatement As BoundRaiseEventStatement) As IOperation
            Dim syntax As SyntaxNode = boundRaiseEventStatement.Syntax
            Dim type As ITypeSymbol = Nothing
            Dim constantValue As [Optional](Of Object) = New [Optional](Of Object)()
            Dim isImplicit As Boolean = boundRaiseEventStatement.WasCompilerGenerated

            Dim eventInvocation = TryCast(boundRaiseEventStatement.EventInvocation, BoundCall)

            ' Return an invalid statement for invalid raise event statement
            If eventInvocation Is Nothing OrElse eventInvocation.ReceiverOpt Is Nothing Then
                Debug.Assert(boundRaiseEventStatement.HasErrors)
                Dim children As Lazy(Of ImmutableArray(Of IOperation)) = New Lazy(Of ImmutableArray(Of IOperation))(Function() ImmutableArray.Create(Create(boundRaiseEventStatement.EventInvocation)))
                Return New LazyInvalidOperation(children, _semanticModel, syntax, type, constantValue, isImplicit)
            End If

            Dim receiver = eventInvocation.ReceiverOpt
            Dim eventSymbol = boundRaiseEventStatement.EventSymbol
            Dim eventReferenceSyntax = receiver.Syntax
            Dim eventReferenceType As ITypeSymbol = eventSymbol.Type
            Dim eventReferenceConstantValue As [Optional](Of Object) = ConvertToOptional(receiver.ConstantValueOpt)
            ' EventReference in a raise event statement is never implicit. However, the way it is implemented, we don't get
            ' a "BoundEventAccess" for either field backed event or custom event, and the bound nodes we get are marked as
            ' generated by compiler. As a result, we have to explicitly set IsImplicit to false.
            Dim eventReferenceIsImplicit As Boolean = False

            Dim boundInstance As BoundNode
            If receiver.Kind = BoundKind.FieldAccess Then
                ' For raising a field backed event, we will only get a field access node in bound tree.
                Dim eventFieldAccess = DirectCast(receiver, BoundFieldAccess)
                Debug.Assert(eventFieldAccess.FieldSymbol.AssociatedSymbol = eventSymbol)

                boundInstance = eventFieldAccess.ReceiverOpt
            Else
                ' This is for a custom event
                boundInstance = receiver
            End If

            Dim eventReferenceInstance As Lazy(Of IOperation) = New Lazy(Of IOperation)(Function() If(eventSymbol.IsShared, Nothing, Create(boundInstance)))

            Dim eventReference As Lazy(Of IEventReferenceOperation) = New Lazy(Of IEventReferenceOperation)(Function() As IEventReferenceOperation
                                                                                                                Return New LazyEventReferenceExpression(eventSymbol,
                                                                                                                                                          eventReferenceInstance,
                                                                                                                                                          _semanticModel,
                                                                                                                                                          eventReferenceSyntax,
                                                                                                                                                          eventReferenceType,
                                                                                                                                                          eventReferenceConstantValue,
                                                                                                                                                          eventReferenceIsImplicit)
                                                                                                            End Function)

            Dim arguments As Lazy(Of ImmutableArray(Of IArgumentOperation)) = New Lazy(Of ImmutableArray(Of IArgumentOperation))(
                Function()
                    Return DeriveArguments(eventInvocation.Arguments, eventInvocation.Method.Parameters, invocationWasCompilerGenerated:=False)
                End Function)

            Return New LazyRaiseEventStatement(eventReference, arguments, _semanticModel, syntax, type, constantValue, isImplicit)
        End Function

        Private Function CreateBoundAddHandlerStatementOperation(boundAddHandlerStatement As BoundAddHandlerStatement) As IExpressionStatementOperation
            Dim expression As Lazy(Of IOperation) = New Lazy(Of IOperation)(Function() GetAddRemoveHandlerStatementExpression(boundAddHandlerStatement))
            Dim syntax As SyntaxNode = boundAddHandlerStatement.Syntax
            Dim type As ITypeSymbol = Nothing
            Dim constantValue As [Optional](Of Object) = New [Optional](Of Object)()
            Dim isImplicit As Boolean = boundAddHandlerStatement.WasCompilerGenerated
            Return New LazyExpressionStatement(expression, _semanticModel, syntax, type, constantValue, isImplicit)
        End Function

        Private Function CreateBoundRemoveHandlerStatementOperation(boundRemoveHandlerStatement As BoundRemoveHandlerStatement) As IExpressionStatementOperation
            Dim expression As Lazy(Of IOperation) = New Lazy(Of IOperation)(Function() GetAddRemoveHandlerStatementExpression(boundRemoveHandlerStatement))
            Dim syntax As SyntaxNode = boundRemoveHandlerStatement.Syntax
            Dim type As ITypeSymbol = Nothing
            Dim constantValue As [Optional](Of Object) = New [Optional](Of Object)()
            Dim isImplicit As Boolean = boundRemoveHandlerStatement.WasCompilerGenerated
            Return New LazyExpressionStatement(expression, _semanticModel, syntax, type, constantValue, isImplicit)
        End Function

        Private Function CreateBoundTupleExpressionOperation(boundTupleExpression As BoundTupleExpression) As ITupleOperation
            Dim elements As New Lazy(Of ImmutableArray(Of IOperation))(Function() boundTupleExpression.Arguments.SelectAsArray(Function(element) Create(element)))
            Dim syntax As SyntaxNode = boundTupleExpression.Syntax
            Dim type As ITypeSymbol = boundTupleExpression.Type
            Dim constantValue As [Optional](Of Object) = Nothing
            Dim isImplicit As Boolean = boundTupleExpression.WasCompilerGenerated
            Return New LazyTupleExpression(elements, _semanticModel, syntax, type, constantValue, isImplicit)
        End Function

        Private Function CreateBoundInterpolatedStringExpressionOperation(boundInterpolatedString As BoundInterpolatedStringExpression) As IInterpolatedStringOperation
            Dim parts As New Lazy(Of ImmutableArray(Of IInterpolatedStringContentOperation))(
                Function()
                    Return boundInterpolatedString.Contents.SelectAsArray(Function(interpolatedStringContent) CreateBoundInterpolatedStringContentOperation(interpolatedStringContent))
                End Function)

            Dim syntax As SyntaxNode = boundInterpolatedString.Syntax
            Dim type As ITypeSymbol = boundInterpolatedString.Type
            Dim constantValue As [Optional](Of Object) = ConvertToOptional(boundInterpolatedString.ConstantValueOpt)
            Dim isImplicit As Boolean = boundInterpolatedString.WasCompilerGenerated
            Return New LazyInterpolatedStringExpression(parts, _semanticModel, syntax, type, constantValue, isImplicit)
        End Function

        Private Function CreateBoundInterpolatedStringContentOperation(boundNode As BoundNode) As IInterpolatedStringContentOperation
            If boundNode.Kind = BoundKind.Interpolation Then
                Return DirectCast(Create(boundNode), IInterpolatedStringContentOperation)
            Else
                Return CreateBoundInterpolatedStringTextOperation(DirectCast(boundNode, BoundLiteral))
            End If
        End Function

        Private Function CreateBoundInterpolationOperation(boundInterpolation As BoundInterpolation) As IInterpolationOperation
            Dim expression As Lazy(Of IOperation) = New Lazy(Of IOperation)(Function() Create(boundInterpolation.Expression))
            Dim alignment As Lazy(Of IOperation) = New Lazy(Of IOperation)(Function() Create(boundInterpolation.AlignmentOpt))
            Dim format As Lazy(Of IOperation) = New Lazy(Of IOperation)(Function() Create(boundInterpolation.FormatStringOpt))
            Dim syntax As SyntaxNode = boundInterpolation.Syntax
            Dim type As ITypeSymbol = Nothing
            Dim constantValue As [Optional](Of Object) = Nothing
            Dim isImplicit As Boolean = boundInterpolation.WasCompilerGenerated
            Return New LazyInterpolation(expression, alignment, format, _semanticModel, syntax, type, constantValue, isImplicit)
        End Function

        Private Function CreateBoundInterpolatedStringTextOperation(boundLiteral As BoundLiteral) As IInterpolatedStringTextOperation
            Dim text As Lazy(Of IOperation) = New Lazy(Of IOperation)(Function() CreateBoundLiteralOperation(boundLiteral, implicit:=True))
            Dim syntax As SyntaxNode = boundLiteral.Syntax
            Dim type As ITypeSymbol = Nothing
            Dim constantValue As [Optional](Of Object) = Nothing
            Dim isImplicit As Boolean = boundLiteral.WasCompilerGenerated
            Return New LazyInterpolatedStringText(text, _semanticModel, syntax, type, constantValue, isImplicit)
        End Function

        Private Function CreateBoundAnonymousTypeCreationExpressionOperation(boundAnonymousTypeCreationExpression As BoundAnonymousTypeCreationExpression) As IAnonymousObjectCreationOperation
            Dim initializers As Lazy(Of ImmutableArray(Of IOperation)) = New Lazy(Of ImmutableArray(Of IOperation))(
                Function()
                    Return GetAnonymousTypeCreationInitializers(boundAnonymousTypeCreationExpression)
                End Function)

            Dim syntax As SyntaxNode = boundAnonymousTypeCreationExpression.Syntax
            Dim type As ITypeSymbol = boundAnonymousTypeCreationExpression.Type
            Dim constantValue As [Optional](Of Object) = ConvertToOptional(boundAnonymousTypeCreationExpression.ConstantValueOpt)
            Dim isImplicit As Boolean = boundAnonymousTypeCreationExpression.WasCompilerGenerated
            Return New LazyAnonymousObjectCreationExpression(initializers, _semanticModel, syntax, type, constantValue, isImplicit)
        End Function

        Private Function CreateBoundAnonymousTypePropertyAccessOperation(boundAnonymousTypePropertyAccess As BoundAnonymousTypePropertyAccess) As IPropertyReferenceOperation
            Dim instance As Lazy(Of IOperation) = New Lazy(Of IOperation)(Function() Nothing)
            Dim [property] As IPropertySymbol = DirectCast(boundAnonymousTypePropertyAccess.ExpressionSymbol, IPropertySymbol)
            Dim arguments As Lazy(Of ImmutableArray(Of IArgumentOperation)) = New Lazy(Of ImmutableArray(Of IArgumentOperation))(Function() ImmutableArray(Of IArgumentOperation).Empty)
            Dim syntax As SyntaxNode = boundAnonymousTypePropertyAccess.Syntax
            Dim type As ITypeSymbol = boundAnonymousTypePropertyAccess.Type
            Dim constantValue As [Optional](Of Object) = ConvertToOptional(boundAnonymousTypePropertyAccess.ConstantValueOpt)
            Dim isImplicit As Boolean = boundAnonymousTypePropertyAccess.WasCompilerGenerated
            Return New LazyPropertyReferenceExpression([property], instance, arguments, _semanticModel, syntax, type, constantValue, isImplicit)
        End Function

        Private Function CreateBoundQueryExpressionOperation(boundQueryExpression As BoundQueryExpression) As IOperation
            Dim expression As Lazy(Of IOperation) = New Lazy(Of IOperation)(Function() Create(boundQueryExpression.LastOperator))
            Dim syntax As SyntaxNode = boundQueryExpression.Syntax
            Dim type As ITypeSymbol = boundQueryExpression.Type
            Dim constantValue As [Optional](Of Object) = ConvertToOptional(boundQueryExpression.ConstantValueOpt)
            Dim isImplicit As Boolean = boundQueryExpression.WasCompilerGenerated
            Return New LazyTranslatedQueryExpression(expression, _semanticModel, syntax, type, constantValue, isImplicit)
        End Function
    End Class
End Namespace

<|MERGE_RESOLUTION|>--- conflicted
+++ resolved
@@ -1057,7 +1057,7 @@
             Dim condition As Lazy(Of IOperation) = New Lazy(Of IOperation)(Function() Create(boundDoLoopStatement.ConditionOpt))
             Dim body As Lazy(Of IOperation) = New Lazy(Of IOperation)(Function() Create(boundDoLoopStatement.Body))
             Dim ignoredConditionOpt As Lazy(Of IOperation) = New Lazy(Of IOperation)(Function()
-                                                                                         If doLoopKind = DoLoopKind.None Then
+                                                                                         If doLoopKind = doLoopKind.None Then
                                                                                              Debug.Assert(boundDoLoopStatement.TopConditionOpt IsNot Nothing)
                                                                                              Debug.Assert(boundDoLoopStatement.BottomConditionOpt IsNot Nothing)
                                                                                              Debug.Assert(boundDoLoopStatement.ConditionOpt Is boundDoLoopStatement.TopConditionOpt)
@@ -1250,18 +1250,14 @@
             Return New LazyWhileLoopStatement(condition, body, locals, _semanticModel, syntax, type, constantValue, isImplicit)
         End Function
 
-<<<<<<< HEAD
-        Private Function CreateBoundDimStatementOperation(boundDimStatement As BoundDimStatement) As IVariableDeclarationGroup
-            Dim declarations As Lazy(Of ImmutableArray(Of IVariableDeclaration)) = New Lazy(Of ImmutableArray(Of IVariableDeclaration))(Function() GetVariableDeclarationStatementVariables(boundDimStatement.LocalDeclarations))
-=======
-        Private Function CreateBoundDimStatementOperation(boundDimStatement As BoundDimStatement) As IVariableDeclarationsOperation
-            Dim declarations As Lazy(Of ImmutableArray(Of IVariableDeclarationOperation)) = New Lazy(Of ImmutableArray(Of IVariableDeclarationOperation))(Function() GetVariableDeclarationStatementVariables(boundDimStatement.LocalDeclarations))
->>>>>>> 19f49b0f
+        Private Function CreateBoundDimStatementOperation(boundDimStatement As BoundDimStatement) As IVariableDeclarationGroupOperation
+            Dim declarations As Lazy(Of ImmutableArray(Of IVariableDeclarationOperation)) =
+                New Lazy(Of ImmutableArray(Of IVariableDeclarationOperation))(Function() GetVariableDeclarationStatementVariables(boundDimStatement.LocalDeclarations))
             Dim syntax As SyntaxNode = boundDimStatement.Syntax
             Dim type As ITypeSymbol = Nothing
             Dim constantValue As [Optional](Of Object) = New [Optional](Of Object)()
             Dim isImplicit As Boolean = boundDimStatement.WasCompilerGenerated
-            Return New LazyVariableDeclarationStatement(declarations, _semanticModel, syntax, type, constantValue, isImplicit)
+            Return New LazyVariableDeclarationGroupOperation(declarations, _semanticModel, syntax, type, constantValue, isImplicit)
         End Function
 
         Private Function CreateBoundYieldStatementOperation(boundYieldStatement As BoundYieldStatement) As IReturnOperation
@@ -1285,7 +1281,7 @@
 
         Private Function CreateBoundGotoStatementOperation(boundGotoStatement As BoundGotoStatement) As IBranchOperation
             Dim target As ILabelSymbol = boundGotoStatement.Label
-            Dim branchKind As BranchKind = BranchKind.GoTo
+            Dim branchKind As BranchKind = branchKind.GoTo
             Dim syntax As SyntaxNode = boundGotoStatement.Syntax
             Dim type As ITypeSymbol = Nothing
             Dim constantValue As [Optional](Of Object) = New [Optional](Of Object)()
@@ -1295,7 +1291,7 @@
 
         Private Function CreateBoundContinueStatementOperation(boundContinueStatement As BoundContinueStatement) As IBranchOperation
             Dim target As ILabelSymbol = boundContinueStatement.Label
-            Dim branchKind As BranchKind = BranchKind.Continue
+            Dim branchKind As BranchKind = branchKind.Continue
             Dim syntax As SyntaxNode = boundContinueStatement.Syntax
             Dim type As ITypeSymbol = Nothing
             Dim constantValue As [Optional](Of Object) = New [Optional](Of Object)()
@@ -1305,7 +1301,7 @@
 
         Private Function CreateBoundExitStatementOperation(boundExitStatement As BoundExitStatement) As IBranchOperation
             Dim target As ILabelSymbol = boundExitStatement.Label
-            Dim branchKind As BranchKind = BranchKind.Break
+            Dim branchKind As BranchKind = branchKind.Break
             Dim syntax As SyntaxNode = boundExitStatement.Syntax
             Dim type As ITypeSymbol = Nothing
             Dim constantValue As [Optional](Of Object) = New [Optional](Of Object)()
