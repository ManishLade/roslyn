﻿' Copyright (c) Microsoft.  All Rights Reserved.  Licensed under the Apache License, Version 2.0.  See License.txt in the project root for license information.

Imports System.Runtime.CompilerServices
Imports Microsoft.CodeAnalysis.VisualBasic.Syntax.InternalSyntax

Public Class TestOptions
    Public Shared ReadOnly Script As New VisualBasicParseOptions(kind:=SourceCodeKind.Script)
    ' https://github.com/dotnet/roslyn/issues/29819 remove explicit language version when VB 16 is latest
    Public Shared ReadOnly Regular As New VisualBasicParseOptions(kind:=SourceCodeKind.Regular, languageVersion:=LanguageVersion.VisualBasic16)
    Public Shared ReadOnly Regular15_5 As VisualBasicParseOptions = Regular.WithLanguageVersion(LanguageVersion.VisualBasic15_5)

    Public Shared ReadOnly ReleaseDll As VisualBasicCompilationOptions = New VisualBasicCompilationOptions(OutputKind.DynamicallyLinkedLibrary, optimizationLevel:=OptimizationLevel.Release).WithParseOptions(Regular)
    Public Shared ReadOnly ReleaseExe As VisualBasicCompilationOptions = New VisualBasicCompilationOptions(OutputKind.ConsoleApplication, optimizationLevel:=OptimizationLevel.Release).WithParseOptions(Regular)

    Public Shared ReadOnly ReleaseDebugDll As VisualBasicCompilationOptions = New VisualBasicCompilationOptions(OutputKind.DynamicallyLinkedLibrary, optimizationLevel:=OptimizationLevel.Release).
        WithDebugPlusMode(True).WithParseOptions(Regular)

    Public Shared ReadOnly ReleaseDebugExe As VisualBasicCompilationOptions = New VisualBasicCompilationOptions(OutputKind.ConsoleApplication, optimizationLevel:=OptimizationLevel.Release).
        WithDebugPlusMode(True).WithParseOptions(Regular)

    Public Shared ReadOnly DebugDll As VisualBasicCompilationOptions = New VisualBasicCompilationOptions(OutputKind.DynamicallyLinkedLibrary, optimizationLevel:=OptimizationLevel.Debug).WithParseOptions(Regular)
    Public Shared ReadOnly DebugExe As VisualBasicCompilationOptions = New VisualBasicCompilationOptions(OutputKind.ConsoleApplication, optimizationLevel:=OptimizationLevel.Debug).WithParseOptions(Regular)

    Public Shared ReadOnly ReleaseModule As VisualBasicCompilationOptions = New VisualBasicCompilationOptions(OutputKind.NetModule, optimizationLevel:=OptimizationLevel.Release).WithParseOptions(Regular)
    Public Shared ReadOnly ReleaseWinMD As VisualBasicCompilationOptions = New VisualBasicCompilationOptions(OutputKind.WindowsRuntimeMetadata, optimizationLevel:=OptimizationLevel.Release).WithParseOptions(Regular)
    Public Shared ReadOnly DebugWinMD As VisualBasicCompilationOptions = New VisualBasicCompilationOptions(OutputKind.WindowsRuntimeMetadata, optimizationLevel:=OptimizationLevel.Debug).WithParseOptions(Regular)
End Class

Friend Module TestOptionExtensions
    <Extension()>
    Public Function WithStrictFeature(options As VisualBasicParseOptions) As VisualBasicParseOptions
        Return options.WithFeatures(options.Features.Concat(New KeyValuePair(Of String, String)() {New KeyValuePair(Of String, String)("Strict", "true")}))
    End Function

    <Extension()>
<<<<<<< HEAD
    Public Function WithFlowAnalysisFeature(options As VisualBasicParseOptions) As VisualBasicParseOptions
        Return options.WithFeatures(options.Features.Concat(New KeyValuePair(Of String, String)() {New KeyValuePair(Of String, String)("flow-analysis", "true")}))
    End Function

    <Extension()>
=======
>>>>>>> d681f7f5
    Friend Function WithExperimental(options As VisualBasicParseOptions, ParamArray features As Feature()) As VisualBasicParseOptions
        If features.Length = 0 Then
            Throw New InvalidOperationException("Need at least one feature to enable")
        End If
        Dim list As New List(Of KeyValuePair(Of String, String))
        For Each feature In features
            Dim flagName = feature.GetFeatureFlag()
            If flagName Is Nothing Then
                Throw New InvalidOperationException($"{feature} is not an experimental feature")
            End If
            list.Add(New KeyValuePair(Of String, String)(flagName, "True"))
        Next
        Return options.WithFeatures(options.Features.Concat(list))
    End Function
End Module<|MERGE_RESOLUTION|>--- conflicted
+++ resolved
@@ -33,14 +33,6 @@
     End Function
 
     <Extension()>
-<<<<<<< HEAD
-    Public Function WithFlowAnalysisFeature(options As VisualBasicParseOptions) As VisualBasicParseOptions
-        Return options.WithFeatures(options.Features.Concat(New KeyValuePair(Of String, String)() {New KeyValuePair(Of String, String)("flow-analysis", "true")}))
-    End Function
-
-    <Extension()>
-=======
->>>>>>> d681f7f5
     Friend Function WithExperimental(options As VisualBasicParseOptions, ParamArray features As Feature()) As VisualBasicParseOptions
         If features.Length = 0 Then
             Throw New InvalidOperationException("Need at least one feature to enable")
