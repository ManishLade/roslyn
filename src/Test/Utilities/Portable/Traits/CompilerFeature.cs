--- conflicted
+++ resolved
@@ -28,10 +28,7 @@
         PrivateProtected,
         PEVerifyCompat,
         RefConditionalOperator,
-<<<<<<< HEAD
         TupleEquality,
-=======
         StackAllocInitializer,
->>>>>>> 58186942
     }
 }