--- conflicted
+++ resolved
@@ -16,17 +16,11 @@
 {
     internal class CSharpSemanticFactsService : ISemanticFactsService
     {
-<<<<<<< HEAD
-        public bool SupportsImplicitInterfaceImplementation => true;
-
-        public bool ExposesAnonymousFunctionParameterNames => false;
-=======
         internal static readonly CSharpSemanticFactsService Instance = new CSharpSemanticFactsService();
 
         private CSharpSemanticFactsService()
         {
         }
->>>>>>> 2e405597
 
         public bool SupportsImplicitInterfaceImplementation => true;
 
