﻿<?xml version="1.0" encoding="utf-8"?>
<root>
  <!-- 
    Microsoft ResX Schema 
    
    Version 2.0
    
    The primary goals of this format is to allow a simple XML format 
    that is mostly human readable. The generation and parsing of the 
    various data types are done through the TypeConverter classes 
    associated with the data types.
    
    Example:
    
    ... ado.net/XML headers & schema ...
    <resheader name="resmimetype">text/microsoft-resx</resheader>
    <resheader name="version">2.0</resheader>
    <resheader name="reader">System.Resources.ResXResourceReader, System.Windows.Forms, ...</resheader>
    <resheader name="writer">System.Resources.ResXResourceWriter, System.Windows.Forms, ...</resheader>
    <data name="Name1"><value>this is my long string</value><comment>this is a comment</comment></data>
    <data name="Color1" type="System.Drawing.Color, System.Drawing">Blue</data>
    <data name="Bitmap1" mimetype="application/x-microsoft.net.object.binary.base64">
        <value>[base64 mime encoded serialized .NET Framework object]</value>
    </data>
    <data name="Icon1" type="System.Drawing.Icon, System.Drawing" mimetype="application/x-microsoft.net.object.bytearray.base64">
        <value>[base64 mime encoded string representing a byte array form of the .NET Framework object]</value>
        <comment>This is a comment</comment>
    </data>
                
    There are any number of "resheader" rows that contain simple 
    name/value pairs.
    
    Each data row contains a name, and value. The row also contains a 
    type or mimetype. Type corresponds to a .NET class that support 
    text/value conversion through the TypeConverter architecture. 
    Classes that don't support this are serialized and stored with the 
    mimetype set.
    
    The mimetype is used for serialized objects, and tells the 
    ResXResourceReader how to depersist the object. This is currently not 
    extensible. For a given mimetype the value must be set accordingly:
    
    Note - application/x-microsoft.net.object.binary.base64 is the format 
    that the ResXResourceWriter will generate, however the reader can 
    read any of the formats listed below.
    
    mimetype: application/x-microsoft.net.object.binary.base64
    value   : The object must be serialized with 
            : System.Runtime.Serialization.Formatters.Binary.BinaryFormatter
            : and then encoded with base64 encoding.
    
    mimetype: application/x-microsoft.net.object.soap.base64
    value   : The object must be serialized with 
            : System.Runtime.Serialization.Formatters.Soap.SoapFormatter
            : and then encoded with base64 encoding.

    mimetype: application/x-microsoft.net.object.bytearray.base64
    value   : The object must be serialized into a byte array 
            : using a System.ComponentModel.TypeConverter
            : and then encoded with base64 encoding.
    -->
  <xsd:schema id="root" xmlns="" xmlns:xsd="http://www.w3.org/2001/XMLSchema" xmlns:msdata="urn:schemas-microsoft-com:xml-msdata">
    <xsd:import namespace="http://www.w3.org/XML/1998/namespace" />
    <xsd:element name="root" msdata:IsDataSet="true">
      <xsd:complexType>
        <xsd:choice maxOccurs="unbounded">
          <xsd:element name="metadata">
            <xsd:complexType>
              <xsd:sequence>
                <xsd:element name="value" type="xsd:string" minOccurs="0" />
              </xsd:sequence>
              <xsd:attribute name="name" use="required" type="xsd:string" />
              <xsd:attribute name="type" type="xsd:string" />
              <xsd:attribute name="mimetype" type="xsd:string" />
              <xsd:attribute ref="xml:space" />
            </xsd:complexType>
          </xsd:element>
          <xsd:element name="assembly">
            <xsd:complexType>
              <xsd:attribute name="alias" type="xsd:string" />
              <xsd:attribute name="name" type="xsd:string" />
            </xsd:complexType>
          </xsd:element>
          <xsd:element name="data">
            <xsd:complexType>
              <xsd:sequence>
                <xsd:element name="value" type="xsd:string" minOccurs="0" msdata:Ordinal="1" />
                <xsd:element name="comment" type="xsd:string" minOccurs="0" msdata:Ordinal="2" />
              </xsd:sequence>
              <xsd:attribute name="name" type="xsd:string" use="required" msdata:Ordinal="1" />
              <xsd:attribute name="type" type="xsd:string" msdata:Ordinal="3" />
              <xsd:attribute name="mimetype" type="xsd:string" msdata:Ordinal="4" />
              <xsd:attribute ref="xml:space" />
            </xsd:complexType>
          </xsd:element>
          <xsd:element name="resheader">
            <xsd:complexType>
              <xsd:sequence>
                <xsd:element name="value" type="xsd:string" minOccurs="0" msdata:Ordinal="1" />
              </xsd:sequence>
              <xsd:attribute name="name" type="xsd:string" use="required" />
            </xsd:complexType>
          </xsd:element>
        </xsd:choice>
      </xsd:complexType>
    </xsd:element>
  </xsd:schema>
  <resheader name="resmimetype">
    <value>text/microsoft-resx</value>
  </resheader>
  <resheader name="version">
    <value>2.0</value>
  </resheader>
  <resheader name="reader">
    <value>System.Resources.ResXResourceReader, System.Windows.Forms, Version=4.0.0.0, Culture=neutral, PublicKeyToken=b77a5c561934e089</value>
  </resheader>
  <resheader name="writer">
    <value>System.Resources.ResXResourceWriter, System.Windows.Forms, Version=4.0.0.0, Culture=neutral, PublicKeyToken=b77a5c561934e089</value>
  </resheader>
  <data name="Inline_temporary_variable" xml:space="preserve">
    <value>Inline temporary variable</value>
  </data>
  <data name="Conflict_s_detected" xml:space="preserve">
    <value>Conflict(s) detected.</value>
  </data>
  <data name="Invert_if" xml:space="preserve">
    <value>Invert if</value>
  </data>
  <data name="Add_await" xml:space="preserve">
    <value>Add await</value>
  </data>
  <data name="Add_Await_and_ConfigureAwaitFalse" xml:space="preserve">
    <value>Add await and ConfigureAwait(false)</value>
  </data>
  <data name="Simplify_lambda_expression" xml:space="preserve">
    <value>Simplify lambda expression</value>
  </data>
  <data name="Simplify_all_occurrences" xml:space="preserve">
    <value>Simplify all occurrences</value>
  </data>
  <data name="Remove_Unnecessary_Usings" xml:space="preserve">
    <value>Remove Unnecessary Usings</value>
  </data>
  <data name="lambda_expression" xml:space="preserve">
    <value>&lt;lambda expression&gt;</value>
  </data>
  <data name="Autoselect_disabled_due_to_potential_lambda_declaration" xml:space="preserve">
    <value>Autoselect disabled due to potential lambda declaration.</value>
  </data>
  <data name="member_name" xml:space="preserve">
    <value>&lt;member name&gt; = </value>
  </data>
  <data name="Autoselect_disabled_due_to_possible_explicitly_named_anonymous_type_member_creation" xml:space="preserve">
    <value>Autoselect disabled due to possible explicitly named anonymous type member creation.</value>
  </data>
  <data name="element_name" xml:space="preserve">
    <value>&lt;element name&gt; : </value>
  </data>
  <data name="Autoselect_disabled_due_to_possible_tuple_type_element_creation" xml:space="preserve">
    <value>Autoselect disabled due to possible tuple type element creation.</value>
  </data>
  <data name="range_variable" xml:space="preserve">
    <value>&lt;range variable&gt;</value>
  </data>
  <data name="Autoselect_disabled_due_to_potential_range_variable_declaration" xml:space="preserve">
    <value>Autoselect disabled due to potential range variable declaration.</value>
  </data>
  <data name="Declare_as_nullable" xml:space="preserve">
    <value>Declare as nullable</value>
  </data>
  <data name="Fix_return_type" xml:space="preserve">
    <value>Fix return type</value>
  </data>
  <data name="Simplify_name_0" xml:space="preserve">
    <value>Simplify name '{0}'</value>
  </data>
  <data name="Simplify_member_access_0" xml:space="preserve">
    <value>Simplify member access '{0}'</value>
  </data>
  <data name="Remove_this_qualification" xml:space="preserve">
    <value>Remove 'this' qualification</value>
  </data>
  <data name="Name_can_be_simplified" xml:space="preserve">
    <value>Name can be simplified</value>
  </data>
  <data name="Can_t_determine_valid_range_of_statements_to_extract" xml:space="preserve">
    <value>Can't determine valid range of statements to extract</value>
  </data>
  <data name="Not_all_code_paths_return" xml:space="preserve">
    <value>Not all code paths return</value>
  </data>
  <data name="Selection_does_not_contain_a_valid_node" xml:space="preserve">
    <value>Selection does not contain a valid node</value>
  </data>
  <data name="Invalid_selection" xml:space="preserve">
    <value>Invalid selection.</value>
  </data>
  <data name="Selection_does_not_contain_a_valid_token" xml:space="preserve">
    <value>Selection does not contain a valid token.</value>
  </data>
  <data name="No_valid_selection_to_perform_extraction" xml:space="preserve">
    <value>No valid selection to perform extraction.</value>
  </data>
  <data name="No_common_root_node_for_extraction" xml:space="preserve">
    <value>No common root node for extraction.</value>
  </data>
  <data name="Contains_invalid_selection" xml:space="preserve">
    <value>Contains invalid selection.</value>
  </data>
  <data name="The_selection_contains_syntactic_errors" xml:space="preserve">
    <value>The selection contains syntactic errors</value>
  </data>
  <data name="Selection_can_not_cross_over_preprocessor_directives" xml:space="preserve">
    <value>Selection can not cross over preprocessor directives.</value>
  </data>
  <data name="Selection_can_not_contain_a_yield_statement" xml:space="preserve">
    <value>Selection can not contain a yield statement.</value>
  </data>
  <data name="Selection_can_not_contain_throw_statement" xml:space="preserve">
    <value>Selection can not contain throw statement.</value>
  </data>
  <data name="Selection_can_not_be_part_of_constant_initializer_expression" xml:space="preserve">
    <value>Selection can not be part of constant initializer expression.</value>
  </data>
  <data name="Selection_can_not_contain_a_pattern_expression" xml:space="preserve">
    <value>Selection can not contain a pattern expression.</value>
  </data>
  <data name="The_selected_code_is_inside_an_unsafe_context" xml:space="preserve">
    <value>The selected code is inside an unsafe context.</value>
  </data>
  <data name="No_valid_statement_range_to_extract" xml:space="preserve">
    <value>No valid statement range to extract</value>
  </data>
  <data name="deprecated" xml:space="preserve">
    <value>deprecated</value>
  </data>
  <data name="extension" xml:space="preserve">
    <value>extension</value>
  </data>
  <data name="awaitable" xml:space="preserve">
    <value>awaitable</value>
  </data>
  <data name="awaitable_extension" xml:space="preserve">
    <value>awaitable, extension</value>
  </data>
  <data name="Organize_Usings" xml:space="preserve">
    <value>Organize Usings</value>
  </data>
  <data name="Remove_and_Sort_Usings" xml:space="preserve">
    <value>R&amp;emove and Sort Usings</value>
  </data>
  <data name="Insert_await" xml:space="preserve">
    <value>Insert 'await'.</value>
  </data>
  <data name="Make_0_return_Task_instead_of_void" xml:space="preserve">
    <value>Make {0} return Task instead of void.</value>
  </data>
  <data name="Change_return_type_from_0_to_1" xml:space="preserve">
    <value>Change return type from {0} to {1}</value>
  </data>
  <data name="Replace_return_with_yield_return" xml:space="preserve">
    <value>Replace return with yield return</value>
  </data>
  <data name="Generate_explicit_conversion_operator_in_0" xml:space="preserve">
    <value>Generate explicit conversion operator in '{0}'</value>
  </data>
  <data name="Generate_implicit_conversion_operator_in_0" xml:space="preserve">
    <value>Generate implicit conversion operator in '{0}'</value>
  </data>
  <data name="Do_not_change_this_code_Put_cleanup_code_in_Dispose_bool_disposing_above" xml:space="preserve">
    <value>Do not change this code. Put cleanup code in Dispose(bool disposing) above.</value>
  </data>
  <data name="TODO_colon_free_unmanaged_resources_unmanaged_objects_and_override_a_finalizer_below" xml:space="preserve">
    <value>TODO: free unmanaged resources (unmanaged objects) and override a finalizer below.</value>
  </data>
  <data name="TODO_colon_override_a_finalizer_only_if_Dispose_bool_disposing_above_has_code_to_free_unmanaged_resources" xml:space="preserve">
    <value>TODO: override a finalizer only if Dispose(bool disposing) above has code to free unmanaged resources.</value>
  </data>
  <data name="This_code_added_to_correctly_implement_the_disposable_pattern" xml:space="preserve">
    <value>This code added to correctly implement the disposable pattern.</value>
  </data>
  <data name="TODO_colon_uncomment_the_following_line_if_the_finalizer_is_overridden_above" xml:space="preserve">
    <value>TODO: uncomment the following line if the finalizer is overridden above.</value>
  </data>
  <data name="Using_directive_is_unnecessary" xml:space="preserve">
    <value>Using directive is unnecessary.</value>
  </data>
  <data name="try_block" xml:space="preserve">
    <value>try block</value>
    <comment>{Locked="try"} "try" is a C# keyword and should not be localized.</comment>
  </data>
  <data name="catch_clause" xml:space="preserve">
    <value>catch clause</value>
    <comment>{Locked="catch"} "catch" is a C# keyword and should not be localized.</comment>
  </data>
  <data name="filter_clause" xml:space="preserve">
    <value>filter clause</value>
  </data>
  <data name="finally_clause" xml:space="preserve">
    <value>finally clause</value>
    <comment>{Locked="finally"} "finally" is a C# keyword and should not be localized.</comment>
  </data>
  <data name="fixed_statement" xml:space="preserve">
    <value>fixed statement</value>
    <comment>{Locked="fixed"} "fixed" is a C# keyword and should not be localized.</comment>
  </data>
  <data name="using_statement" xml:space="preserve">
    <value>using statement</value>
    <comment>{Locked="using"} "using" is a C# keyword and should not be localized.</comment>
  </data>
  <data name="lock_statement" xml:space="preserve">
    <value>lock statement</value>
    <comment>{Locked="lock"} "lock" is a C# keyword and should not be localized.</comment>
  </data>
  <data name="foreach_statement" xml:space="preserve">
    <value>foreach statement</value>
    <comment>{Locked="foreach"} "foreach" is a C# keyword and should not be localized.</comment>
  </data>
  <data name="asynchronous_foreach_statement" xml:space="preserve">
    <value>asynchronous foreach statement</value>
    <comment>{Locked="foreach"} "foreach" is a C# keyword and should not be localized.</comment>
  </data>
  <data name="using_declaration" xml:space="preserve">
    <value>using declaration</value>
    <comment>{Locked="using"} "using" is a C# keyword and should not be localized.</comment>
  </data>
  <data name="asynchronous_using_declaration" xml:space="preserve">
    <value>asynchronous using declaration</value>
    <comment>{Locked="using"} "using" is a C# keyword and should not be localized.</comment>
  </data>
  <data name="checked_statement" xml:space="preserve">
    <value>checked statement</value>
    <comment>{Locked="checked"} "checked" is a C# keyword and should not be localized.</comment>
  </data>
  <data name="unchecked_statement" xml:space="preserve">
    <value>unchecked statement</value>
    <comment>{Locked="unchecked"} "unchecked" is a C# keyword and should not be localized.</comment>
  </data>
  <data name="yield_return_statement" xml:space="preserve">
    <value>yield return statement</value>
    <comment>{Locked="yield return"} "yield return" is a C# keyword and should not be localized.</comment>
  </data>
  <data name="yield_break_statement" xml:space="preserve">
    <value>yield break statement</value>
    <comment>{Locked="yield break"} "yield break" is a C# keyword and should not be localized.</comment>
  </data>
  <data name="await_expression" xml:space="preserve">
    <value>await expression</value>
    <comment>{Locked="await"} "await" is a C# keyword and should not be localized.</comment>
  </data>
  <data name="lambda" xml:space="preserve">
    <value>lambda</value>
  </data>
  <data name="anonymous_method" xml:space="preserve">
    <value>anonymous method</value>
  </data>
  <data name="from_clause" xml:space="preserve">
    <value>from clause</value>
  </data>
  <data name="join_clause" xml:space="preserve">
    <value>join clause</value>
    <comment>{Locked="join"} "join" is a C# keyword and should not be localized.</comment>
  </data>
  <data name="let_clause" xml:space="preserve">
    <value>let clause</value>
    <comment>{Locked="let"} "let" is a C# keyword and should not be localized.</comment>
  </data>
  <data name="where_clause" xml:space="preserve">
    <value>where clause</value>
    <comment>{Locked="where"} "where" is a C# keyword and should not be localized.</comment>
  </data>
  <data name="orderby_clause" xml:space="preserve">
    <value>orderby clause</value>
    <comment>{Locked="orderby"} "orderby" is a C# keyword and should not be localized.</comment>
  </data>
  <data name="select_clause" xml:space="preserve">
    <value>select clause</value>
    <comment>{Locked="select"} "select" is a C# keyword and should not be localized.</comment>
  </data>
  <data name="groupby_clause" xml:space="preserve">
    <value>groupby clause</value>
    <comment>{Locked="groupby"} "groupby" is a C# keyword and should not be localized.</comment>
  </data>
  <data name="query_body" xml:space="preserve">
    <value>query body</value>
  </data>
  <data name="into_clause" xml:space="preserve">
    <value>into clause</value>
    <comment>{Locked="into"} "into" is a C# keyword and should not be localized.</comment>
  </data>
  <data name="is_pattern" xml:space="preserve">
    <value>is pattern</value>
    <comment>{Locked="is"} "is" is a C# keyword and should not be localized.</comment>
  </data>
  <data name="deconstruction" xml:space="preserve">
    <value>deconstruction</value>
  </data>
  <data name="tuple" xml:space="preserve">
    <value>tuple</value>
  </data>
  <data name="local_function" xml:space="preserve">
    <value>local function</value>
  </data>
  <data name="out_var" xml:space="preserve">
    <value>out variable</value>
    <comment>{Locked="out"} "out" is a C# keyword and should not be localized.</comment>
  </data>
  <data name="ref_local_or_expression" xml:space="preserve">
    <value>ref local or expression</value>
    <comment>{Locked="ref"} "ref" is a C# keyword and should not be localized.</comment>
  </data>
  <data name="switch_statement" xml:space="preserve">
    <value>switch statement</value>
    <comment>{Locked="switch"} "switch" is a C# keyword and should not be localized.</comment>
  </data>
  <data name="global_statement" xml:space="preserve">
    <value>global statement</value>
    <comment>{Locked="global"} "global" is a C# keyword and should not be localized.</comment>
  </data>
  <data name="using_namespace" xml:space="preserve">
    <value>using namespace</value>
  </data>
  <data name="using_directive" xml:space="preserve">
    <value>using directive</value>
  </data>
  <data name="struct_" xml:space="preserve">
    <value>struct</value>
    <comment>{Locked}</comment>
  </data>
  <data name="event_field" xml:space="preserve">
    <value>event field</value>
  </data>
  <data name="conversion_operator" xml:space="preserve">
    <value>conversion operator</value>
  </data>
  <data name="destructor" xml:space="preserve">
    <value>destructor</value>
  </data>
  <data name="indexer" xml:space="preserve">
    <value>indexer</value>
  </data>
  <data name="property_getter" xml:space="preserve">
    <value>property getter</value>
  </data>
  <data name="indexer_getter" xml:space="preserve">
    <value>indexer getter</value>
  </data>
  <data name="property_setter" xml:space="preserve">
    <value>property setter</value>
  </data>
  <data name="indexer_setter" xml:space="preserve">
    <value>indexer setter</value>
  </data>
  <data name="attribute_target" xml:space="preserve">
    <value>attribute target</value>
  </data>
  <data name="_0_does_not_contain_a_constructor_that_takes_that_many_arguments" xml:space="preserve">
    <value>'{0}' does not contain a constructor that takes that many arguments.</value>
  </data>
  <data name="The_name_0_does_not_exist_in_the_current_context" xml:space="preserve">
    <value>The name '{0}' does not exist in the current context.</value>
  </data>
  <data name="Hide_base_member" xml:space="preserve">
    <value>Hide base member</value>
  </data>
  <data name="Delegate_invocation_can_be_simplified" xml:space="preserve">
    <value>Delegate invocation can be simplified.</value>
  </data>
  <data name="Properties" xml:space="preserve">
    <value>Properties</value>
  </data>
  <data name="Use_explicit_type_instead_of_var" xml:space="preserve">
    <value>Use explicit type instead of 'var'</value>
  </data>
  <data name="Use_explicit_type" xml:space="preserve">
    <value>Use explicit type</value>
  </data>
  <data name="use_var_instead_of_explicit_type" xml:space="preserve">
    <value>use 'var' instead of explicit type</value>
  </data>
  <data name="Use_implicit_type" xml:space="preserve">
    <value>Use implicit type</value>
  </data>
  <data name="Autoselect_disabled_due_to_namespace_declaration" xml:space="preserve">
    <value>Autoselect disabled due to namespace declaration.</value>
  </data>
  <data name="namespace_name" xml:space="preserve">
    <value>&lt;namespace name&gt;</value>
  </data>
  <data name="Autoselect_disabled_due_to_type_declaration" xml:space="preserve">
    <value>Autoselect disabled due to type declaration.</value>
  </data>
  <data name="Autoselect_disabled_due_to_possible_deconstruction_declaration" xml:space="preserve">
    <value>Autoselect disabled due to possible deconstruction declaration.</value>
  </data>
  <data name="Upgrade_this_project_to_csharp_language_version_0" xml:space="preserve">
    <value>Upgrade this project to C# language version '{0}'</value>
  </data>
  <data name="Upgrade_all_csharp_projects_to_language_version_0" xml:space="preserve">
    <value>Upgrade all C# projects to language version '{0}'</value>
  </data>
  <data name="class_name" xml:space="preserve">
    <value>&lt;class name&gt;</value>
  </data>
  <data name="interface_name" xml:space="preserve">
    <value>&lt;interface name&gt;</value>
  </data>
  <data name="designation_name" xml:space="preserve">
    <value>&lt;designation name&gt;</value>
  </data>
  <data name="struct_name" xml:space="preserve">
    <value>&lt;struct name&gt;</value>
  </data>
  <data name="Make_method_async" xml:space="preserve">
    <value>Make method async</value>
  </data>
  <data name="Make_method_async_remain_void" xml:space="preserve">
    <value>Make method async (stay void)</value>
  </data>
  <data name="Add_this" xml:space="preserve">
    <value>Add 'this.'</value>
  </data>
  <data name="Convert_to_switch" xml:space="preserve">
    <value>Convert to 'switch'</value>
  </data>
  <data name="Warning_Extracting_a_local_function_reference_may_produce_invalid_code" xml:space="preserve">
    <value>Warning: Extracting a local function reference may produce invalid code</value>
  </data>
  <data name="Name" xml:space="preserve">
    <value>&lt;Name&gt;</value>
  </data>
  <data name="Autoselect_disabled_due_to_member_declaration" xml:space="preserve">
    <value>Autoselect disabled due to member declaration</value>
  </data>
  <data name="Suggested_name" xml:space="preserve">
    <value>(Suggested name)</value>
  </data>
  <data name="Remove_unused_function" xml:space="preserve">
    <value>Remove unused function</value>
  </data>
  <data name="Use_is_null_check" xml:space="preserve">
    <value>Use 'is null' check</value>
  </data>
  <data name="Add_parentheses_around_conditional_expression_in_interpolated_string" xml:space="preserve">
    <value>Add parentheses</value>
  </data>
  <data name="Convert_to_foreach" xml:space="preserve">
    <value>Convert to 'foreach'</value>
  </data>
  <data name="Convert_to_for" xml:space="preserve">
    <value>Convert to 'for'</value>
  </data>
  <data name="if_statement_can_be_simplified" xml:space="preserve">
    <value>'if' statement can be simplified</value>
  </data>
  <data name="Allow_unsafe_code_in_this_project" xml:space="preserve">
    <value>Allow unsafe code in this project</value>
  </data>
  <data name="Add_Obsolete" xml:space="preserve">
    <value>Add [Obsolete]</value>
  </data>
  <data name="Convert_to_method" xml:space="preserve">
    <value>Convert to method</value>
  </data>
  <data name="Add_accessibility_modifiers" xml:space="preserve">
    <value>Add accessibility modifiers</value>
  </data>
  <data name="Add_remove_braces_for_single_line_control_statements" xml:space="preserve">
    <value>Add/remove braces for single-line control statements</value>
  </data>
  <data name="Apply_language_framework_type_preferences" xml:space="preserve">
    <value>Apply language/framework type preferences</value>
  </data>
  <data name="Apply_implicit_explicit_type_preferences" xml:space="preserve">
    <value>Apply implicit/explicit type preferences</value>
  </data>
  <data name="Apply_this_qualification_preferences" xml:space="preserve">
    <value>Apply 'this.' qualification preferences</value>
  </data>
  <data name="Sort_accessibility_modifiers" xml:space="preserve">
    <value>Sort accessibility modifiers</value>
  </data>
  <data name="Apply_expression_block_body_preferences" xml:space="preserve">
    <value>Apply expression/block body preferences</value>
  </data>
  <data name="Apply_inline_out_variable_preferences" xml:space="preserve">
    <value>Apply inline 'out' variables preferences</value>
  </data>
  <data name="Apply_object_collection_initialization_preferences" xml:space="preserve">
    <value>Apply object/collection initialization preferences</value>
  </data>
  <data name="Make_private_field_readonly_when_possible" xml:space="preserve">
    <value>Make private fields readonly when possible</value>
  </data>
  <data name="Remove_unnecessary_casts" xml:space="preserve">
    <value>Remove unnecessary casts</value>
  </data>
  <data name="Remove_unused_variables" xml:space="preserve">
    <value>Remove unused variables</value>
  </data>
  <data name="Use_0" xml:space="preserve">
    <value>Use '{0}'</value>
  </data>
  <data name="Add_missing_usings" xml:space="preserve">
    <value>Add missing usings</value>
    <comment>{Locked="using"} "using" is a C# keyword and should not be localized.</comment>
  </data>
  <data name="Introduce_using_statement" xml:space="preserve">
    <value>Introduce 'using' statement</value>
    <comment>{Locked="using"} "using" is a C# keyword and should not be localized.</comment>
  </data>
  <data name="Unseal_class_0" xml:space="preserve">
    <value>Unseal class '{0}'</value>
  </data>
  <data name="Make_ref_struct" xml:space="preserve">
    <value>Make 'ref struct'</value>
    <comment>{Locked="ref"}{Locked="struct"} "ref" and "struct" are C# keywords and should not be localized.</comment>
  </data>
  <data name="Sort_Usings" xml:space="preserve">
    <value>&amp;Sort Usings</value>
  </data>
  <data name="Convert_switch_statement_to_expression" xml:space="preserve">
    <value>Convert switch statement to expression</value>
  </data>
  <data name="Use_switch_expression" xml:space="preserve">
    <value>Use 'switch' expression</value>
  </data>
  <data name="Misplaced_using_directive" xml:space="preserve">
    <value>Misplaced using directive</value>
    <comment>{Locked="using"} "using" is a C# keyword and should not be localized.</comment>
  </data>
  <data name="Move_misplaced_using_directives" xml:space="preserve">
    <value>Move misplaced using directives</value>
    <comment>{Locked="using"} "using" is a C# keyword and should not be localized.</comment>
  </data>
  <data name="Using_directives_must_be_placed_inside_of_a_namespace_declaration" xml:space="preserve">
    <value>Using directives must be placed inside of a namespace declaration</value>
    <comment>{Locked="using"} "using" is a C# keyword and should not be localized. {Locked="namespace"} "namespace" is a C# keyword and should not be localized.</comment>
  </data>
  <data name="Using_directives_must_be_placed_outside_of_a_namespace_declaration" xml:space="preserve">
    <value>Using directives must be placed outside of a namespace declaration</value>
    <comment>{Locked="using"} "using" is a C# keyword and should not be localized. {Locked="namespace"} "namespace" is a C# keyword and should not be localized.</comment>
  </data>
  <data name="Warning_colon_Moving_using_directives_may_change_code_meaning" xml:space="preserve">
    <value>Warning: Moving using directives may change code meaning.</value>
    <comment>{Locked="using"} "using" is a C# keyword and should not be localized.</comment>
  </data>
  <data name="_0_is_not_null_here" xml:space="preserve">
    <value>'{0}' is not null here.</value>
  </data>
  <data name="_0_may_be_null_here" xml:space="preserve">
    <value>'{0}' may be null here.</value>
  </data>
<<<<<<< HEAD
  <data name="Warning_Inlining_temporary_into_conditional_method_call" xml:space="preserve">
    <value>Warning: Inlining temporary into conditional method call.</value>
=======
  <data name="local_variable_declaration" xml:space="preserve">
    <value>local variable declaration</value>
  </data>
  <data name="switch_statement_case_clause" xml:space="preserve">
    <value>switch statement case clause</value>
    <comment>{Locked="switch"}{Locked="case"} "switch" and "case" are a C# keyword and should not be localized.</comment>
>>>>>>> 2802137e
  </data>
</root><|MERGE_RESOLUTION|>--- conflicted
+++ resolved
@@ -651,16 +651,14 @@
   <data name="_0_may_be_null_here" xml:space="preserve">
     <value>'{0}' may be null here.</value>
   </data>
-<<<<<<< HEAD
   <data name="Warning_Inlining_temporary_into_conditional_method_call" xml:space="preserve">
     <value>Warning: Inlining temporary into conditional method call.</value>
-=======
+  </data>
   <data name="local_variable_declaration" xml:space="preserve">
     <value>local variable declaration</value>
   </data>
   <data name="switch_statement_case_clause" xml:space="preserve">
     <value>switch statement case clause</value>
     <comment>{Locked="switch"}{Locked="case"} "switch" and "case" are a C# keyword and should not be localized.</comment>
->>>>>>> 2802137e
   </data>
 </root>