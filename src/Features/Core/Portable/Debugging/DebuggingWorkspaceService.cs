--- conflicted
+++ resolved
@@ -1,10 +1,6 @@
 ﻿// Copyright (c) Microsoft.  All Rights Reserved.  Licensed under the Apache License, Version 2.0.  See License.txt in the project root for license information.
 
 using System;
-<<<<<<< HEAD
-using Microsoft.CodeAnalysis.EditAndContinue;
-=======
->>>>>>> a2ee4379
 
 namespace Microsoft.CodeAnalysis.Debugging
 {
