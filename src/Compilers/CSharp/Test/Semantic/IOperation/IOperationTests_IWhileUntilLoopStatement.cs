--- conflicted
+++ resolved
@@ -33,13 +33,8 @@
 }
 ";
             string expectedOperationTree = @"
-<<<<<<< HEAD
 IDoLoopStatement (DoLoopKind: DoWhileBottomLoop) (LoopKind.Do) (OperationKind.LoopStatement) (Syntax: 'do ... le (i < 4);')
-  Condition: IBinaryOperatorExpression (BinaryOperationKind.IntegerLessThan) (OperationKind.BinaryOperatorExpression, Type: System.Boolean) (Syntax: 'i < 4')
-=======
-IWhileUntilLoopStatement (IsTopTest: False, IsWhile: True) (LoopKind.WhileUntil) (OperationKind.LoopStatement) (Syntax: 'do ... le (i < 4);')
   Condition: IBinaryOperatorExpression (BinaryOperatorKind.LessThan) (OperationKind.BinaryOperatorExpression, Type: System.Boolean) (Syntax: 'i < 4')
->>>>>>> e1a41ca3
       Left: ILocalReferenceExpression: i (OperationKind.LocalReferenceExpression, Type: System.Int32) (Syntax: 'i')
       Right: ILiteralExpression (OperationKind.LiteralExpression, Type: System.Int32, Constant: 4) (Syntax: '4')
   InvalidCondition: null
@@ -82,13 +77,8 @@
 }
 ";
             string expectedOperationTree = @"
-<<<<<<< HEAD
 IWhileLoopStatement (LoopKind.While) (OperationKind.LoopStatement) (Syntax: 'while (i <  ... }')
-  Condition: IBinaryOperatorExpression (BinaryOperationKind.IntegerLessThan) (OperationKind.BinaryOperatorExpression, Type: System.Boolean) (Syntax: 'i < 5')
-=======
-IWhileUntilLoopStatement (IsTopTest: True, IsWhile: True) (LoopKind.WhileUntil) (OperationKind.LoopStatement) (Syntax: 'while (i <  ... }')
   Condition: IBinaryOperatorExpression (BinaryOperatorKind.LessThan) (OperationKind.BinaryOperatorExpression, Type: System.Boolean) (Syntax: 'i < 5')
->>>>>>> e1a41ca3
       Left: ILocalReferenceExpression: i (OperationKind.LocalReferenceExpression, Type: System.Int32) (Syntax: 'i')
       Right: ILiteralExpression (OperationKind.LiteralExpression, Type: System.Int32, Constant: 5) (Syntax: '5')
   Body: IBlockStatement (2 statements) (OperationKind.BlockStatement) (Syntax: '{ ... }')
@@ -296,13 +286,8 @@
 }
 ";
             string expectedOperationTree = @"
-<<<<<<< HEAD
 IWhileLoopStatement (LoopKind.While) (OperationKind.LoopStatement) (Syntax: 'while ((i = ... }')
-  Condition: IBinaryOperatorExpression (BinaryOperationKind.IntegerGreaterThanOrEqual) (OperationKind.BinaryOperatorExpression, Type: System.Boolean) (Syntax: '(i = value) >= 0')
-=======
-IWhileUntilLoopStatement (IsTopTest: True, IsWhile: True) (LoopKind.WhileUntil) (OperationKind.LoopStatement) (Syntax: 'while ((i = ... }')
   Condition: IBinaryOperatorExpression (BinaryOperatorKind.GreaterThanOrEqual) (OperationKind.BinaryOperatorExpression, Type: System.Boolean) (Syntax: '(i = value) >= 0')
->>>>>>> e1a41ca3
       Left: ISimpleAssignmentExpression (OperationKind.SimpleAssignmentExpression, Type: System.Int32) (Syntax: 'i = value')
           Left: ILocalReferenceExpression: i (OperationKind.LocalReferenceExpression, Type: System.Int32) (Syntax: 'i')
           Right: ILocalReferenceExpression: value (OperationKind.LocalReferenceExpression, Type: System.Int32) (Syntax: 'value')
@@ -329,13 +314,8 @@
                   InConversion: null
                   OutConversion: null
       IExpressionStatement (OperationKind.ExpressionStatement) (Syntax: 'value--;')
-<<<<<<< HEAD
-        Expression: IIncrementExpression (UnaryOperandKind.IntegerPostfixDecrement) (OperationKind.IncrementExpression, Type: System.Int32) (Syntax: 'value--')
-            Left: ILocalReferenceExpression: value (OperationKind.LocalReferenceExpression, Type: System.Int32) (Syntax: 'value')
-=======
         Expression: IIncrementExpression (PostfixDecrement) (OperationKind.IncrementExpression, Type: System.Int32) (Syntax: 'value--')
             Target: ILocalReferenceExpression: value (OperationKind.LocalReferenceExpression, Type: System.Int32) (Syntax: 'value')
->>>>>>> e1a41ca3
 ";
             VerifyOperationTreeForTest<WhileStatementSyntax>(source, expectedOperationTree);
         }
@@ -529,13 +509,8 @@
 }
 ";
             string expectedOperationTree = @"
-<<<<<<< HEAD
 IWhileLoopStatement (LoopKind.While) (OperationKind.LoopStatement) (Syntax: 'while(i <=  ... }')
-  Condition: IBinaryOperatorExpression (BinaryOperationKind.IntegerLessThanOrEqual) (OperationKind.BinaryOperatorExpression, Type: System.Boolean) (Syntax: 'i <= 10')
-=======
-IWhileUntilLoopStatement (IsTopTest: True, IsWhile: True) (LoopKind.WhileUntil) (OperationKind.LoopStatement) (Syntax: 'while(i <=  ... }')
   Condition: IBinaryOperatorExpression (BinaryOperatorKind.LessThanOrEqual) (OperationKind.BinaryOperatorExpression, Type: System.Boolean) (Syntax: 'i <= 10')
->>>>>>> e1a41ca3
       Left: ILocalReferenceExpression: i (OperationKind.LocalReferenceExpression, Type: System.Int32) (Syntax: 'i')
       Right: ILiteralExpression (OperationKind.LiteralExpression, Type: System.Int32, Constant: 10) (Syntax: '10')
   Body: IBlockStatement (0 statements) (OperationKind.BlockStatement) (Syntax: '{ ... }')
@@ -566,13 +541,8 @@
 }
 ";
             string expectedOperationTree = @"
-<<<<<<< HEAD
 IWhileLoopStatement (LoopKind.While) (OperationKind.LoopStatement) (Syntax: 'while(i <=  ... }')
-  Condition: IBinaryOperatorExpression (BinaryOperationKind.IntegerLessThanOrEqual) (OperationKind.BinaryOperatorExpression, Type: System.Boolean) (Syntax: 'i <= 10')
-=======
-IWhileUntilLoopStatement (IsTopTest: True, IsWhile: True) (LoopKind.WhileUntil) (OperationKind.LoopStatement) (Syntax: 'while(i <=  ... }')
   Condition: IBinaryOperatorExpression (BinaryOperatorKind.LessThanOrEqual) (OperationKind.BinaryOperatorExpression, Type: System.Boolean) (Syntax: 'i <= 10')
->>>>>>> e1a41ca3
       Left: ILocalReferenceExpression: i (OperationKind.LocalReferenceExpression, Type: System.Int32) (Syntax: 'i')
       Right: ILiteralExpression (OperationKind.LiteralExpression, Type: System.Int32, Constant: 10) (Syntax: '10')
   Body: IBlockStatement (3 statements) (OperationKind.BlockStatement) (Syntax: '{ ... }')
@@ -623,13 +593,8 @@
 }
 ";
             string expectedOperationTree = @"
-<<<<<<< HEAD
 IWhileLoopStatement (LoopKind.While) (OperationKind.LoopStatement) (Syntax: 'while(i<10) ... }')
-  Condition: IBinaryOperatorExpression (BinaryOperationKind.IntegerLessThan) (OperationKind.BinaryOperatorExpression, Type: System.Boolean) (Syntax: 'i<10')
-=======
-IWhileUntilLoopStatement (IsTopTest: True, IsWhile: True) (LoopKind.WhileUntil) (OperationKind.LoopStatement) (Syntax: 'while(i<10) ... }')
   Condition: IBinaryOperatorExpression (BinaryOperatorKind.LessThan) (OperationKind.BinaryOperatorExpression, Type: System.Boolean) (Syntax: 'i<10')
->>>>>>> e1a41ca3
       Left: ILocalReferenceExpression: i (OperationKind.LocalReferenceExpression, Type: System.Int32) (Syntax: 'i')
       Right: ILiteralExpression (OperationKind.LiteralExpression, Type: System.Int32, Constant: 10) (Syntax: '10')
   Body: IBlockStatement (4 statements, 1 locals) (OperationKind.BlockStatement) (Syntax: '{ ... }')
@@ -641,13 +606,8 @@
         IVariableDeclaration (1 variables) (OperationKind.VariableDeclaration) (Syntax: 'int j = 0;')
           Variables: Local_1: System.Int32 j
           Initializer: ILiteralExpression (OperationKind.LiteralExpression, Type: System.Int32, Constant: 0) (Syntax: '0')
-<<<<<<< HEAD
       IWhileLoopStatement (LoopKind.While) (OperationKind.LoopStatement) (Syntax: 'while (j <  ... }')
-        Condition: IBinaryOperatorExpression (BinaryOperationKind.IntegerLessThan) (OperationKind.BinaryOperatorExpression, Type: System.Boolean) (Syntax: 'j < 10')
-=======
-      IWhileUntilLoopStatement (IsTopTest: True, IsWhile: True) (LoopKind.WhileUntil) (OperationKind.LoopStatement) (Syntax: 'while (j <  ... }')
         Condition: IBinaryOperatorExpression (BinaryOperatorKind.LessThan) (OperationKind.BinaryOperatorExpression, Type: System.Boolean) (Syntax: 'j < 10')
->>>>>>> e1a41ca3
             Left: ILocalReferenceExpression: j (OperationKind.LocalReferenceExpression, Type: System.Int32) (Syntax: 'j')
             Right: ILiteralExpression (OperationKind.LiteralExpression, Type: System.Int32, Constant: 10) (Syntax: '10')
         Body: IBlockStatement (2 statements) (OperationKind.BlockStatement) (Syntax: '{ ... }')
@@ -700,13 +660,8 @@
 }
 ";
             string expectedOperationTree = @"
-<<<<<<< HEAD
 IWhileLoopStatement (LoopKind.While) (OperationKind.LoopStatement) (Syntax: 'while(i<10) ... }')
-  Condition: IBinaryOperatorExpression (BinaryOperationKind.IntegerLessThan) (OperationKind.BinaryOperatorExpression, Type: System.Boolean) (Syntax: 'i<10')
-=======
-IWhileUntilLoopStatement (IsTopTest: True, IsWhile: True) (LoopKind.WhileUntil) (OperationKind.LoopStatement) (Syntax: 'while(i<10) ... }')
   Condition: IBinaryOperatorExpression (BinaryOperatorKind.LessThan) (OperationKind.BinaryOperatorExpression, Type: System.Boolean) (Syntax: 'i<10')
->>>>>>> e1a41ca3
       Left: ILocalReferenceExpression: i (OperationKind.LocalReferenceExpression, Type: System.Int32) (Syntax: 'i')
       Right: ILiteralExpression (OperationKind.LiteralExpression, Type: System.Int32, Constant: 10) (Syntax: '10')
   Body: IBlockStatement (4 statements, 1 locals) (OperationKind.BlockStatement) (Syntax: '{ ... }')
@@ -718,13 +673,8 @@
         IVariableDeclaration (1 variables) (OperationKind.VariableDeclaration) (Syntax: 'int j = 0;')
           Variables: Local_1: System.Int32 j
           Initializer: ILiteralExpression (OperationKind.LiteralExpression, Type: System.Int32, Constant: 0) (Syntax: '0')
-<<<<<<< HEAD
       IWhileLoopStatement (LoopKind.While) (OperationKind.LoopStatement) (Syntax: 'while (j <  ... }')
-        Condition: IBinaryOperatorExpression (BinaryOperationKind.IntegerLessThan) (OperationKind.BinaryOperatorExpression, Type: System.Boolean) (Syntax: 'j < 10')
-=======
-      IWhileUntilLoopStatement (IsTopTest: True, IsWhile: True) (LoopKind.WhileUntil) (OperationKind.LoopStatement) (Syntax: 'while (j <  ... }')
         Condition: IBinaryOperatorExpression (BinaryOperatorKind.LessThan) (OperationKind.BinaryOperatorExpression, Type: System.Boolean) (Syntax: 'j < 10')
->>>>>>> e1a41ca3
             Left: ILocalReferenceExpression: j (OperationKind.LocalReferenceExpression, Type: System.Int32) (Syntax: 'j')
             Right: ILiteralExpression (OperationKind.LiteralExpression, Type: System.Int32, Constant: 10) (Syntax: '10')
         Body: IBlockStatement (3 statements) (OperationKind.BlockStatement) (Syntax: '{ ... }')
@@ -801,13 +751,8 @@
 }
 ";
             string expectedOperationTree = @"
-<<<<<<< HEAD
 IWhileLoopStatement (LoopKind.While) (OperationKind.LoopStatement) (Syntax: 'while (d.Do ... }')
-  Condition: IUnaryOperatorExpression (UnaryOperationKind.DynamicTrue) (OperationKind.UnaryOperatorExpression, Type: System.Boolean) (Syntax: 'd.Done')
-=======
-IWhileUntilLoopStatement (IsTopTest: True, IsWhile: True) (LoopKind.WhileUntil) (OperationKind.LoopStatement) (Syntax: 'while (d.Do ... }')
   Condition: IUnaryOperatorExpression (UnaryOperatorKind.True) (OperationKind.UnaryOperatorExpression, Type: System.Boolean) (Syntax: 'd.Done')
->>>>>>> e1a41ca3
       Operand: IDynamicMemberReferenceExpression (Member Name: ""Done"", Containing Type: null) (OperationKind.DynamicMemberReferenceExpression, Type: dynamic) (Syntax: 'd.Done')
           Type Arguments(0)
           Instance Receiver: ILocalReferenceExpression: d (OperationKind.LocalReferenceExpression, Type: dynamic) (Syntax: 'd')
@@ -841,17 +786,10 @@
 
 ";
             string expectedOperationTree = @"
-<<<<<<< HEAD
 IWhileLoopStatement (LoopKind.While) (OperationKind.LoopStatement) (Syntax: 'while ( ++i ... }')
-  Condition: IBinaryOperatorExpression (BinaryOperationKind.IntegerLessThan) (OperationKind.BinaryOperatorExpression, Type: System.Boolean) (Syntax: '++i < 5')
-      Left: IIncrementExpression (UnaryOperandKind.IntegerPrefixIncrement) (OperationKind.IncrementExpression, Type: System.Int32) (Syntax: '++i')
-          Left: ILocalReferenceExpression: i (OperationKind.LocalReferenceExpression, Type: System.Int32) (Syntax: 'i')
-=======
-IWhileUntilLoopStatement (IsTopTest: True, IsWhile: True) (LoopKind.WhileUntil) (OperationKind.LoopStatement) (Syntax: 'while ( ++i ... }')
   Condition: IBinaryOperatorExpression (BinaryOperatorKind.LessThan) (OperationKind.BinaryOperatorExpression, Type: System.Boolean) (Syntax: '++i < 5')
       Left: IIncrementExpression (PrefixIncrement) (OperationKind.IncrementExpression, Type: System.Int32) (Syntax: '++i')
           Target: ILocalReferenceExpression: i (OperationKind.LocalReferenceExpression, Type: System.Int32) (Syntax: 'i')
->>>>>>> e1a41ca3
       Right: ILiteralExpression (OperationKind.LiteralExpression, Type: System.Int32, Constant: 5) (Syntax: '5')
   Body: IBlockStatement (1 statements) (OperationKind.BlockStatement) (Syntax: '{ ... }')
       IExpressionStatement (OperationKind.ExpressionStatement) (Syntax: 'System.Cons ... iteLine(i);')
@@ -883,13 +821,8 @@
     }
 }";
             string expectedOperationTree = @"
-<<<<<<< HEAD
 IWhileLoopStatement (LoopKind.While) (OperationKind.LoopStatement) (Syntax: 'while (i >  ... }')
-  Condition: IBinaryOperatorExpression (BinaryOperationKind.IntegerGreaterThan) (OperationKind.BinaryOperatorExpression, Type: System.Boolean) (Syntax: 'i > 0')
-=======
-IWhileUntilLoopStatement (IsTopTest: True, IsWhile: True) (LoopKind.WhileUntil) (OperationKind.LoopStatement) (Syntax: 'while (i >  ... }')
   Condition: IBinaryOperatorExpression (BinaryOperatorKind.GreaterThan) (OperationKind.BinaryOperatorExpression, Type: System.Boolean) (Syntax: 'i > 0')
->>>>>>> e1a41ca3
       Left: ILocalReferenceExpression: i (OperationKind.LocalReferenceExpression, Type: System.Int32) (Syntax: 'i')
       Right: ILiteralExpression (OperationKind.LiteralExpression, Type: System.Int32, Constant: 0) (Syntax: '0')
   Body: IBlockStatement (1 statements) (OperationKind.BlockStatement) (Syntax: '{ ... }')
@@ -918,13 +851,8 @@
 }
 ";
             string expectedOperationTree = @"
-<<<<<<< HEAD
 IWhileLoopStatement (LoopKind.While) (OperationKind.LoopStatement) (Syntax: 'while (b == ... }')
-  Condition: IBinaryOperatorExpression (BinaryOperationKind.BooleanEquals) (OperationKind.BinaryOperatorExpression, Type: System.Boolean, Constant: True) (Syntax: 'b == b')
-=======
-IWhileUntilLoopStatement (IsTopTest: True, IsWhile: True) (LoopKind.WhileUntil) (OperationKind.LoopStatement) (Syntax: 'while (b == ... }')
   Condition: IBinaryOperatorExpression (BinaryOperatorKind.Equals) (OperationKind.BinaryOperatorExpression, Type: System.Boolean, Constant: True) (Syntax: 'b == b')
->>>>>>> e1a41ca3
       Left: ILocalReferenceExpression: b (OperationKind.LocalReferenceExpression, Type: System.Boolean, Constant: True) (Syntax: 'b')
       Right: ILocalReferenceExpression: b (OperationKind.LocalReferenceExpression, Type: System.Boolean, Constant: True) (Syntax: 'b')
   Body: IBlockStatement (1 statements) (OperationKind.BlockStatement) (Syntax: '{ ... }')
@@ -960,13 +888,8 @@
 }
 ";
             string expectedOperationTree = @"
-<<<<<<< HEAD
 IWhileLoopStatement (LoopKind.While) (OperationKind.LoopStatement) (Syntax: 'while (x--  ... }')
-  Condition: IBinaryOperatorExpression (BinaryOperationKind.IntegerGreaterThan) (OperationKind.BinaryOperatorExpression, Type: System.Boolean) (Syntax: 'x-- > 0')
-=======
-IWhileUntilLoopStatement (IsTopTest: True, IsWhile: True) (LoopKind.WhileUntil) (OperationKind.LoopStatement) (Syntax: 'while (x--  ... }')
   Condition: IBinaryOperatorExpression (BinaryOperatorKind.GreaterThan) (OperationKind.BinaryOperatorExpression, Type: System.Boolean) (Syntax: 'x-- > 0')
->>>>>>> e1a41ca3
       Left: IConversionExpression (Implicit, TryCast: False, Unchecked) (OperationKind.ConversionExpression, Type: System.Int32) (Syntax: 'x--')
           Conversion: CommonConversion (Exists: True, IsIdentity: False, IsNumeric: True, IsReference: False, IsUserDefined: False) (MethodSymbol: null)
           Operand: IIncrementExpression (PostfixDecrement) (OperationKind.IncrementExpression, Type: System.SByte) (Syntax: 'x--')
