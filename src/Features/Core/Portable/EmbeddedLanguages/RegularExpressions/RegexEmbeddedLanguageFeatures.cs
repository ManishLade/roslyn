﻿// Copyright (c) Microsoft.  All Rights Reserved.  Licensed under the Apache License, Version 2.0.  See License.txt in the project root for license information.

using Microsoft.CodeAnalysis.CodeStyle;
using Microsoft.CodeAnalysis.Completion;
using Microsoft.CodeAnalysis.DocumentHighlighting;
using Microsoft.CodeAnalysis.EmbeddedLanguages.LanguageServices;
using Microsoft.CodeAnalysis.EmbeddedLanguages.RegularExpressions.LanguageServices;

namespace Microsoft.CodeAnalysis.Features.EmbeddedLanguages.RegularExpressions
{
    internal class RegexEmbeddedLanguageFeatures : RegexEmbeddedLanguage, IEmbeddedLanguageFeatures
    {
        private readonly AbstractEmbeddedLanguageFeaturesProvider _provider;

        public IDocumentHighlightsService DocumentHighlightsService { get; }
<<<<<<< HEAD
        public AbstractCodeStyleDiagnosticAnalyzer DiagnosticAnalyzer { get; }
        public CompletionProvider CompletionProvider { get; }
=======
        public AbstractBuiltInCodeStyleDiagnosticAnalyzer DiagnosticAnalyzer { get; }
>>>>>>> 60fd993c

        public RegexEmbeddedLanguageFeatures(
            AbstractEmbeddedLanguageFeaturesProvider provider,
            EmbeddedLanguageInfo info) : base(info)
        {
            _provider = provider;

            DocumentHighlightsService = new RegexDocumentHighlightsService(this);
            DiagnosticAnalyzer = new RegexDiagnosticAnalyzer(info);
            CompletionProvider = new RegexEmbeddedCompletionProvider(this);
        }

        public string EscapeText(string text, SyntaxToken token)
            => _provider.EscapeText(text, token);
    }
}<|MERGE_RESOLUTION|>--- conflicted
+++ resolved
@@ -13,12 +13,8 @@
         private readonly AbstractEmbeddedLanguageFeaturesProvider _provider;
 
         public IDocumentHighlightsService DocumentHighlightsService { get; }
-<<<<<<< HEAD
-        public AbstractCodeStyleDiagnosticAnalyzer DiagnosticAnalyzer { get; }
+        public AbstractBuiltInCodeStyleDiagnosticAnalyzer DiagnosticAnalyzer { get; }
         public CompletionProvider CompletionProvider { get; }
-=======
-        public AbstractBuiltInCodeStyleDiagnosticAnalyzer DiagnosticAnalyzer { get; }
->>>>>>> 60fd993c
 
         public RegexEmbeddedLanguageFeatures(
             AbstractEmbeddedLanguageFeaturesProvider provider,
