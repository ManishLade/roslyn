{
  "tools": {
    "dotnet": "3.0.100-preview6-012264",
    "vs": {
      "version": "16.0"
    },
    "xcopy-msbuild": "16.0.0-alpha"
  },
  "msbuild-sdks": {
<<<<<<< HEAD
    "Microsoft.DotNet.Arcade.Sdk": "1.0.0-beta.19459.10"
=======
    "Microsoft.DotNet.Arcade.Sdk": "1.0.0-beta.19460.3"
>>>>>>> 51eae37c
  }
}<|MERGE_RESOLUTION|>--- conflicted
+++ resolved
@@ -7,10 +7,6 @@
     "xcopy-msbuild": "16.0.0-alpha"
   },
   "msbuild-sdks": {
-<<<<<<< HEAD
-    "Microsoft.DotNet.Arcade.Sdk": "1.0.0-beta.19459.10"
-=======
     "Microsoft.DotNet.Arcade.Sdk": "1.0.0-beta.19460.3"
->>>>>>> 51eae37c
   }
 }