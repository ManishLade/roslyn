﻿// Licensed to the .NET Foundation under one or more agreements.
// The .NET Foundation licenses this file to you under the MIT license.
// See the LICENSE file in the project root for more information.

using System;
using System.Collections.Generic;
using System.Collections.Immutable;
using System.Diagnostics;
using System.IO;
using System.Linq;
using System.Reflection;
using System.Reflection.Metadata;
using System.Reflection.Metadata.Ecma335;
using System.Threading;
using System.Threading.Tasks;
using Microsoft.CodeAnalysis.Collections;
using Microsoft.CodeAnalysis.PooledObjects;
using Microsoft.CodeAnalysis.Serialization;
using Microsoft.CodeAnalysis.Utilities;
using Roslyn.Utilities;

namespace Microsoft.CodeAnalysis.FindSymbols
{
    internal partial class SymbolTreeInfo
    {
        private static string GetMetadataNameWithoutBackticks(MetadataReader reader, StringHandle name)
        {
            var blobReader = reader.GetBlobReader(name);
            var backtickIndex = blobReader.IndexOf((byte)'`');
            if (backtickIndex == -1)
            {
                return reader.GetString(name);
            }

            unsafe
            {
                return MetadataStringDecoder.DefaultUTF8.GetString(
                    blobReader.CurrentPointer, backtickIndex);
            }
        }

        private static MetadataId GetMetadataIdNoThrow(PortableExecutableReference reference)
        {
            try
            {
                return reference.GetMetadataId();
            }
            catch (Exception e) when (e is BadImageFormatException || e is IOException)
            {
                return null;
            }
        }

        private static Metadata GetMetadataNoThrow(PortableExecutableReference reference)
        {
            try
            {
                return reference.GetMetadata();
            }
            catch (Exception e) when (e is BadImageFormatException || e is IOException)
            {
                return null;
            }
        }

        public static Task<SymbolTreeInfo> GetInfoForMetadataReferenceAsync(
            Solution solution, PortableExecutableReference reference,
            bool loadOnly, CancellationToken cancellationToken)
        {
            var checksum = GetMetadataChecksum(solution, reference, cancellationToken);
            return GetInfoForMetadataReferenceAsync(
                solution, reference, checksum,
                loadOnly, cancellationToken);
        }

        /// <summary>
        /// Produces a <see cref="SymbolTreeInfo"/> for a given <see cref="PortableExecutableReference"/>.
        /// Note:  will never return null;
        /// </summary>
        public static async Task<SymbolTreeInfo> GetInfoForMetadataReferenceAsync(
            Solution solution,
            PortableExecutableReference reference,
            Checksum checksum,
            bool loadOnly,
            CancellationToken cancellationToken)
        {
            var metadataId = GetMetadataIdNoThrow(reference);
            if (metadataId == null)
            {
                return CreateEmpty(checksum);
            }

            // Try to acquire the data outside the lock.  That way we can avoid any sort of 
            // allocations around acquiring the task for it.  Note: once ValueTask is available
            // (and enabled in the language), we'd likely want to use it here. (Presuming 
            // the lock is not being held most of the time).
            if (s_metadataIdToInfo.TryGetValue(metadataId, out var infoTask))
            {
                var info = await infoTask.ConfigureAwait(false);
                if (info.Checksum == checksum)
                {
                    return info;
                }
            }

            var metadata = GetMetadataNoThrow(reference);
            if (metadata == null)
            {
                return CreateEmpty(checksum);
            }

            return await GetInfoForMetadataReferenceSlowAsync(
                solution, reference, checksum, loadOnly, metadata, cancellationToken).ConfigureAwait(false);
        }

        private static async Task<SymbolTreeInfo> GetInfoForMetadataReferenceSlowAsync(
            Solution solution, PortableExecutableReference reference, Checksum checksum,
            bool loadOnly, Metadata metadata, CancellationToken cancellationToken)
        {
            // Find the lock associated with this piece of metadata.  This way only one thread is
            // computing a symbol tree info for a particular piece of metadata at a time.
            var gate = s_metadataIdToGate.GetValue(metadata.Id, s_metadataIdToGateCallback);
            using (await gate.DisposableWaitAsync(cancellationToken).ConfigureAwait(false))
            {
                cancellationToken.ThrowIfCancellationRequested();
                if (s_metadataIdToInfo.TryGetValue(metadata.Id, out var infoTask))
                {
                    var oldInfo = await infoTask.ConfigureAwait(false);
                    if (oldInfo.Checksum == checksum)
                    {
                        return oldInfo;
                    }
                }

                var info = await TryLoadOrCreateMetadataSymbolTreeInfoAsync(
                    solution, reference, checksum, loadOnly, cancellationToken).ConfigureAwait(false);
                if (info == null && loadOnly)
                {
                    return CreateEmpty(checksum);
                }

                // Cache the result in our dictionary.  Store it as a completed task so that 
                // future callers don't need to allocate to get the result back.
                infoTask = Task.FromResult(info);
                s_metadataIdToInfo.Remove(metadata.Id);
                s_metadataIdToInfo.Add(metadata.Id, infoTask);

                return info;
            }
        }

        [PerformanceSensitive("https://github.com/dotnet/roslyn/issues/33131", AllowCaptures = false)]
        public static Checksum GetMetadataChecksum(
            Solution solution, PortableExecutableReference reference, CancellationToken cancellationToken)
        {
            // We can reuse the index for any given reference as long as it hasn't changed.
            // So our checksum is just the checksum for the PEReference itself.
            // First see if the value is already in the cache, to avoid an allocation if possible.
            if (ChecksumCache.TryGetValue(reference, out var cached))
            {
                return cached;
            }

            // Break things up to the fast path above and this slow path where we allocate a closure.
            return GetMetadataChecksumSlow(solution, reference, cancellationToken);
        }

        private static Checksum GetMetadataChecksumSlow(Solution solution, PortableExecutableReference reference, CancellationToken cancellationToken)
        {
            return ChecksumCache.GetOrCreate(reference, _ =>
            {
                var serializer = solution.Workspace.Services.GetService<ISerializerService>();
                var checksum = serializer.CreateChecksum(reference, cancellationToken);

                // Include serialization format version in our checksum.  That way if the 
                // version ever changes, all persisted data won't match the current checksum
                // we expect, and we'll recompute things.
                return Checksum.Create(
                    WellKnownSynchronizationKind.SymbolTreeInfo,
                    new[] { checksum, SerializationFormatChecksum });
            });
        }

        private static Task<SymbolTreeInfo> TryLoadOrCreateMetadataSymbolTreeInfoAsync(
            Solution solution,
            PortableExecutableReference reference,
            Checksum checksum,
            bool loadOnly,
            CancellationToken cancellationToken)
        {
            var filePath = reference.FilePath;

            var result = TryLoadOrCreateAsync(
                solution,
                checksum,
                loadOnly,
                createAsync: () => CreateMetadataSymbolTreeInfoAsync(solution, checksum, reference, cancellationToken),
                keySuffix: "_Metadata_" + filePath,
<<<<<<< HEAD
                tryReadObject: reader => TryReadSymbolTreeInfo(reader, (names, nodes) => GetSpellCheckerAsync(solution, checksum, filePath, names, nodes)),
=======
                tryReadObject: reader => TryReadSymbolTreeInfo(reader, checksum, (names, nodes) => GetSpellCheckerTask(solution, checksum, filePath, names, nodes)),
>>>>>>> e0567782
                cancellationToken: cancellationToken);
            Contract.ThrowIfFalse(result != null || loadOnly == true, "Result can only be null if 'loadOnly: true' was passed.");
            return result;
        }

        private static Task<SymbolTreeInfo> CreateMetadataSymbolTreeInfoAsync(
            Solution solution, Checksum checksum,
            PortableExecutableReference reference,
            CancellationToken cancellationToken)
        {
            var creator = new MetadataInfoCreator(solution, checksum, reference, cancellationToken);
            return Task.FromResult(creator.Create());
        }

        private struct MetadataInfoCreator : IDisposable
        {
            private static Predicate<string> s_isNotNullOrEmpty = s => !string.IsNullOrEmpty(s);
            private static ObjectPool<List<string>> s_stringListPool = SharedPools.Default<List<string>>();

            private readonly Solution _solution;
            private readonly Checksum _checksum;
            private readonly PortableExecutableReference _reference;
            private readonly CancellationToken _cancellationToken;

            private readonly OrderPreservingMultiDictionary<string, string> _inheritanceMap;
            private readonly OrderPreservingMultiDictionary<MetadataNode, MetadataNode> _parentToChildren;
            private readonly MetadataNode _rootNode;

            // The metadata reader for the current metadata in the PEReference.
            private MetadataReader _metadataReader;

            // The set of type definitions we've read out of the current metadata reader.
            private readonly List<MetadataDefinition> _allTypeDefinitions;

            // Map from node represents extension method to list of possible parameter type info.
            // We can have more than one if there's multiple methods with same name but different target type.
            // e.g.
            //
            //      public static bool AnotherExtensionMethod1(this int x);
            //      public static bool AnotherExtensionMethod1(this bool x);
            //
            private MultiDictionary<MetadataNode, ParameterTypeInfo> _extensionMethodToParameterTypeInfo;
            private bool _containsExtensionsMethod;

            public MetadataInfoCreator(
                Solution solution, Checksum checksum, PortableExecutableReference reference, CancellationToken cancellationToken)
            {
                _solution = solution;
                _checksum = checksum;
                _reference = reference;
                _cancellationToken = cancellationToken;
                _metadataReader = null;
                _allTypeDefinitions = new List<MetadataDefinition>();
                _containsExtensionsMethod = false;

                _inheritanceMap = OrderPreservingMultiDictionary<string, string>.GetInstance();
                _parentToChildren = OrderPreservingMultiDictionary<MetadataNode, MetadataNode>.GetInstance();
                _extensionMethodToParameterTypeInfo = new MultiDictionary<MetadataNode, ParameterTypeInfo>();
                _rootNode = MetadataNode.Allocate(name: "");
            }

            private static ImmutableArray<ModuleMetadata> GetModuleMetadata(Metadata metadata)
            {
                try
                {
                    if (metadata is AssemblyMetadata assembly)
                    {
                        return assembly.GetModules();
                    }
                    else if (metadata is ModuleMetadata module)
                    {
                        return ImmutableArray.Create(module);
                    }
                }
                catch (BadImageFormatException)
                {
                    // Trying to get the modules of an assembly can throw.  For example, if 
                    // there is an invalid public-key defined for the assembly.  See:
                    // https://devdiv.visualstudio.com/DevDiv/_workitems?id=234447
                }

                return ImmutableArray<ModuleMetadata>.Empty;
            }

            internal SymbolTreeInfo Create()
            {
                foreach (var moduleMetadata in GetModuleMetadata(GetMetadataNoThrow(_reference)))
                {
                    try
                    {
                        _metadataReader = moduleMetadata.GetMetadataReader();

                        // First, walk all the symbols from metadata, populating the parentToChilren
                        // map accordingly.
                        GenerateMetadataNodes();

                        // Now, once we populated the initial map, go and get all the inheritance 
                        // information for all the types in the metadata.  This may refer to 
                        // types that we haven't seen yet.  We'll add those types to the parentToChildren
                        // map accordingly.
                        PopulateInheritanceMap();

                        // Clear the set of type definitions we read out of this piece of metadata.
                        _allTypeDefinitions.Clear();
                    }
                    catch (BadImageFormatException)
                    {
                        // any operation off metadata can throw BadImageFormatException
                        continue;
                    }
                }

                var simpleMap = new MultiDictionary<string, ExtensionMethodInfo>();
                var complexBuilder = ArrayBuilder<ExtensionMethodInfo>.GetInstance();
                var unsortedNodes = GenerateUnsortedNodes(complexBuilder, simpleMap);

                return CreateSymbolTreeInfo(
                    _solution, _checksum, _reference.FilePath, unsortedNodes, _inheritanceMap, simpleMap, complexBuilder.ToImmutableAndFree());
            }

            public void Dispose()
            {
                // Return all the metadata nodes back to the pool so that they can be
                // used for the next PEReference we read.
                foreach (var kvp in _parentToChildren)
                {
                    foreach (var child in kvp.Value)
                    {
                        MetadataNode.Free(child);
                    }
                }

                MetadataNode.Free(_rootNode);

                _parentToChildren.Free();
                _inheritanceMap.Free();
            }

            private void GenerateMetadataNodes()
            {
                var globalNamespace = _metadataReader.GetNamespaceDefinitionRoot();
                var definitionMap = OrderPreservingMultiDictionary<string, MetadataDefinition>.GetInstance();
                try
                {
                    LookupMetadataDefinitions(globalNamespace, definitionMap);

                    foreach (var kvp in definitionMap)
                    {
                        GenerateMetadataNodes(_rootNode, kvp.Key, kvp.Value);
                    }
                }
                finally
                {
                    definitionMap.Free();
                }
            }

            private void GenerateMetadataNodes(
                MetadataNode parentNode,
                string nodeName,
                OrderPreservingMultiDictionary<string, MetadataDefinition>.ValueSet definitionsWithSameName)
            {
                if (!UnicodeCharacterUtilities.IsValidIdentifier(nodeName))
                {
                    return;
                }

                var childNode = MetadataNode.Allocate(nodeName);
                _parentToChildren.Add(parentNode, childNode);

                // Add all child members
                var definitionMap = OrderPreservingMultiDictionary<string, MetadataDefinition>.GetInstance();
                try
                {
                    foreach (var definition in definitionsWithSameName)
                    {
                        if (definition.Kind == MetadataDefinitionKind.Member)
                        {
                            // We need to support having multiple methods with same name but different target type.
                            _extensionMethodToParameterTypeInfo.Add(childNode, definition.TargetTypeInfo);
                        }

                        LookupMetadataDefinitions(definition, definitionMap);
                    }

                    foreach (var kvp in definitionMap)
                    {
                        GenerateMetadataNodes(childNode, kvp.Key, kvp.Value);
                    }
                }
                finally
                {
                    definitionMap.Free();
                }
            }

            private void LookupMetadataDefinitions(
                MetadataDefinition definition,
                OrderPreservingMultiDictionary<string, MetadataDefinition> definitionMap)
            {
                switch (definition.Kind)
                {
                    case MetadataDefinitionKind.Namespace:
                        LookupMetadataDefinitions(definition.Namespace, definitionMap);
                        break;
                    case MetadataDefinitionKind.Type:
                        LookupMetadataDefinitions(definition.Type, definitionMap);
                        break;
                }
            }

            private void LookupMetadataDefinitions(
                TypeDefinition typeDefinition,
                OrderPreservingMultiDictionary<string, MetadataDefinition> definitionMap)
            {
                // Only bother looking for extension methods in static types.
                if ((typeDefinition.Attributes & TypeAttributes.Abstract) != 0 &&
                    (typeDefinition.Attributes & TypeAttributes.Sealed) != 0)
                {
                    foreach (var child in typeDefinition.GetMethods())
                    {
                        var method = _metadataReader.GetMethodDefinition(child);
                        if ((method.Attributes & MethodAttributes.SpecialName) != 0 ||
                            (method.Attributes & MethodAttributes.RTSpecialName) != 0)
                        {
                            continue;
                        }

                        // SymbolTreeInfo is only searched for types and extension methods.
                        // So we don't want to pull in all methods here.  As a simple approximation
                        // we just pull in methods that have attributes on them.
                        if ((method.Attributes & MethodAttributes.MemberAccessMask) == MethodAttributes.Public &&
                            (method.Attributes & MethodAttributes.Static) != 0 &&
                            method.GetParameters().Count > 0 &&
                            method.GetCustomAttributes().Count > 0)
                        {
                            // Decode method signature to get the target type name (i.e. type name for the first parameter)
                            var blob = _metadataReader.GetBlobReader(method.Signature);
                            var decoder = new SignatureDecoder<ParameterTypeInfo, object>(ParameterTypeInfoProvider.Instance, _metadataReader, genericContext: null);
                            var signature = decoder.DecodeMethodSignature(ref blob);

                            // It'd be good if we don't need to go through all parameters and make unnecessary allocations.
                            // However, this is not possible with meatadata reader API right now (although it's possible by copying code from meatadata reader implementaion)
                            if (signature.ParameterTypes.Length > 0)
                            {
                                _containsExtensionsMethod = true;
                                var firstParameterTypeInfo = signature.ParameterTypes[0];
                                var definition = new MetadataDefinition(MetadataDefinitionKind.Member, _metadataReader.GetString(method.Name), firstParameterTypeInfo);
                                definitionMap.Add(definition.Name, definition);
                            }
                        }
                    }
                }

                foreach (var child in typeDefinition.GetNestedTypes())
                {
                    var type = _metadataReader.GetTypeDefinition(child);

                    // We don't include internals from metadata assemblies.  It's less likely that
                    // a project would have IVT to it and so it helps us save on memory.  It also
                    // means we can avoid loading lots and lots of obfuscated code in the case the
                    // dll was obfuscated.
                    if (IsPublic(type.Attributes))
                    {
                        var definition = MetadataDefinition.Create(_metadataReader, type);
                        definitionMap.Add(definition.Name, definition);
                        _allTypeDefinitions.Add(definition);
                    }
                }
            }

            private void LookupMetadataDefinitions(
                NamespaceDefinition namespaceDefinition,
                OrderPreservingMultiDictionary<string, MetadataDefinition> definitionMap)
            {
                foreach (var child in namespaceDefinition.NamespaceDefinitions)
                {
                    var definition = MetadataDefinition.Create(_metadataReader, child);
                    definitionMap.Add(definition.Name, definition);
                }

                foreach (var child in namespaceDefinition.TypeDefinitions)
                {
                    var typeDefinition = _metadataReader.GetTypeDefinition(child);
                    if (IsPublic(typeDefinition.Attributes))
                    {
                        var definition = MetadataDefinition.Create(_metadataReader, typeDefinition);
                        definitionMap.Add(definition.Name, definition);
                        _allTypeDefinitions.Add(definition);
                    }
                }
            }

            private static bool IsPublic(TypeAttributes attributes)
            {
                var masked = attributes & TypeAttributes.VisibilityMask;
                return masked == TypeAttributes.Public || masked == TypeAttributes.NestedPublic;
            }

            private void PopulateInheritanceMap()
            {
                foreach (var typeDefinition in _allTypeDefinitions)
                {
                    Debug.Assert(typeDefinition.Kind == MetadataDefinitionKind.Type);
                    PopulateInheritance(typeDefinition);
                }
            }

            private void PopulateInheritance(MetadataDefinition metadataTypeDefinition)
            {
                var derivedTypeDefinition = metadataTypeDefinition.Type;
                var interfaceImplHandles = derivedTypeDefinition.GetInterfaceImplementations();

                if (derivedTypeDefinition.BaseType.IsNil &&
                    interfaceImplHandles.Count == 0)
                {
                    return;
                }

                var derivedTypeSimpleName = metadataTypeDefinition.Name;

                PopulateInheritance(derivedTypeSimpleName, derivedTypeDefinition.BaseType);

                foreach (var interfaceImplHandle in interfaceImplHandles)
                {
                    if (!interfaceImplHandle.IsNil)
                    {
                        var interfaceImpl = _metadataReader.GetInterfaceImplementation(interfaceImplHandle);
                        PopulateInheritance(derivedTypeSimpleName, interfaceImpl.Interface);
                    }
                }
            }

            private void PopulateInheritance(
                string derivedTypeSimpleName,
                EntityHandle baseTypeOrInterfaceHandle)
            {
                if (baseTypeOrInterfaceHandle.IsNil)
                {
                    return;
                }

                var baseTypeNameParts = s_stringListPool.Allocate();
                try
                {
                    AddBaseTypeNameParts(baseTypeOrInterfaceHandle, baseTypeNameParts);
                    if (baseTypeNameParts.Count > 0 &&
                        baseTypeNameParts.TrueForAll(s_isNotNullOrEmpty))
                    {
                        var lastPart = baseTypeNameParts.Last();
                        if (!_inheritanceMap.Contains(lastPart, derivedTypeSimpleName))
                        {
                            _inheritanceMap.Add(baseTypeNameParts.Last(), derivedTypeSimpleName);
                        }

                        // The parent/child map may not know about this base-type yet (for example,
                        // if the base type is a reference to a type outside of this assembly).
                        // Add the base type to our map so we'll be able to resolve it later if 
                        // requested. 
                        EnsureParentsAndChildren(baseTypeNameParts);
                    }
                }
                finally
                {
                    s_stringListPool.ClearAndFree(baseTypeNameParts);
                }
            }

            private void AddBaseTypeNameParts(
                EntityHandle baseTypeOrInterfaceHandle,
                List<string> simpleNames)
            {
                var typeDefOrRefHandle = GetTypeDefOrRefHandle(baseTypeOrInterfaceHandle);
                if (typeDefOrRefHandle.Kind == HandleKind.TypeDefinition)
                {
                    AddTypeDefinitionNameParts((TypeDefinitionHandle)typeDefOrRefHandle, simpleNames);
                }
                else if (typeDefOrRefHandle.Kind == HandleKind.TypeReference)
                {
                    AddTypeReferenceNameParts((TypeReferenceHandle)typeDefOrRefHandle, simpleNames);
                }
            }

            private void AddTypeDefinitionNameParts(
                TypeDefinitionHandle handle, List<string> simpleNames)
            {
                var typeDefinition = _metadataReader.GetTypeDefinition(handle);
                var declaringType = typeDefinition.GetDeclaringType();
                if (declaringType.IsNil)
                {
                    // Not a nested type, just add the containing namespace.
                    AddNamespaceParts(typeDefinition.NamespaceDefinition, simpleNames);
                }
                else
                {
                    // We're a nested type, recurse and add the type we're declared in.
                    // It will handle adding the namespace properly.
                    AddTypeDefinitionNameParts(declaringType, simpleNames);
                }

                // Now add the simple name of the type itself.
                simpleNames.Add(GetMetadataNameWithoutBackticks(_metadataReader, typeDefinition.Name));
            }

            private void AddNamespaceParts(
                StringHandle namespaceHandle, List<string> simpleNames)
            {
                var blobReader = _metadataReader.GetBlobReader(namespaceHandle);

                while (true)
                {
                    var dotIndex = blobReader.IndexOf((byte)'.');
                    unsafe
                    {
                        // Note: we won't get any string sharing as we're just using the 
                        // default string decoded.  However, that's ok.  We only produce
                        // these strings when we first read metadata.  Then we create and
                        // persist our own index.  In the future when we read in that index
                        // there's no way for us to share strings between us and the 
                        // compiler at that point.
                        if (dotIndex == -1)
                        {
                            simpleNames.Add(MetadataStringDecoder.DefaultUTF8.GetString(
                                blobReader.CurrentPointer, blobReader.RemainingBytes));
                            return;
                        }
                        else
                        {
                            simpleNames.Add(MetadataStringDecoder.DefaultUTF8.GetString(
                                blobReader.CurrentPointer, dotIndex));
                            blobReader.Offset += dotIndex + 1;
                        }
                    }
                }
            }

            private void AddNamespaceParts(
                NamespaceDefinitionHandle namespaceHandle, List<string> simpleNames)
            {
                if (namespaceHandle.IsNil)
                {
                    return;
                }

                var namespaceDefinition = _metadataReader.GetNamespaceDefinition(namespaceHandle);
                AddNamespaceParts(namespaceDefinition.Parent, simpleNames);
                simpleNames.Add(_metadataReader.GetString(namespaceDefinition.Name));
            }

            private void AddTypeReferenceNameParts(TypeReferenceHandle handle, List<string> simpleNames)
            {
                var typeReference = _metadataReader.GetTypeReference(handle);
                AddNamespaceParts(typeReference.Namespace, simpleNames);
                simpleNames.Add(GetMetadataNameWithoutBackticks(_metadataReader, typeReference.Name));
            }

            private EntityHandle GetTypeDefOrRefHandle(EntityHandle baseTypeOrInterfaceHandle)
            {
                switch (baseTypeOrInterfaceHandle.Kind)
                {
                    case HandleKind.TypeDefinition:
                    case HandleKind.TypeReference:
                        return baseTypeOrInterfaceHandle;
                    case HandleKind.TypeSpecification:
                        return FirstEntityHandleProvider.Instance.GetTypeFromSpecification(
                            _metadataReader, (TypeSpecificationHandle)baseTypeOrInterfaceHandle);
                    default:
                        return default;
                }
            }

            private void EnsureParentsAndChildren(List<string> simpleNames)
            {
                var currentNode = _rootNode;

                foreach (var simpleName in simpleNames)
                {
                    var childNode = GetOrCreateChildNode(currentNode, simpleName);
                    currentNode = childNode;
                }
            }

            private MetadataNode GetOrCreateChildNode(
               MetadataNode currentNode, string simpleName)
            {
                foreach (var childNode in _parentToChildren[currentNode])
                {
                    if (childNode.Name == simpleName)
                    {
                        // Found an existing child node.  Just return that and all 
                        // future parts off of it.
                        return childNode;
                    }
                }

                // Couldn't find a child node with this name.  Make a new node for
                // it and return that for all future parts to be added to.
                var newChildNode = MetadataNode.Allocate(simpleName);
                _parentToChildren.Add(currentNode, newChildNode);
                return newChildNode;
            }

            private ImmutableArray<BuilderNode> GenerateUnsortedNodes(ArrayBuilder<ExtensionMethodInfo> complexBuilder, MultiDictionary<string, ExtensionMethodInfo> simpleTypeNameToMethodMap)
            {
                var unsortedNodes = ArrayBuilder<BuilderNode>.GetInstance();
                unsortedNodes.Add(BuilderNode.RootNode);

                AddUnsortedNodes(unsortedNodes, simpleTypeNameToMethodMap, complexBuilder, parentNode: _rootNode, parentIndex: 0, fullyQualifiedContainerName: _containsExtensionsMethod ? "" : null);
                return unsortedNodes.ToImmutableAndFree();
            }

            private void AddUnsortedNodes(ArrayBuilder<BuilderNode> unsortedNodes,
                MultiDictionary<string, ExtensionMethodInfo> simpleBuilder,
                ArrayBuilder<ExtensionMethodInfo> complexBuilder,
                MetadataNode parentNode,
                int parentIndex,
                string fullyQualifiedContainerName)
            {
                foreach (var child in _parentToChildren[parentNode])
                {
                    var childNode = new BuilderNode(child.Name, parentIndex, _extensionMethodToParameterTypeInfo[child]);
                    var childIndex = unsortedNodes.Count;
                    unsortedNodes.Add(childNode);

                    if (fullyQualifiedContainerName != null)
                    {
                        foreach (var parameterTypeInfo in _extensionMethodToParameterTypeInfo[child])
                        {
                            if (parameterTypeInfo.IsComplexType)
                            {
                                complexBuilder.Add(new ExtensionMethodInfo(fullyQualifiedContainerName, child.Name));
                            }
                            else
                            {
                                simpleBuilder.Add(parameterTypeInfo.Name, new ExtensionMethodInfo(fullyQualifiedContainerName, child.Name));
                            }
                        }
                    }

                    AddUnsortedNodes(unsortedNodes, simpleBuilder, complexBuilder, child, childIndex, Concat(fullyQualifiedContainerName, child.Name));
                }

                static string Concat(string containerName, string name)
                {
                    if (containerName == null)
                    {
                        return null;
                    }

                    if (containerName.Length == 0)
                    {
                        return name;
                    }

                    return containerName + "." + name;
                }
            }
        }

        private class MetadataNode
        {
            public string Name { get; private set; }

            private static readonly ObjectPool<MetadataNode> s_pool = SharedPools.Default<MetadataNode>();

            public static MetadataNode Allocate(string name)
            {
                var node = s_pool.Allocate();
                Debug.Assert(node.Name == null);
                node.Name = name;
                return node;
            }

            public static void Free(MetadataNode node)
            {
                Debug.Assert(node.Name != null);
                node.Name = null;
                s_pool.Free(node);
            }
        }

        private enum MetadataDefinitionKind
        {
            Namespace,
            Type,
            Member,
        }

        private struct MetadataDefinition
        {
            public string Name { get; }
            public MetadataDefinitionKind Kind { get; }

            /// <summary>
            /// Only applies to member kind. Represents the type info of the first parameter.
            /// </summary>
            public ParameterTypeInfo TargetTypeInfo { get; }

            public NamespaceDefinition Namespace { get; private set; }
            public TypeDefinition Type { get; private set; }

            public MetadataDefinition(MetadataDefinitionKind kind, string name, ParameterTypeInfo targetTypeInfo = default)
                : this()
            {
                Kind = kind;
                Name = name;
                TargetTypeInfo = targetTypeInfo;
            }

            public static MetadataDefinition Create(
                MetadataReader reader, NamespaceDefinitionHandle namespaceHandle)
            {
                var definition = reader.GetNamespaceDefinition(namespaceHandle);
                return new MetadataDefinition(
                    MetadataDefinitionKind.Namespace,
                    reader.GetString(definition.Name))
                {
                    Namespace = definition
                };
            }

            public static MetadataDefinition Create(
                MetadataReader reader, TypeDefinition definition)
            {
                var typeName = GetMetadataNameWithoutBackticks(reader, definition.Name);

                return new MetadataDefinition(MetadataDefinitionKind.Type, typeName)
                {
                    Type = definition
                };
            }
        }
    }
}<|MERGE_RESOLUTION|>--- conflicted
+++ resolved
@@ -196,11 +196,7 @@
                 loadOnly,
                 createAsync: () => CreateMetadataSymbolTreeInfoAsync(solution, checksum, reference, cancellationToken),
                 keySuffix: "_Metadata_" + filePath,
-<<<<<<< HEAD
-                tryReadObject: reader => TryReadSymbolTreeInfo(reader, (names, nodes) => GetSpellCheckerAsync(solution, checksum, filePath, names, nodes)),
-=======
-                tryReadObject: reader => TryReadSymbolTreeInfo(reader, checksum, (names, nodes) => GetSpellCheckerTask(solution, checksum, filePath, names, nodes)),
->>>>>>> e0567782
+                tryReadObject: reader => TryReadSymbolTreeInfo(reader, checksum, (names, nodes) => GetSpellCheckerAsync(solution, checksum, filePath, names, nodes)),
                 cancellationToken: cancellationToken);
             Contract.ThrowIfFalse(result != null || loadOnly == true, "Result can only be null if 'loadOnly: true' was passed.");
             return result;
