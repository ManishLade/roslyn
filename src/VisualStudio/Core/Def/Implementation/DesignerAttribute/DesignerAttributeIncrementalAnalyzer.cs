--- conflicted
+++ resolved
@@ -221,20 +221,13 @@
                 var documentId = document.Id;
                 _notificationService.RegisterNotification(() =>
                 {
-<<<<<<< HEAD
-                    return;
-                }
-
-                var itemId = hierarchy.TryGetItemId(document.FilePath);
-=======
                     var hierarchy = workspace.GetHierarchy(documentId.ProjectId);
                     if (hierarchy == null)
                     {
                         return;
                     }
->>>>>>> 525c1be6
-
-                    uint itemId = hierarchy.TryGetItemId(document.FilePath);
+
+                    var itemId = hierarchy.TryGetItemId(document.FilePath);
 
                     if (itemId == VSConstants.VSITEMID_NIL)
                     {
