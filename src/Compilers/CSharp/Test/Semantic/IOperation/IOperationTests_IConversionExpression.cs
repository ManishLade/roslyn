--- conflicted
+++ resolved
@@ -3213,20 +3213,12 @@
         IVariableDeclaratorOperation (Symbol: System.Object o) (OperationKind.VariableDeclarator, Type: null) (Syntax: 'o = null')
           Initializer: 
             IVariableInitializerOperation (OperationKind.VariableInitializer, Type: null) (Syntax: '= null')
-              IConversionOperation (Implicit, TryCast: False, Unchecked) (OperationKind.Conversion, Type: System.Object, Constant: null, IsImplicit) (Syntax: 'null')
+              IConversionOperation (TryCast: False, Unchecked) (OperationKind.Conversion, Type: System.Object, Constant: null, IsImplicit) (Syntax: 'null')
                 Conversion: CommonConversion (Exists: True, IsIdentity: False, IsNumeric: False, IsReference: True, IsUserDefined: False) (MethodSymbol: null)
                 Operand: 
                   ILiteralOperation (OperationKind.Literal, Type: null, Constant: null) (Syntax: 'null')
     Initializer: 
-<<<<<<< HEAD
       null
-=======
-      IVariableInitializerOperation (OperationKind.VariableInitializer, Type: null) (Syntax: '= null')
-        IConversionOperation (TryCast: False, Unchecked) (OperationKind.Conversion, Type: System.Object, Constant: null, IsImplicit) (Syntax: 'null')
-          Conversion: CommonConversion (Exists: True, IsIdentity: False, IsNumeric: False, IsReference: True, IsUserDefined: False) (MethodSymbol: null)
-          Operand: 
-            ILiteralOperation (OperationKind.Literal, Type: null, Constant: null) (Syntax: 'null')
->>>>>>> 7dfc2fa4
 ";
             var expectedDiagnostics = new DiagnosticDescription[] {
                 // CS0219: The variable 'o' is assigned but its value is never used
@@ -3259,20 +3251,12 @@
         IVariableDeclaratorOperation (Symbol: System.Action<System.String> stringAction) (OperationKind.VariableDeclarator, Type: null) (Syntax: 'stringActio ... bjectAction')
           Initializer: 
             IVariableInitializerOperation (OperationKind.VariableInitializer, Type: null) (Syntax: '= objectAction')
-              IConversionOperation (Implicit, TryCast: False, Unchecked) (OperationKind.Conversion, Type: System.Action<System.String>, IsImplicit) (Syntax: 'objectAction')
+              IConversionOperation (TryCast: False, Unchecked) (OperationKind.Conversion, Type: System.Action<System.String>, IsImplicit) (Syntax: 'objectAction')
                 Conversion: CommonConversion (Exists: True, IsIdentity: False, IsNumeric: False, IsReference: True, IsUserDefined: False) (MethodSymbol: null)
                 Operand: 
                   ILocalReferenceOperation: objectAction (OperationKind.LocalReference, Type: System.Action<System.Object>) (Syntax: 'objectAction')
     Initializer: 
-<<<<<<< HEAD
       null
-=======
-      IVariableInitializerOperation (OperationKind.VariableInitializer, Type: null) (Syntax: '= objectAction')
-        IConversionOperation (TryCast: False, Unchecked) (OperationKind.Conversion, Type: System.Action<System.String>, IsImplicit) (Syntax: 'objectAction')
-          Conversion: CommonConversion (Exists: True, IsIdentity: False, IsNumeric: False, IsReference: True, IsUserDefined: False) (MethodSymbol: null)
-          Operand: 
-            ILocalReferenceOperation: objectAction (OperationKind.LocalReference, Type: System.Action<System.Object>) (Syntax: 'objectAction')
->>>>>>> 7dfc2fa4
 ";
             var expectedDiagnostics = DiagnosticDescription.None;
 
@@ -3301,20 +3285,12 @@
         IVariableDeclaratorOperation (Symbol: System.Action<System.Int32> intAction) (OperationKind.VariableDeclarator, Type: null, IsInvalid) (Syntax: 'intAction = objectAction')
           Initializer: 
             IVariableInitializerOperation (OperationKind.VariableInitializer, Type: null, IsInvalid) (Syntax: '= objectAction')
-              IConversionOperation (Implicit, TryCast: False, Unchecked) (OperationKind.Conversion, Type: System.Action<System.Int32>, IsInvalid, IsImplicit) (Syntax: 'objectAction')
+              IConversionOperation (TryCast: False, Unchecked) (OperationKind.Conversion, Type: System.Action<System.Int32>, IsInvalid, IsImplicit) (Syntax: 'objectAction')
                 Conversion: CommonConversion (Exists: False, IsIdentity: False, IsNumeric: False, IsReference: False, IsUserDefined: False) (MethodSymbol: null)
                 Operand: 
                   ILocalReferenceOperation: objectAction (OperationKind.LocalReference, Type: System.Action<System.Object>, IsInvalid) (Syntax: 'objectAction')
     Initializer: 
-<<<<<<< HEAD
       null
-=======
-      IVariableInitializerOperation (OperationKind.VariableInitializer, Type: null, IsInvalid) (Syntax: '= objectAction')
-        IConversionOperation (TryCast: False, Unchecked) (OperationKind.Conversion, Type: System.Action<System.Int32>, IsInvalid, IsImplicit) (Syntax: 'objectAction')
-          Conversion: CommonConversion (Exists: False, IsIdentity: False, IsNumeric: False, IsReference: False, IsUserDefined: False) (MethodSymbol: null)
-          Operand: 
-            ILocalReferenceOperation: objectAction (OperationKind.LocalReference, Type: System.Action<System.Object>, IsInvalid) (Syntax: 'objectAction')
->>>>>>> 7dfc2fa4
 ";
             var expectedDiagnostics = new DiagnosticDescription[] {
                 // CS0029: Cannot implicitly convert type 'System.Action<object>' to 'System.Action<int>'
@@ -4979,20 +4955,12 @@
         IVariableDeclaratorOperation (Symbol: System.Object o) (OperationKind.VariableDeclarator, Type: null) (Syntax: 'o = (object)null')
           Initializer: 
             IVariableInitializerOperation (OperationKind.VariableInitializer, Type: null) (Syntax: '= (object)null')
-              IConversionOperation (Explicit, TryCast: False, Unchecked) (OperationKind.Conversion, Type: System.Object, Constant: null) (Syntax: '(object)null')
+              IConversionOperation (TryCast: False, Unchecked) (OperationKind.Conversion, Type: System.Object, Constant: null) (Syntax: '(object)null')
                 Conversion: CommonConversion (Exists: True, IsIdentity: False, IsNumeric: False, IsReference: True, IsUserDefined: False) (MethodSymbol: null)
                 Operand: 
                   ILiteralOperation (OperationKind.Literal, Type: null, Constant: null) (Syntax: 'null')
     Initializer: 
-<<<<<<< HEAD
       null
-=======
-      IVariableInitializerOperation (OperationKind.VariableInitializer, Type: null) (Syntax: '= (object)null')
-        IConversionOperation (TryCast: False, Unchecked) (OperationKind.Conversion, Type: System.Object, Constant: null) (Syntax: '(object)null')
-          Conversion: CommonConversion (Exists: True, IsIdentity: False, IsNumeric: False, IsReference: True, IsUserDefined: False) (MethodSymbol: null)
-          Operand: 
-            ILiteralOperation (OperationKind.Literal, Type: null, Constant: null) (Syntax: 'null')
->>>>>>> 7dfc2fa4
 ";
             var expectedDiagnostics = new DiagnosticDescription[] {
                 // CS0219: The variable 'o' is assigned but its value is never used
