--- conflicted
+++ resolved
@@ -82,11 +82,7 @@
                 return default;
             }
 
-<<<<<<< HEAD
-            var (type, plural) = UnwrapType(nameInfo.Type, semanticModel.Compilation, wasPlural: false);
-=======
             var (type, plural) = UnwrapType(nameInfo.Type, semanticModel.Compilation, wasPlural: false, seenTypes: new HashSet<ITypeSymbol>());
->>>>>>> 4939752b
 
             var baseNames = NameGenerator.GetBaseNames(type, plural);
             return baseNames;
@@ -162,13 +158,6 @@
             return publicIcon;
         }
 
-<<<<<<< HEAD
-        private (ITypeSymbol, bool plural) UnwrapType(ITypeSymbol type, Compilation compilation, bool wasPlural)
-        {
-            if (type is IArrayTypeSymbol arrayType)
-            {
-                return UnwrapType(arrayType.ElementType, compilation, wasPlural: true);
-=======
         private (ITypeSymbol, bool plural) UnwrapType(ITypeSymbol type, Compilation compilation, bool wasPlural, HashSet<ITypeSymbol> seenTypes)
         {
             // Consider C : Task<C>
@@ -183,7 +172,6 @@
             if (type is IArrayTypeSymbol arrayType)
             {
                 return UnwrapType(arrayType.ElementType, compilation, wasPlural: true, seenTypes: seenTypes);
->>>>>>> 4939752b
             }
 
             if (type is INamedTypeSymbol namedType && namedType.OriginalDefinition != null)
@@ -195,9 +183,6 @@
 
                 if (ienumerableOfT != null)
                 {
-<<<<<<< HEAD
-                    return UnwrapType(ienumerableOfT.TypeArguments[0], compilation, wasPlural: true);
-=======
                     // Consider: Container : IEnumerable<Container>
                     // Container |
                     // We don't want to suggest the plural version of a type that can be used singularly
@@ -207,7 +192,6 @@
                     }
 
                     return UnwrapType(ienumerableOfT.TypeArguments[0], compilation, wasPlural: true, seenTypes: seenTypes);
->>>>>>> 4939752b
                 }
 
                 var taskOfTType = compilation.TaskOfTType();
@@ -217,11 +201,7 @@
                     originalDefinition == valueTaskType ||
                     originalDefinition.SpecialType == SpecialType.System_Nullable_T)
                 {
-<<<<<<< HEAD
-                    return UnwrapType(namedType.TypeArguments[0], compilation, wasPlural: wasPlural);
-=======
                     return UnwrapType(namedType.TypeArguments[0], compilation, wasPlural: wasPlural, seenTypes: seenTypes);
->>>>>>> 4939752b
                 }
             }
 
