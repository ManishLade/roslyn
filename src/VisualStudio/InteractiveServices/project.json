--- conflicted
+++ resolved
@@ -2,13 +2,9 @@
     "dependencies": {
         "RoslynDependencies.Microsoft.VisualStudio.ComponentModelHost": "14.3.25407",
         "Microsoft.VisualStudio.Editor": "14.3.25407",
-<<<<<<< HEAD
-        "Microsoft.VisualStudio.Shell.14.0": "14.3.25407"
-=======
         "Microsoft.VisualStudio.Shell.14.0": "14.3.25407",
         "Microsoft.VisualStudio.VsInteractiveWindow": "2.0.0-beta5-60820-04",
         "System.ValueTuple": "4.0.1-beta-24425-02"
->>>>>>> 4cdc3d8b
     },
     "frameworks": {
         "net46": { }
