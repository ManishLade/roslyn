--- conflicted
+++ resolved
@@ -65,14 +65,10 @@
                 model, node, optionSet, issueSpan, diagnosticId, inDeclaration, cancellationToken)
         End Function
 
-<<<<<<< HEAD
-        Friend Overrides Function CanSimplifyTypeNameExpression(model As SemanticModel, node As SyntaxNode, optionSet As OptionSet, ByRef issueSpan As TextSpan, ByRef diagnosticId As String, cancellationToken As CancellationToken) As Boolean
-=======
         Friend Overrides Function CanSimplifyTypeNameExpression(
                 model As SemanticModel, node As SyntaxNode, optionSet As OptionSet,
                 ByRef issueSpan As TextSpan, ByRef diagnosticId As String, ByRef inDeclaration As Boolean,
                 cancellationToken As CancellationToken) As Boolean
->>>>>>> 47eb6505
             issueSpan = Nothing
             diagnosticId = IDEDiagnosticIds.SimplifyNamesDiagnosticId
 
