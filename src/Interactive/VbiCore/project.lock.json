--- conflicted
+++ resolved
@@ -1820,23 +1820,6 @@
       },
       "System.Linq.Expressions/4.0.10": {
         "dependencies": {
-<<<<<<< HEAD
-          "System.Collections": "[4.0.0, )",
-          "System.Diagnostics.Debug": "[4.0.0, )",
-          "System.Globalization": "[4.0.0, )",
-          "System.IO": "[4.0.0, )",
-          "System.Linq": "[4.0.0, )",
-          "System.ObjectModel": "[4.0.0, )",
-          "System.Reflection": "[4.0.0, )",
-          "System.Reflection.Emit": "[4.0.0, )",
-          "System.Reflection.Extensions": "[4.0.0, )",
-          "System.Reflection.Primitives": "[4.0.0, )",
-          "System.Reflection.TypeExtensions": "[4.0.0, )",
-          "System.Resources.ResourceManager": "[4.0.0, )",
-          "System.Runtime": "[4.0.20, )",
-          "System.Runtime.Extensions": "[4.0.0, )",
-          "System.Threading": "[4.0.0, )"
-=======
           "System.Collections": "4.0.0",
           "System.Diagnostics.Debug": "4.0.0",
           "System.Globalization": "4.0.0",
@@ -1854,7 +1837,6 @@
           "System.Runtime": "4.0.20",
           "System.Runtime.Extensions": "4.0.0",
           "System.Threading": "4.0.0"
->>>>>>> bf855709
         },
         "compile": {
           "ref/dotnet/System.Linq.Expressions.dll": {}
@@ -3276,23 +3258,6 @@
       },
       "System.Linq.Expressions/4.0.10": {
         "dependencies": {
-<<<<<<< HEAD
-          "System.Collections": "[4.0.0, )",
-          "System.Diagnostics.Debug": "[4.0.0, )",
-          "System.Globalization": "[4.0.0, )",
-          "System.IO": "[4.0.0, )",
-          "System.Linq": "[4.0.0, )",
-          "System.ObjectModel": "[4.0.0, )",
-          "System.Reflection": "[4.0.0, )",
-          "System.Reflection.Emit": "[4.0.0, )",
-          "System.Reflection.Extensions": "[4.0.0, )",
-          "System.Reflection.Primitives": "[4.0.0, )",
-          "System.Reflection.TypeExtensions": "[4.0.0, )",
-          "System.Resources.ResourceManager": "[4.0.0, )",
-          "System.Runtime": "[4.0.20, )",
-          "System.Runtime.Extensions": "[4.0.0, )",
-          "System.Threading": "[4.0.0, )"
-=======
           "System.Collections": "4.0.0",
           "System.Diagnostics.Debug": "4.0.0",
           "System.Globalization": "4.0.0",
@@ -3310,7 +3275,6 @@
           "System.Runtime": "4.0.20",
           "System.Runtime.Extensions": "4.0.0",
           "System.Threading": "4.0.0"
->>>>>>> bf855709
         },
         "compile": {
           "ref/dotnet/System.Linq.Expressions.dll": {}
@@ -4849,23 +4813,6 @@
       },
       "System.Linq.Expressions/4.0.10": {
         "dependencies": {
-<<<<<<< HEAD
-          "System.Collections": "[4.0.0, )",
-          "System.Diagnostics.Debug": "[4.0.0, )",
-          "System.Globalization": "[4.0.0, )",
-          "System.IO": "[4.0.0, )",
-          "System.Linq": "[4.0.0, )",
-          "System.ObjectModel": "[4.0.0, )",
-          "System.Reflection": "[4.0.0, )",
-          "System.Reflection.Emit": "[4.0.0, )",
-          "System.Reflection.Extensions": "[4.0.0, )",
-          "System.Reflection.Primitives": "[4.0.0, )",
-          "System.Reflection.TypeExtensions": "[4.0.0, )",
-          "System.Resources.ResourceManager": "[4.0.0, )",
-          "System.Runtime": "[4.0.20, )",
-          "System.Runtime.Extensions": "[4.0.0, )",
-          "System.Threading": "[4.0.0, )"
-=======
           "System.Collections": "4.0.0",
           "System.Diagnostics.Debug": "4.0.0",
           "System.Globalization": "4.0.0",
@@ -4883,7 +4830,6 @@
           "System.Runtime": "4.0.20",
           "System.Runtime.Extensions": "4.0.0",
           "System.Threading": "4.0.0"
->>>>>>> bf855709
         },
         "compile": {
           "ref/dotnet/System.Linq.Expressions.dll": {}
@@ -7725,12 +7671,7 @@
         "ref/xamarinios10/_._",
         "ref/xamarinmac20/_._",
         "runtime.json",
-<<<<<<< HEAD
-        "runtimes/win8-aot/lib/netcore50/System.Linq.Expressions.dll",
-        "System.Linq.Expressions.nuspec"
-=======
         "runtimes/win8-aot/lib/netcore50/System.Linq.Expressions.dll"
->>>>>>> bf855709
       ]
     },
     "System.Net.NameResolution/4.0.0-beta-23504": {
