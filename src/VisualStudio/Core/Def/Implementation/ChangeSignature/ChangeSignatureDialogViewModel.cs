--- conflicted
+++ resolved
@@ -10,7 +10,6 @@
 using Microsoft.CodeAnalysis.ChangeSignature;
 using Microsoft.CodeAnalysis.Editor.Shared.Extensions;
 using Microsoft.CodeAnalysis.Editor.Shared.Utilities;
-using Microsoft.CodeAnalysis.Shared.Extensions;
 using Microsoft.CodeAnalysis.Notification;
 using Microsoft.CodeAnalysis.Shared.Extensions;
 using Microsoft.VisualStudio.LanguageServices.Implementation.Utilities;
@@ -328,11 +327,7 @@
                 if (parameter is AddedParameterViewModel addedParameterViewModel)
                 {
                     var languageService = Document.GetLanguageService<IChangeSignatureLanguageService>();
-<<<<<<< HEAD
-                    languageService.GeneratePreviewGrammar(addedParameterViewModel, displayParts);
-=======
                     languageService.GeneratePreviewDisplayParts(addedParameterViewModel, displayParts);
->>>>>>> e43efceb
                 }
             }
 
@@ -602,15 +597,9 @@
             {
                 get
                 {
-<<<<<<< HEAD
-                    if (!string.IsNullOrWhiteSpace(_addedParameter.CallsiteValue))
-                    {
-                        return _addedParameter.CallsiteValue;
-=======
                     if (!string.IsNullOrWhiteSpace(_addedParameter.CallSiteValue))
                     {
                         return _addedParameter.CallSiteValue;
->>>>>>> e43efceb
                     }
 
                     return ServicesVSResources.ChangeSignature_NewParameterIntroduceTODOVariable;
