--- conflicted
+++ resolved
@@ -1424,11 +1424,7 @@
       </trans-unit>
       <trans-unit id="ErrorReadingFile">
         <source>Error while reading file '{0}': {1}</source>
-<<<<<<< HEAD
-        <target state="needs-review-translation">Ошибка при чтении файла</target>
-=======
         <target state="translated">Ошибка при чтении файла "{0}": {1}</target>
->>>>>>> 1851814c
         <note />
       </trans-unit>
       <trans-unit id="ModuleHasBeenUnloaded">
@@ -1492,7 +1488,16 @@
         <target state="translated">Заданные здесь параметры применяются только на вашем компьютере. Чтобы привязать параметры к решению, используйте EDITORCONFIG-файлы.</target>
         <note />
       </trans-unit>
-<<<<<<< HEAD
+      <trans-unit id="Sync_Class_View">
+        <source>Sync Class View</source>
+        <target state="translated">Синхронизировать представление классов</target>
+        <note />
+      </trans-unit>
+      <trans-unit id="CantApplyChangesUnexpectedError">
+        <source>Can't apply changes -- unexpected error: '{0}'</source>
+        <target state="translated">Не удается применить изменения, так как возникла непредвиденная ошибка: "{0}"</target>
+        <note />
+      </trans-unit>
       <trans-unit id="Field_preferences_colon">
         <source>Field preferences:</source>
         <target state="translated">Предпочтения для полей:</target>
@@ -1510,47 +1515,12 @@
       </trans-unit>
       <trans-unit id="Manage_naming_styles">
         <source>Manage naming styles</source>
-        <target state="new">Manage naming styles</target>
-        <note />
-      </trans-unit>
-      <trans-unit id="CantApplyChangesUnexpectedError">
-        <source>Can't apply changes -- unexpected error: '{0}'</source>
-        <target state="new">Can't apply changes -- unexpected error: '{0}'</target>
-        <note />
-      </trans-unit>
-      <trans-unit id="Sync_Class_View">
-        <source>Sync Class View</source>
-        <target state="new">Sync Class View</target>
+        <target state="translated">Управление стилями именования</target>
         <note />
       </trans-unit>
       <trans-unit id="Live_code_analysis">
         <source>Live code analysis</source>
         <target state="new">Live code analysis</target>
-=======
-      <trans-unit id="Sync_Class_View">
-        <source>Sync Class View</source>
-        <target state="translated">Синхронизировать представление классов</target>
-        <note />
-      </trans-unit>
-      <trans-unit id="CantApplyChangesUnexpectedError">
-        <source>Can't apply changes -- unexpected error: '{0}'</source>
-        <target state="translated">Не удается применить изменения, так как возникла непредвиденная ошибка: "{0}"</target>
-        <note />
-      </trans-unit>
-      <trans-unit id="Field_preferences_colon">
-        <source>Field preferences:</source>
-        <target state="translated">Предпочтения для полей:</target>
-        <note />
-      </trans-unit>
-      <trans-unit id="Prefer_readonly">
-        <source>Prefer readonly</source>
-        <target state="translated">Предпочитать только для чтения</target>
-        <note />
-      </trans-unit>
-      <trans-unit id="Manage_naming_styles">
-        <source>Manage naming styles</source>
-        <target state="translated">Управление стилями именования</target>
->>>>>>> 1851814c
         <note />
       </trans-unit>
     </body>
