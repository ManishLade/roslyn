{
  "locked": false,
  "version": 1,
  "targets": {
    ".NETFramework,Version=v4.6": {
      "Microsoft.Composition/1.0.27": {
        "compile": {
          "lib/portable-net45+win8+wp8+wpa81/System.Composition.AttributedModel.dll": {},
          "lib/portable-net45+win8+wp8+wpa81/System.Composition.Convention.dll": {},
          "lib/portable-net45+win8+wp8+wpa81/System.Composition.Hosting.dll": {},
          "lib/portable-net45+win8+wp8+wpa81/System.Composition.Runtime.dll": {},
          "lib/portable-net45+win8+wp8+wpa81/System.Composition.TypedParts.dll": {}
        },
        "runtime": {
          "lib/portable-net45+win8+wp8+wpa81/System.Composition.AttributedModel.dll": {},
          "lib/portable-net45+win8+wp8+wpa81/System.Composition.Convention.dll": {},
          "lib/portable-net45+win8+wp8+wpa81/System.Composition.Hosting.dll": {},
          "lib/portable-net45+win8+wp8+wpa81/System.Composition.Runtime.dll": {},
          "lib/portable-net45+win8+wp8+wpa81/System.Composition.TypedParts.dll": {}
        }
      },
      "System.Collections/4.0.0": {
        "compile": {
          "ref/net45/_._": {}
        },
        "runtime": {
          "lib/net45/_._": {}
        }
      },
      "System.Collections.Immutable/1.1.37": {
        "dependencies": {
          "System.Collections": "4.0.0",
          "System.Diagnostics.Debug": "4.0.0",
          "System.Globalization": "4.0.0",
          "System.Linq": "4.0.0",
          "System.Resources.ResourceManager": "4.0.0",
          "System.Runtime": "4.0.0",
          "System.Runtime.Extensions": "4.0.0",
          "System.Threading": "4.0.0"
        },
        "compile": {
          "lib/dotnet/System.Collections.Immutable.dll": {}
        },
        "runtime": {
          "lib/dotnet/System.Collections.Immutable.dll": {}
        }
      },
      "System.Diagnostics.Debug/4.0.0": {
        "compile": {
          "ref/net45/_._": {}
        },
        "runtime": {
          "lib/net45/_._": {}
        }
      },
      "System.Globalization/4.0.0": {
        "compile": {
          "ref/net45/_._": {}
        },
        "runtime": {
          "lib/net45/_._": {}
        }
      },
      "System.Linq/4.0.0": {
        "compile": {
          "ref/net45/_._": {}
        },
        "runtime": {
          "lib/net45/_._": {}
        }
      },
<<<<<<< HEAD
      "System.Reflection.Metadata/1.2.0-rc2-23826": {
=======
      "System.Reflection.Metadata/1.2.0": {
>>>>>>> 42321199
        "dependencies": {
          "System.Collections.Immutable": "1.1.37"
        },
        "compile": {
          "lib/portable-net45+win8/System.Reflection.Metadata.dll": {}
        },
        "runtime": {
          "lib/portable-net45+win8/System.Reflection.Metadata.dll": {}
        }
      },
      "System.Resources.ResourceManager/4.0.0": {
        "compile": {
          "ref/net45/_._": {}
        },
        "runtime": {
          "lib/net45/_._": {}
        }
      },
      "System.Runtime/4.0.0": {
        "compile": {
          "ref/net45/_._": {}
        },
        "runtime": {
          "lib/net45/_._": {}
        }
      },
      "System.Runtime.Extensions/4.0.0": {
        "compile": {
          "ref/net45/_._": {}
        },
        "runtime": {
          "lib/net45/_._": {}
        }
      },
      "System.Threading/4.0.0": {
        "compile": {
          "ref/net45/_._": {}
        },
        "runtime": {
          "lib/net45/_._": {}
        }
      }
    }
  },
  "libraries": {
    "Microsoft.Composition/1.0.27": {
      "sha512": "pwu80Ohe7SBzZ6i69LVdzowp6V+LaVRzd5F7A6QlD42vQkX0oT7KXKWWPlM/S00w1gnMQMRnEdbtOV12z6rXdQ==",
      "type": "package",
      "files": [
        "License-Stable.rtf",
        "Microsoft.Composition.1.0.27.nupkg.sha512",
        "Microsoft.Composition.nuspec",
        "lib/portable-net45+win8+wp8+wpa81/System.Composition.AttributedModel.XML",
        "lib/portable-net45+win8+wp8+wpa81/System.Composition.AttributedModel.dll",
        "lib/portable-net45+win8+wp8+wpa81/System.Composition.Convention.dll",
        "lib/portable-net45+win8+wp8+wpa81/System.Composition.Convention.xml",
        "lib/portable-net45+win8+wp8+wpa81/System.Composition.Hosting.XML",
        "lib/portable-net45+win8+wp8+wpa81/System.Composition.Hosting.dll",
        "lib/portable-net45+win8+wp8+wpa81/System.Composition.Runtime.XML",
        "lib/portable-net45+win8+wp8+wpa81/System.Composition.Runtime.dll",
        "lib/portable-net45+win8+wp8+wpa81/System.Composition.TypedParts.XML",
        "lib/portable-net45+win8+wp8+wpa81/System.Composition.TypedParts.dll"
      ]
    },
    "System.Collections/4.0.0": {
      "sha512": "i2vsGDIEbWdHcUSNDPKZP/ZWod6o740el7mGTCy0dqbCxQh74W4QoC+klUwPEtGEFuvzJ7bJgvwJqscosVNyZQ==",
      "type": "package",
      "files": [
        "License.rtf",
        "System.Collections.4.0.0.nupkg.sha512",
        "System.Collections.nuspec",
        "lib/MonoAndroid10/_._",
        "lib/MonoTouch10/_._",
        "lib/net45/_._",
        "lib/win8/_._",
        "lib/wp80/_._",
        "lib/wpa81/_._",
        "lib/xamarinios10/_._",
        "lib/xamarinmac20/_._",
        "ref/MonoAndroid10/_._",
        "ref/MonoTouch10/_._",
        "ref/dotnet/System.Collections.dll",
        "ref/dotnet/System.Collections.xml",
        "ref/dotnet/de/System.Collections.xml",
        "ref/dotnet/es/System.Collections.xml",
        "ref/dotnet/fr/System.Collections.xml",
        "ref/dotnet/it/System.Collections.xml",
        "ref/dotnet/ja/System.Collections.xml",
        "ref/dotnet/ko/System.Collections.xml",
        "ref/dotnet/ru/System.Collections.xml",
        "ref/dotnet/zh-hans/System.Collections.xml",
        "ref/dotnet/zh-hant/System.Collections.xml",
        "ref/net45/_._",
        "ref/netcore50/System.Collections.dll",
        "ref/netcore50/System.Collections.xml",
        "ref/netcore50/de/System.Collections.xml",
        "ref/netcore50/es/System.Collections.xml",
        "ref/netcore50/fr/System.Collections.xml",
        "ref/netcore50/it/System.Collections.xml",
        "ref/netcore50/ja/System.Collections.xml",
        "ref/netcore50/ko/System.Collections.xml",
        "ref/netcore50/ru/System.Collections.xml",
        "ref/netcore50/zh-hans/System.Collections.xml",
        "ref/netcore50/zh-hant/System.Collections.xml",
        "ref/win8/_._",
        "ref/wp80/_._",
        "ref/wpa81/_._",
        "ref/xamarinios10/_._",
        "ref/xamarinmac20/_._"
      ]
    },
    "System.Collections.Immutable/1.1.37": {
      "sha512": "fTpqwZYBzoklTT+XjTRK8KxvmrGkYHzBiylCcKyQcxiOM8k+QvhNBxRvFHDWzy4OEP5f8/9n+xQ9mEgEXY+muA==",
      "type": "package",
      "files": [
        "System.Collections.Immutable.1.1.37.nupkg.sha512",
        "System.Collections.Immutable.nuspec",
        "lib/dotnet/System.Collections.Immutable.dll",
        "lib/dotnet/System.Collections.Immutable.xml",
        "lib/portable-net45+win8+wp8+wpa81/System.Collections.Immutable.dll",
        "lib/portable-net45+win8+wp8+wpa81/System.Collections.Immutable.xml"
      ]
    },
    "System.Diagnostics.Debug/4.0.0": {
      "sha512": "AYJsLLGDVTC/nyURjgAo7Lpye0+HuSkcQujUf+NgQVdC/C/ky5NyamQHCforHJzgqspitMMtBe8B4UBdGXy1zQ==",
      "type": "package",
      "files": [
        "License.rtf",
        "System.Diagnostics.Debug.4.0.0.nupkg.sha512",
        "System.Diagnostics.Debug.nuspec",
        "lib/MonoAndroid10/_._",
        "lib/MonoTouch10/_._",
        "lib/net45/_._",
        "lib/win8/_._",
        "lib/wp80/_._",
        "lib/wpa81/_._",
        "lib/xamarinios10/_._",
        "lib/xamarinmac20/_._",
        "ref/MonoAndroid10/_._",
        "ref/MonoTouch10/_._",
        "ref/dotnet/System.Diagnostics.Debug.dll",
        "ref/dotnet/System.Diagnostics.Debug.xml",
        "ref/dotnet/de/System.Diagnostics.Debug.xml",
        "ref/dotnet/es/System.Diagnostics.Debug.xml",
        "ref/dotnet/fr/System.Diagnostics.Debug.xml",
        "ref/dotnet/it/System.Diagnostics.Debug.xml",
        "ref/dotnet/ja/System.Diagnostics.Debug.xml",
        "ref/dotnet/ko/System.Diagnostics.Debug.xml",
        "ref/dotnet/ru/System.Diagnostics.Debug.xml",
        "ref/dotnet/zh-hans/System.Diagnostics.Debug.xml",
        "ref/dotnet/zh-hant/System.Diagnostics.Debug.xml",
        "ref/net45/_._",
        "ref/netcore50/System.Diagnostics.Debug.dll",
        "ref/netcore50/System.Diagnostics.Debug.xml",
        "ref/netcore50/de/System.Diagnostics.Debug.xml",
        "ref/netcore50/es/System.Diagnostics.Debug.xml",
        "ref/netcore50/fr/System.Diagnostics.Debug.xml",
        "ref/netcore50/it/System.Diagnostics.Debug.xml",
        "ref/netcore50/ja/System.Diagnostics.Debug.xml",
        "ref/netcore50/ko/System.Diagnostics.Debug.xml",
        "ref/netcore50/ru/System.Diagnostics.Debug.xml",
        "ref/netcore50/zh-hans/System.Diagnostics.Debug.xml",
        "ref/netcore50/zh-hant/System.Diagnostics.Debug.xml",
        "ref/win8/_._",
        "ref/wp80/_._",
        "ref/wpa81/_._",
        "ref/xamarinios10/_._",
        "ref/xamarinmac20/_._"
      ]
    },
    "System.Globalization/4.0.0": {
      "sha512": "IBJyTo1y7ZtzzoJUA60T1XPvNTyw/wfFmjFoBFtlYfkekIOtD/AzDDIg0YdUa7eNtFEfliED2R7HdppTdU4t5A==",
      "type": "package",
      "files": [
        "License.rtf",
        "System.Globalization.4.0.0.nupkg.sha512",
        "System.Globalization.nuspec",
        "lib/MonoAndroid10/_._",
        "lib/MonoTouch10/_._",
        "lib/net45/_._",
        "lib/win8/_._",
        "lib/wp80/_._",
        "lib/wpa81/_._",
        "lib/xamarinios10/_._",
        "lib/xamarinmac20/_._",
        "ref/MonoAndroid10/_._",
        "ref/MonoTouch10/_._",
        "ref/dotnet/System.Globalization.dll",
        "ref/dotnet/System.Globalization.xml",
        "ref/dotnet/de/System.Globalization.xml",
        "ref/dotnet/es/System.Globalization.xml",
        "ref/dotnet/fr/System.Globalization.xml",
        "ref/dotnet/it/System.Globalization.xml",
        "ref/dotnet/ja/System.Globalization.xml",
        "ref/dotnet/ko/System.Globalization.xml",
        "ref/dotnet/ru/System.Globalization.xml",
        "ref/dotnet/zh-hans/System.Globalization.xml",
        "ref/dotnet/zh-hant/System.Globalization.xml",
        "ref/net45/_._",
        "ref/netcore50/System.Globalization.dll",
        "ref/netcore50/System.Globalization.xml",
        "ref/netcore50/de/System.Globalization.xml",
        "ref/netcore50/es/System.Globalization.xml",
        "ref/netcore50/fr/System.Globalization.xml",
        "ref/netcore50/it/System.Globalization.xml",
        "ref/netcore50/ja/System.Globalization.xml",
        "ref/netcore50/ko/System.Globalization.xml",
        "ref/netcore50/ru/System.Globalization.xml",
        "ref/netcore50/zh-hans/System.Globalization.xml",
        "ref/netcore50/zh-hant/System.Globalization.xml",
        "ref/win8/_._",
        "ref/wp80/_._",
        "ref/wpa81/_._",
        "ref/xamarinios10/_._",
        "ref/xamarinmac20/_._"
      ]
    },
    "System.Linq/4.0.0": {
      "sha512": "r6Hlc+ytE6m/9UBr+nNRRdoJEWjoeQiT3L3lXYFDHoXk3VYsRBCDNXrawcexw7KPLaH0zamQLiAb6avhZ50cGg==",
      "type": "package",
      "files": [
        "System.Linq.4.0.0.nupkg.sha512",
        "System.Linq.nuspec",
        "lib/dotnet/System.Linq.dll",
        "lib/net45/_._",
        "lib/netcore50/System.Linq.dll",
        "lib/win8/_._",
        "lib/wp80/_._",
        "lib/wpa81/_._",
        "ref/dotnet/System.Linq.dll",
        "ref/dotnet/System.Linq.xml",
        "ref/dotnet/de/System.Linq.xml",
        "ref/dotnet/es/System.Linq.xml",
        "ref/dotnet/fr/System.Linq.xml",
        "ref/dotnet/it/System.Linq.xml",
        "ref/dotnet/ja/System.Linq.xml",
        "ref/dotnet/ko/System.Linq.xml",
        "ref/dotnet/ru/System.Linq.xml",
        "ref/dotnet/zh-hans/System.Linq.xml",
        "ref/dotnet/zh-hant/System.Linq.xml",
        "ref/net45/_._",
        "ref/netcore50/System.Linq.dll",
        "ref/netcore50/System.Linq.xml",
        "ref/win8/_._",
        "ref/wp80/_._",
        "ref/wpa81/_._"
      ]
    },
<<<<<<< HEAD
    "System.Reflection.Metadata/1.2.0-rc2-23826": {
      "sha512": "iaq5zpluF7mUMd5hFyhmZGyCSzF6glZjvNI2VAhLFQEp8sGA/tROj6NoZL42q6HhoHxi1XyGeoIXPi5hyw0+5w==",
      "type": "package",
      "files": [
        "System.Reflection.Metadata.1.2.0-rc2-23826.nupkg.sha512",
=======
    "System.Reflection.Metadata/1.2.0": {
      "sha512": "ubQKFCNYPwhqPXPLjRKCvTDR2UvL5L5+Tm181D/5kl/df7264AuXDi2j2Bf5DxplBxevq8eUH9LRomcFCXTQKw==",
      "type": "package",
      "files": [
        "System.Reflection.Metadata.1.2.0.nupkg.sha512",
>>>>>>> 42321199
        "System.Reflection.Metadata.nuspec",
        "ThirdPartyNotices.txt",
        "dotnet_library_license.txt",
        "lib/netstandard1.1/System.Reflection.Metadata.dll",
        "lib/netstandard1.1/System.Reflection.Metadata.xml",
        "lib/portable-net45+win8/System.Reflection.Metadata.dll",
        "lib/portable-net45+win8/System.Reflection.Metadata.xml"
      ]
    },
    "System.Resources.ResourceManager/4.0.0": {
      "sha512": "qmqeZ4BJgjfU+G2JbrZt4Dk1LsMxO4t+f/9HarNY6w8pBgweO6jT+cknUH7c3qIrGvyUqraBhU45Eo6UtA0fAw==",
      "type": "package",
      "files": [
        "System.Resources.ResourceManager.4.0.0.nupkg.sha512",
        "System.Resources.ResourceManager.nuspec",
        "lib/DNXCore50/System.Resources.ResourceManager.dll",
        "lib/net45/_._",
        "lib/netcore50/System.Resources.ResourceManager.dll",
        "lib/win8/_._",
        "lib/wp80/_._",
        "lib/wpa81/_._",
        "ref/dotnet/System.Resources.ResourceManager.dll",
        "ref/dotnet/System.Resources.ResourceManager.xml",
        "ref/dotnet/de/System.Resources.ResourceManager.xml",
        "ref/dotnet/es/System.Resources.ResourceManager.xml",
        "ref/dotnet/fr/System.Resources.ResourceManager.xml",
        "ref/dotnet/it/System.Resources.ResourceManager.xml",
        "ref/dotnet/ja/System.Resources.ResourceManager.xml",
        "ref/dotnet/ko/System.Resources.ResourceManager.xml",
        "ref/dotnet/ru/System.Resources.ResourceManager.xml",
        "ref/dotnet/zh-hans/System.Resources.ResourceManager.xml",
        "ref/dotnet/zh-hant/System.Resources.ResourceManager.xml",
        "ref/net45/_._",
        "ref/netcore50/System.Resources.ResourceManager.dll",
        "ref/netcore50/System.Resources.ResourceManager.xml",
        "ref/win8/_._",
        "ref/wp80/_._",
        "ref/wpa81/_._",
        "runtimes/win8-aot/lib/netcore50/System.Resources.ResourceManager.dll"
      ]
    },
    "System.Runtime/4.0.0": {
      "sha512": "Uq9epame8hEqJlj4KaWb67dDJvj4IM37jRFGVeFbugRdPz48bR0voyBhrbf3iSa2tAmlkg4lsa6BUOL9iwlMew==",
      "type": "package",
      "files": [
        "License.rtf",
        "System.Runtime.4.0.0.nupkg.sha512",
        "System.Runtime.nuspec",
        "lib/MonoAndroid10/_._",
        "lib/MonoTouch10/_._",
        "lib/net45/_._",
        "lib/win8/_._",
        "lib/wp80/_._",
        "lib/wpa81/_._",
        "lib/xamarinios10/_._",
        "lib/xamarinmac20/_._",
        "ref/MonoAndroid10/_._",
        "ref/MonoTouch10/_._",
        "ref/dotnet/System.Runtime.dll",
        "ref/dotnet/System.Runtime.xml",
        "ref/dotnet/de/System.Runtime.xml",
        "ref/dotnet/es/System.Runtime.xml",
        "ref/dotnet/fr/System.Runtime.xml",
        "ref/dotnet/it/System.Runtime.xml",
        "ref/dotnet/ja/System.Runtime.xml",
        "ref/dotnet/ko/System.Runtime.xml",
        "ref/dotnet/ru/System.Runtime.xml",
        "ref/dotnet/zh-hans/System.Runtime.xml",
        "ref/dotnet/zh-hant/System.Runtime.xml",
        "ref/net45/_._",
        "ref/netcore50/System.Runtime.dll",
        "ref/netcore50/System.Runtime.xml",
        "ref/netcore50/de/System.Runtime.xml",
        "ref/netcore50/es/System.Runtime.xml",
        "ref/netcore50/fr/System.Runtime.xml",
        "ref/netcore50/it/System.Runtime.xml",
        "ref/netcore50/ja/System.Runtime.xml",
        "ref/netcore50/ko/System.Runtime.xml",
        "ref/netcore50/ru/System.Runtime.xml",
        "ref/netcore50/zh-hans/System.Runtime.xml",
        "ref/netcore50/zh-hant/System.Runtime.xml",
        "ref/win8/_._",
        "ref/wp80/_._",
        "ref/wpa81/_._",
        "ref/xamarinios10/_._",
        "ref/xamarinmac20/_._"
      ]
    },
    "System.Runtime.Extensions/4.0.0": {
      "sha512": "zPzwoJcA7qar/b5Ihhzfcdr3vBOR8FIg7u//Qc5mqyAriasXuMFVraBZ5vOQq5asfun9ryNEL8Z2BOlUK5QRqA==",
      "type": "package",
      "files": [
        "License.rtf",
        "System.Runtime.Extensions.4.0.0.nupkg.sha512",
        "System.Runtime.Extensions.nuspec",
        "lib/MonoAndroid10/_._",
        "lib/MonoTouch10/_._",
        "lib/net45/_._",
        "lib/win8/_._",
        "lib/wp80/_._",
        "lib/wpa81/_._",
        "lib/xamarinios10/_._",
        "lib/xamarinmac20/_._",
        "ref/MonoAndroid10/_._",
        "ref/MonoTouch10/_._",
        "ref/dotnet/System.Runtime.Extensions.dll",
        "ref/dotnet/System.Runtime.Extensions.xml",
        "ref/dotnet/de/System.Runtime.Extensions.xml",
        "ref/dotnet/es/System.Runtime.Extensions.xml",
        "ref/dotnet/fr/System.Runtime.Extensions.xml",
        "ref/dotnet/it/System.Runtime.Extensions.xml",
        "ref/dotnet/ja/System.Runtime.Extensions.xml",
        "ref/dotnet/ko/System.Runtime.Extensions.xml",
        "ref/dotnet/ru/System.Runtime.Extensions.xml",
        "ref/dotnet/zh-hans/System.Runtime.Extensions.xml",
        "ref/dotnet/zh-hant/System.Runtime.Extensions.xml",
        "ref/net45/_._",
        "ref/netcore50/System.Runtime.Extensions.dll",
        "ref/netcore50/System.Runtime.Extensions.xml",
        "ref/netcore50/de/System.Runtime.Extensions.xml",
        "ref/netcore50/es/System.Runtime.Extensions.xml",
        "ref/netcore50/fr/System.Runtime.Extensions.xml",
        "ref/netcore50/it/System.Runtime.Extensions.xml",
        "ref/netcore50/ja/System.Runtime.Extensions.xml",
        "ref/netcore50/ko/System.Runtime.Extensions.xml",
        "ref/netcore50/ru/System.Runtime.Extensions.xml",
        "ref/netcore50/zh-hans/System.Runtime.Extensions.xml",
        "ref/netcore50/zh-hant/System.Runtime.Extensions.xml",
        "ref/win8/_._",
        "ref/wp80/_._",
        "ref/wpa81/_._",
        "ref/xamarinios10/_._",
        "ref/xamarinmac20/_._"
      ]
    },
    "System.Threading/4.0.0": {
      "sha512": "H6O/9gUrjPDNYanh/7OFGAZHjVXvEuITD0RcnjfvIV04HOGrOPqUBU0kmz9RIX/7YGgCQn1o1S2DX6Cuv8kVGQ==",
      "type": "package",
      "files": [
        "License.rtf",
        "System.Threading.4.0.0.nupkg.sha512",
        "System.Threading.nuspec",
        "lib/MonoAndroid10/_._",
        "lib/MonoTouch10/_._",
        "lib/net45/_._",
        "lib/win8/_._",
        "lib/wp80/_._",
        "lib/wpa81/_._",
        "lib/xamarinios10/_._",
        "lib/xamarinmac20/_._",
        "ref/MonoAndroid10/_._",
        "ref/MonoTouch10/_._",
        "ref/dotnet/System.Threading.dll",
        "ref/dotnet/System.Threading.xml",
        "ref/dotnet/de/System.Threading.xml",
        "ref/dotnet/es/System.Threading.xml",
        "ref/dotnet/fr/System.Threading.xml",
        "ref/dotnet/it/System.Threading.xml",
        "ref/dotnet/ja/System.Threading.xml",
        "ref/dotnet/ko/System.Threading.xml",
        "ref/dotnet/ru/System.Threading.xml",
        "ref/dotnet/zh-hans/System.Threading.xml",
        "ref/dotnet/zh-hant/System.Threading.xml",
        "ref/net45/_._",
        "ref/netcore50/System.Threading.dll",
        "ref/netcore50/System.Threading.xml",
        "ref/netcore50/de/System.Threading.xml",
        "ref/netcore50/es/System.Threading.xml",
        "ref/netcore50/fr/System.Threading.xml",
        "ref/netcore50/it/System.Threading.xml",
        "ref/netcore50/ja/System.Threading.xml",
        "ref/netcore50/ko/System.Threading.xml",
        "ref/netcore50/ru/System.Threading.xml",
        "ref/netcore50/zh-hans/System.Threading.xml",
        "ref/netcore50/zh-hant/System.Threading.xml",
        "ref/win8/_._",
        "ref/wp80/_._",
        "ref/wpa81/_._",
        "ref/xamarinios10/_._",
        "ref/xamarinmac20/_._"
      ]
    }
  },
  "projectFileDependencyGroups": {
    "": [],
    ".NETFramework,Version=v4.6": []
  }
}<|MERGE_RESOLUTION|>--- conflicted
+++ resolved
@@ -69,11 +69,7 @@
           "lib/net45/_._": {}
         }
       },
-<<<<<<< HEAD
-      "System.Reflection.Metadata/1.2.0-rc2-23826": {
-=======
       "System.Reflection.Metadata/1.2.0": {
->>>>>>> 42321199
         "dependencies": {
           "System.Collections.Immutable": "1.1.37"
         },
@@ -322,19 +318,11 @@
         "ref/wpa81/_._"
       ]
     },
-<<<<<<< HEAD
-    "System.Reflection.Metadata/1.2.0-rc2-23826": {
-      "sha512": "iaq5zpluF7mUMd5hFyhmZGyCSzF6glZjvNI2VAhLFQEp8sGA/tROj6NoZL42q6HhoHxi1XyGeoIXPi5hyw0+5w==",
-      "type": "package",
-      "files": [
-        "System.Reflection.Metadata.1.2.0-rc2-23826.nupkg.sha512",
-=======
     "System.Reflection.Metadata/1.2.0": {
       "sha512": "ubQKFCNYPwhqPXPLjRKCvTDR2UvL5L5+Tm181D/5kl/df7264AuXDi2j2Bf5DxplBxevq8eUH9LRomcFCXTQKw==",
       "type": "package",
       "files": [
         "System.Reflection.Metadata.1.2.0.nupkg.sha512",
->>>>>>> 42321199
         "System.Reflection.Metadata.nuspec",
         "ThirdPartyNotices.txt",
         "dotnet_library_license.txt",
