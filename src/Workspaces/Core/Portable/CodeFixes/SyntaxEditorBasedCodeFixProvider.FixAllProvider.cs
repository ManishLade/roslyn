﻿// Copyright (c) Microsoft.  All Rights Reserved.  Licensed under the Apache License, Version 2.0.  See License.txt in the project root for license information.

using System;
using System.Collections.Immutable;
using System.Linq;
using System.Threading;
using System.Threading.Tasks;
using Microsoft.CodeAnalysis.CodeActions;

namespace Microsoft.CodeAnalysis.CodeFixes
{
    internal partial class SyntaxEditorBasedCodeFixProvider : CodeFixProvider
    {
        /// <summary>
        /// A simple implementation of <see cref="FixAllProvider"/> that takes care of collecting
        /// all the diagnostics and fixes all documents in parallel.  The only functionality a 
        /// subclass needs to provide is how each document will apply all the fixes to all the 
        /// diagnostics in that document.
        /// </summary>
        internal sealed class SyntaxEditorBasedFixAllProvider : FixAllProvider
        {
            private readonly SyntaxEditorBasedCodeFixProvider _codeFixProvider;

            public SyntaxEditorBasedFixAllProvider(SyntaxEditorBasedCodeFixProvider codeFixProvider)
            {
                _codeFixProvider = codeFixProvider;
            }

            public sealed override async Task<CodeAction> GetFixAsync(FixAllContext fixAllContext)
            {
                var documentsAndDiagnosticsToFixMap = await fixAllContext.GetDocumentDiagnosticsToFixAsync().ConfigureAwait(false);
                return await GetFixAsync(documentsAndDiagnosticsToFixMap, fixAllContext.State, fixAllContext.CancellationToken).ConfigureAwait(false);
            }

            internal sealed override async Task<CodeAction> GetFixAsync(
                ImmutableDictionary<Document, ImmutableArray<Diagnostic>> documentsAndDiagnosticsToFixMap,
                FixAllState fixAllState, CancellationToken cancellationToken)
            {
                // Process all documents in parallel.
                var updatedDocumentTasks = documentsAndDiagnosticsToFixMap.Select(
                    kvp => FixDocumentAsync(fixAllState, kvp.Key, kvp.Value, cancellationToken));

                await Task.WhenAll(updatedDocumentTasks).ConfigureAwait(false);

                var currentSolution = fixAllState.Solution;
                foreach (var task in updatedDocumentTasks)
                {
                    // 'await' the tasks so that if any completed in a canceled manner then we'll
                    // throw the right exception here.  Calling .Result on the tasks might end up
                    // with AggregateExceptions being thrown instead.
                    var updatedDocument = await task.ConfigureAwait(false);
                    currentSolution = currentSolution.WithDocumentSyntaxRoot(
                        updatedDocument.Id,
                        await updatedDocument.GetSyntaxRootAsync(cancellationToken).ConfigureAwait(false));
                }

                var title = fixAllState.GetDefaultFixAllTitle();
                return new CodeAction.SolutionChangeAction(title, _ => Task.FromResult(currentSolution));
            }

            private Task<Document> FixDocumentAsync(
<<<<<<< HEAD
                FixAllState state, Document document, 
                ImmutableArray<Diagnostic> diagnostics, CancellationToken cancellationToken)
=======
                FixAllState fixAllState, Document document, ImmutableArray<Diagnostic> diagnostics, CancellationToken cancellationToken)
>>>>>>> c190e846
            {
                // Ensure that diagnostics for this document are always in document location
                // order.  This provides a consistent and deterministic order for fixers
                // that want to update a document.
<<<<<<< HEAD
                var filteredDiagnostics = diagnostics.WhereAsArray(d => _codeFixProvider.IncludeDiagnosticDuringFixAll(state, d))
=======
                var filteredDiagnostics = diagnostics.WhereAsArray(d => _codeFixProvider.IncludeDiagnosticDuringFixAll(fixAllState, d))
>>>>>>> c190e846
                                                     .Sort((d1, d2) => d1.Location.SourceSpan.Start - d2.Location.SourceSpan.Start);
                return _codeFixProvider.FixAllAsync(document, filteredDiagnostics, cancellationToken);
            }
        }
    }
}<|MERGE_RESOLUTION|>--- conflicted
+++ resolved
@@ -59,21 +59,12 @@
             }
 
             private Task<Document> FixDocumentAsync(
-<<<<<<< HEAD
-                FixAllState state, Document document, 
-                ImmutableArray<Diagnostic> diagnostics, CancellationToken cancellationToken)
-=======
                 FixAllState fixAllState, Document document, ImmutableArray<Diagnostic> diagnostics, CancellationToken cancellationToken)
->>>>>>> c190e846
             {
                 // Ensure that diagnostics for this document are always in document location
                 // order.  This provides a consistent and deterministic order for fixers
                 // that want to update a document.
-<<<<<<< HEAD
-                var filteredDiagnostics = diagnostics.WhereAsArray(d => _codeFixProvider.IncludeDiagnosticDuringFixAll(state, d))
-=======
                 var filteredDiagnostics = diagnostics.WhereAsArray(d => _codeFixProvider.IncludeDiagnosticDuringFixAll(fixAllState, d))
->>>>>>> c190e846
                                                      .Sort((d1, d2) => d1.Location.SourceSpan.Start - d2.Location.SourceSpan.Start);
                 return _codeFixProvider.FixAllAsync(document, filteredDiagnostics, cancellationToken);
             }
