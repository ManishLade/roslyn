﻿// Copyright (c) Microsoft.  All Rights Reserved.  Licensed under the Apache License, Version 2.0.  See License.txt in the project root for license information.

using System;
using System.Collections.Generic;
using System.Diagnostics;
using System.Linq;
using System.Threading;
using Microsoft.CodeAnalysis.CSharp.Symbols;
using Microsoft.CodeAnalysis.Text;
using Roslyn.Utilities;

namespace Microsoft.CodeAnalysis.CSharp.Syntax.InternalSyntax
{
    internal partial class LanguageParser : SyntaxParser
    {
        // list pools - allocators for lists that are used to build sequences of nodes. The lists
        // can be reused (hence pooled) since the syntax factory methods don't keep references to
        // them

        private readonly SyntaxListPool _pool = new SyntaxListPool(); // Don't need to reset this.

        private readonly SyntaxFactoryContext _syntaxFactoryContext; // Fields are resettable.
        private readonly ContextAwareSyntax _syntaxFactory; // Has context, the fields of which are resettable.

        private int _recursionDepth;
        private TerminatorState _termState; // Resettable
        private bool _isInTry; // Resettable

        // NOTE: If you add new state, you should probably add it to ResetPoint as well.

        internal LanguageParser(
            Lexer lexer,
            CSharp.CSharpSyntaxNode oldTree,
            IEnumerable<TextChangeRange> changes,
            LexerMode lexerMode = LexerMode.Syntax,
            CancellationToken cancellationToken = default(CancellationToken))
            : base(lexer, lexerMode, oldTree, changes, allowModeReset: false,
                preLexIfNotIncremental: true, cancellationToken: cancellationToken)
        {
            _syntaxFactoryContext = new SyntaxFactoryContext();
            _syntaxFactory = new ContextAwareSyntax(_syntaxFactoryContext);
        }

        // Special Name checks
        private static bool IsName(CSharpSyntaxNode node, SyntaxKind kind)
        {
            if (node.Kind == SyntaxKind.IdentifierToken)
            {
                return ((SyntaxToken)node).ContextualKind == kind;
            }
            else if (node.Kind == SyntaxKind.IdentifierName)
            {
                return ((IdentifierNameSyntax)node).Identifier.ContextualKind == kind;
            }
            else
            {
                return node.ToString() == SyntaxFacts.GetText(kind);
            }
        }

        private static bool IsNameGlobal(CSharpSyntaxNode node)
        {
            return IsName(node, SyntaxKind.GlobalKeyword);
        }

        private static bool IsNameGet(CSharpSyntaxNode node)
        {
            return IsName(node, SyntaxKind.GetKeyword);
        }

        private static bool IsNameSet(CSharpSyntaxNode node)
        {
            return IsName(node, SyntaxKind.SetKeyword);
        }

        private static bool IsNameAdd(CSharpSyntaxNode node)
        {
            return IsName(node, SyntaxKind.AddKeyword);
        }

        private static bool IsNameRemove(CSharpSyntaxNode node)
        {
            return IsName(node, SyntaxKind.RemoveKeyword);
        }

        private static bool IsSomeWord(SyntaxKind kind)
        {
            return kind == SyntaxKind.IdentifierToken || SyntaxFacts.IsKeywordKind(kind);
        }

        // Parsing rule terminating conditions.  This is how we know if it is 
        // okay to abort the current parsing rule when unexpected tokens occur.

        [Flags]
        internal enum TerminatorState
        {
            EndOfFile = 0,
            IsNamespaceMemberStartOrStop = 1 << 0,
            IsAttributeDeclarationTerminator = 1 << 1,
            IsPossibleAggregateClauseStartOrStop = 1 << 2,
            IsPossibleMemberStartOrStop = 1 << 3,
            IsEndOfReturnType = 1 << 4,
            IsEndOfParameterList = 1 << 5,
            IsEndOfFieldDeclaration = 1 << 6,
            IsPossibleEndOfVariableDeclaration = 1 << 7,
            IsEndOfTypeArgumentList = 1 << 8,
            IsPossibleStatementStartOrStop = 1 << 9,
            IsEndOfFixedStatement = 1 << 10,
            IsEndOfTryBlock = 1 << 11,
            IsEndOfCatchClause = 1 << 12,
            IsEndOfilterClause = 1 << 13,
            IsEndOfCatchBlock = 1 << 14,
            IsEndOfDoWhileExpression = 1 << 15,
            IsEndOfForStatementArgument = 1 << 16,
            IsEndOfDeclarationClause = 1 << 17,
            IsEndOfArgumentList = 1 << 18,
            IsSwitchSectionStart = 1 << 19,
            IsEndOfTypeParameterList = 1 << 20,
            IsEndOfMethodSignature = 1 << 21,
            IsEndOfNameInExplicitInterface = 1 << 22,
        }

        private const int LastTerminatorState = (int)TerminatorState.IsEndOfNameInExplicitInterface;

        private bool IsTerminator()
        {
            if (this.CurrentToken.Kind == SyntaxKind.EndOfFileToken)
            {
                return true;
            }

            for (int i = 1; i <= LastTerminatorState; i <<= 1)
            {
                TerminatorState isolated = _termState & (TerminatorState)i;
                if (isolated != 0)
                {
                    switch (isolated)
                    {
                        case TerminatorState.IsNamespaceMemberStartOrStop:
                            if (this.IsNamespaceMemberStartOrStop())
                            {
                                return true;
                            }

                            break;
                        case TerminatorState.IsAttributeDeclarationTerminator:
                            if (this.IsAttributeDeclarationTerminator())
                            {
                                return true;
                            }

                            break;
                        case TerminatorState.IsPossibleAggregateClauseStartOrStop:
                            if (this.IsPossibleAggregateClauseStartOrStop())
                            {
                                return true;
                            }

                            break;
                        case TerminatorState.IsPossibleMemberStartOrStop:
                            if (this.IsPossibleMemberStartOrStop())
                            {
                                return true;
                            }

                            break;
                        case TerminatorState.IsEndOfReturnType:
                            if (this.IsEndOfReturnType())
                            {
                                return true;
                            }

                            break;
                        case TerminatorState.IsEndOfParameterList:
                            if (this.IsEndOfParameterList())
                            {
                                return true;
                            }

                            break;
                        case TerminatorState.IsEndOfFieldDeclaration:
                            if (this.IsEndOfFieldDeclaration())
                            {
                                return true;
                            }

                            break;
                        case TerminatorState.IsPossibleEndOfVariableDeclaration:
                            if (this.IsPossibleEndOfVariableDeclaration())
                            {
                                return true;
                            }

                            break;
                        case TerminatorState.IsEndOfTypeArgumentList:
                            if (this.IsEndOfTypeArgumentList())
                            {
                                return true;
                            }

                            break;
                        case TerminatorState.IsPossibleStatementStartOrStop:
                            if (this.IsPossibleStatementStartOrStop())
                            {
                                return true;
                            }

                            break;
                        case TerminatorState.IsEndOfFixedStatement:
                            if (this.IsEndOfFixedStatement())
                            {
                                return true;
                            }

                            break;
                        case TerminatorState.IsEndOfTryBlock:
                            if (this.IsEndOfTryBlock())
                            {
                                return true;
                            }

                            break;
                        case TerminatorState.IsEndOfCatchClause:
                            if (this.IsEndOfCatchClause())
                            {
                                return true;
                            }

                            break;
                        case TerminatorState.IsEndOfilterClause:
                            if (this.IsEndOfFilterClause())
                            {
                                return true;
                            }

                            break;
                        case TerminatorState.IsEndOfCatchBlock:
                            if (this.IsEndOfCatchBlock())
                            {
                                return true;
                            }

                            break;
                        case TerminatorState.IsEndOfDoWhileExpression:
                            if (this.IsEndOfDoWhileExpression())
                            {
                                return true;
                            }

                            break;
                        case TerminatorState.IsEndOfForStatementArgument:
                            if (this.IsEndOfForStatementArgument())
                            {
                                return true;
                            }

                            break;
                        case TerminatorState.IsEndOfDeclarationClause:
                            if (this.IsEndOfDeclarationClause())
                            {
                                return true;
                            }

                            break;
                        case TerminatorState.IsEndOfArgumentList:
                            if (this.IsEndOfArgumentList())
                            {
                                return true;
                            }

                            break;
                        case TerminatorState.IsSwitchSectionStart:
                            if (this.IsPossibleSwitchSection())
                            {
                                return true;
                            }

                            break;

                        case TerminatorState.IsEndOfTypeParameterList:
                            if (this.IsEndOfTypeParameterList())
                            {
                                return true;
                            }

                            break;

                        case TerminatorState.IsEndOfMethodSignature:
                            if (this.IsEndOfMethodSignature())
                            {
                                return true;
                            }

                            break;

                        case TerminatorState.IsEndOfNameInExplicitInterface:
                            if (this.IsEndOfNameInExplicitInterface())
                            {
                                return true;
                            }

                            break;
                    }
                }
            }

            return false;
        }

        private static CSharp.CSharpSyntaxNode GetOldParent(CSharp.CSharpSyntaxNode node)
        {
            return node != null ? node.Parent : null;
        }

        private struct NamespaceBodyBuilder
        {
            public SyntaxListBuilder<ExternAliasDirectiveSyntax> Externs;
            public SyntaxListBuilder<UsingDirectiveSyntax> Usings;
            public SyntaxListBuilder<AttributeListSyntax> Attributes;
            public SyntaxListBuilder<MemberDeclarationSyntax> Members;

            public NamespaceBodyBuilder(SyntaxListPool pool)
            {
                Externs = pool.Allocate<ExternAliasDirectiveSyntax>();
                Usings = pool.Allocate<UsingDirectiveSyntax>();
                Attributes = pool.Allocate<AttributeListSyntax>();
                Members = pool.Allocate<MemberDeclarationSyntax>();
            }

            internal void Free(SyntaxListPool pool)
            {
                pool.Free(Members);
                pool.Free(Attributes);
                pool.Free(Usings);
                pool.Free(Externs);
            }
        }

        internal CompilationUnitSyntax ParseCompilationUnit()
        {
            return ParseWithStackGuard(
                ParseCompilationUnitCore,
                () => SyntaxFactory.CompilationUnit(
                        new SyntaxList<ExternAliasDirectiveSyntax>(),
                        new SyntaxList<UsingDirectiveSyntax>(),
                        new SyntaxList<AttributeListSyntax>(),
                        new SyntaxList<MemberDeclarationSyntax>(),
                        SyntaxFactory.Token(SyntaxKind.EndOfFileToken)));
        }

        internal CompilationUnitSyntax ParseCompilationUnitCore()
        {
            SyntaxToken tmp = null;
            SyntaxListBuilder initialBadNodes = null;
            var body = new NamespaceBodyBuilder(_pool);
            try
            {
                this.ParseNamespaceBody(ref tmp, ref body, ref initialBadNodes, SyntaxKind.CompilationUnit);

                var eof = this.EatToken(SyntaxKind.EndOfFileToken);
                var result = _syntaxFactory.CompilationUnit(body.Externs, body.Usings, body.Attributes, body.Members, eof);

                if (initialBadNodes != null)
                {
                    // attach initial bad nodes as leading trivia on first token
                    result = AddLeadingSkippedSyntax(result, initialBadNodes.ToListNode());
                    _pool.Free(initialBadNodes);
                }

                return result;
            }
            finally
            {
                body.Free(_pool);
            }
        }

        internal TNode ParseWithStackGuard<TNode>(Func<TNode> parseFunc, Func<TNode> createEmptyNodeFunc) where TNode : CSharpSyntaxNode
        {
            // If this value is non-zero then we are nesting calls to ParseWithStackGuard which should not be 
            // happening.  It's not a bug but it's inefficient and should be changed.
            Debug.Assert(_recursionDepth == 0);

            try
            {
                return parseFunc();
            }
            catch (Exception ex) when (StackGuard.IsInsufficientExecutionStackException(ex))
            {
                return CreateForGlobalFailure(lexer.TextWindow.Position, createEmptyNodeFunc());
            }
        }

        private TNode CreateForGlobalFailure<TNode>(int position, TNode node) where TNode : CSharpSyntaxNode
        {
            // Turn the complete input into a single skipped token. This avoids running the lexer, and therefore
            // the preprocessor directive parser, which may itself run into the same problem that caused the
            // original failure.
            var builder = new SyntaxListBuilder(1);
            builder.Add(SyntaxFactory.BadToken(null, lexer.TextWindow.Text.ToString(), null));
            var fileAsTrivia = _syntaxFactory.SkippedTokensTrivia(builder.ToList<SyntaxToken>());
            node = AddLeadingSkippedSyntax(node, fileAsTrivia);
            ForceEndOfFile(); // force the scanner to report that it is at the end of the input.
            return AddError(node, position, 0, ErrorCode.ERR_InsufficientStack);
        }

        private NamespaceDeclarationSyntax ParseNamespaceDeclaration()
        {
            if (this.IsIncrementalAndFactoryContextMatches && this.CurrentNodeKind == SyntaxKind.NamespaceDeclaration)
            {
                return (NamespaceDeclarationSyntax)this.EatNode();
            }

            Debug.Assert(this.CurrentToken.Kind == SyntaxKind.NamespaceKeyword);
            var namespaceToken = this.EatToken(SyntaxKind.NamespaceKeyword);

            if (IsScript)
            {
                namespaceToken = this.AddError(namespaceToken, ErrorCode.ERR_NamespaceNotAllowedInScript);
            }

            var name = this.ParseQualifiedName();
            if (ContainsGeneric(name))
            {
                // We're not allowed to have generics.
                name = this.AddError(name, ErrorCode.ERR_UnexpectedGenericName);
            }

            if (ContainsAlias(name))
            {
                name = this.AddError(name, ErrorCode.ERR_UnexpectedAliasedName);
            }

            SyntaxToken openBrace;
            if (this.CurrentToken.Kind == SyntaxKind.OpenBraceToken || IsPossibleNamespaceMemberDeclaration())
            {
                //either we see the brace we expect here or we see something that could come after a brace
                //so we insert a missing one
                openBrace = this.EatToken(SyntaxKind.OpenBraceToken);
            }
            else
            {
                //the next character is neither the brace we expect, nor a token that could follow the expected
                //brace so we assume it's a mistake and replace it with a missing brace 
                openBrace = this.EatTokenWithPrejudice(SyntaxKind.OpenBraceToken);
                openBrace = this.ConvertToMissingWithTrailingTrivia(openBrace, SyntaxKind.OpenBraceToken);
            }

            var body = new NamespaceBodyBuilder(_pool);
            SyntaxListBuilder initialBadNodes = null;
            try
            {
                this.ParseNamespaceBody(ref openBrace, ref body, ref initialBadNodes, SyntaxKind.NamespaceDeclaration);

                var closeBrace = this.EatToken(SyntaxKind.CloseBraceToken);
                SyntaxToken semicolon = null;
                if (this.CurrentToken.Kind == SyntaxKind.SemicolonToken)
                {
                    semicolon = this.EatToken();
                }

                Debug.Assert(initialBadNodes == null); // init bad nodes should have been attached to open brace...
                return _syntaxFactory.NamespaceDeclaration(namespaceToken, name, openBrace, body.Externs, body.Usings, body.Members, closeBrace, semicolon);
            }
            finally
            {
                body.Free(_pool);
            }
        }

        private static bool ContainsAlias(NameSyntax name)
        {
            switch (name.Kind)
            {
                case SyntaxKind.GenericName:
                    return false;
                case SyntaxKind.AliasQualifiedName:
                    return true;
                case SyntaxKind.QualifiedName:
                    var qualifiedName = (QualifiedNameSyntax)name;
                    return ContainsAlias(qualifiedName.Left);
            }

            return false;
        }

        private static bool ContainsGeneric(NameSyntax name)
        {
            switch (name.Kind)
            {
                case SyntaxKind.GenericName:
                    return true;
                case SyntaxKind.AliasQualifiedName:
                    return ContainsGeneric(((AliasQualifiedNameSyntax)name).Name);
                case SyntaxKind.QualifiedName:
                    var qualifiedName = (QualifiedNameSyntax)name;
                    return ContainsGeneric(qualifiedName.Left) || ContainsGeneric(qualifiedName.Right);
            }

            return false;
        }

        private static bool IsPossibleStartOfTypeDeclaration(SyntaxKind kind)
        {
            switch (kind)
            {
                case SyntaxKind.EnumKeyword:
                case SyntaxKind.DelegateKeyword:
                case SyntaxKind.ClassKeyword:
                case SyntaxKind.InterfaceKeyword:
                case SyntaxKind.StructKeyword:
                case SyntaxKind.AbstractKeyword:
                case SyntaxKind.InternalKeyword:
                case SyntaxKind.NewKeyword:
                case SyntaxKind.PrivateKeyword:
                case SyntaxKind.ProtectedKeyword:
                case SyntaxKind.PublicKeyword:
                case SyntaxKind.SealedKeyword:
                case SyntaxKind.StaticKeyword:
                case SyntaxKind.UnsafeKeyword:
                case SyntaxKind.OpenBracketToken:
                    return true;
                default:
                    return false;
            }
        }

        private void AddSkippedNamespaceText(
            ref SyntaxToken openBrace,
            ref NamespaceBodyBuilder body,
            ref SyntaxListBuilder initialBadNodes,
            CSharpSyntaxNode skippedSyntax)
        {
            if (body.Members.Count > 0)
            {
                body.Members[body.Members.Count - 1] = AddTrailingSkippedSyntax(body.Members[body.Members.Count - 1], skippedSyntax);
            }
            else if (body.Attributes.Count > 0)
            {
                body.Attributes[body.Attributes.Count - 1] = AddTrailingSkippedSyntax(body.Attributes[body.Attributes.Count - 1], skippedSyntax);
            }
            else if (body.Usings.Count > 0)
            {
                body.Usings[body.Usings.Count - 1] = AddTrailingSkippedSyntax(body.Usings[body.Usings.Count - 1], skippedSyntax);
            }
            else if (body.Externs.Count > 0)
            {
                body.Externs[body.Externs.Count - 1] = AddTrailingSkippedSyntax(body.Externs[body.Externs.Count - 1], skippedSyntax);
            }
            else if (openBrace != null)
            {
                openBrace = AddTrailingSkippedSyntax(openBrace, skippedSyntax);
            }
            else
            {
                if (initialBadNodes == null)
                {
                    initialBadNodes = _pool.Allocate();
                }

                initialBadNodes.AddRange(skippedSyntax);
            }
        }

        // Parts of a namespace declaration in the order they can be defined.
        private enum NamespaceParts
        {
            None = 0,
            ExternAliases = 1,
            Usings = 2,
            GlobalAttributes = 3,
            MembersAndStatements = 4,
        }

        private void ParseNamespaceBody(ref SyntaxToken openBrace, ref NamespaceBodyBuilder body, ref SyntaxListBuilder initialBadNodes, SyntaxKind parentKind)
        {
            // "top-level" expressions and statements should never occur inside an asynchronous context
            Debug.Assert(!IsInAsync);

            bool isGlobal = openBrace == null;
            bool isGlobalScript = isGlobal && this.IsScript;

            var saveTerm = _termState;
            _termState |= TerminatorState.IsNamespaceMemberStartOrStop;
            NamespaceParts seen = NamespaceParts.None;
            var pendingIncompleteMembers = _pool.Allocate<MemberDeclarationSyntax>();
            bool reportUnexpectedToken = true;

            try
            {
                while (true)
                {
                    switch (this.CurrentToken.Kind)
                    {
                        case SyntaxKind.NamespaceKeyword:
                            // incomplete members must be processed before we add any nodes to the body:
                            AddIncompleteMembers(ref pendingIncompleteMembers, ref body);

                            body.Members.Add(this.ParseNamespaceDeclaration());
                            seen = NamespaceParts.MembersAndStatements;
                            reportUnexpectedToken = true;
                            break;

                        case SyntaxKind.CloseBraceToken:
                            // A very common user error is to type an additional } 
                            // somewhere in the file.  This will cause us to stop parsing
                            // the root (global) namespace too early and will make the 
                            // rest of the file unparseable and unusable by intellisense.
                            // We detect that case here and we skip the close curly and
                            // continue parsing as if we did not see the }
                            if (isGlobal)
                            {
                                // incomplete members must be processed before we add any nodes to the body:
                                ReduceIncompleteMembers(ref pendingIncompleteMembers, ref openBrace, ref body, ref initialBadNodes);

                                var token = this.EatToken();
                                token = this.AddError(token,
                                    IsScript ? ErrorCode.ERR_GlobalDefinitionOrStatementExpected : ErrorCode.ERR_EOFExpected);

                                this.AddSkippedNamespaceText(ref openBrace, ref body, ref initialBadNodes, token);
                                reportUnexpectedToken = true;
                                break;
                            }
                            else
                            {
                                // This token marks the end of a namespace body
                                return;
                            }

                        case SyntaxKind.EndOfFileToken:
                            // This token marks the end of a namespace body
                            return;

                        case SyntaxKind.ExternKeyword:
                            if (isGlobalScript && !ScanExternAliasDirective())
                            {
                                // extern member
                                goto default;
                            }
                            else
                            {
                                // incomplete members must be processed before we add any nodes to the body:
                                ReduceIncompleteMembers(ref pendingIncompleteMembers, ref openBrace, ref body, ref initialBadNodes);

                                var @extern = ParseExternAliasDirective();
                                if (seen > NamespaceParts.ExternAliases)
                                {
                                    @extern = this.AddErrorToFirstToken(@extern, ErrorCode.ERR_ExternAfterElements);
                                    this.AddSkippedNamespaceText(ref openBrace, ref body, ref initialBadNodes, @extern);
                                }
                                else
                                {
                                    body.Externs.Add(@extern);
                                    seen = NamespaceParts.ExternAliases;
                                }

                                reportUnexpectedToken = true;
                                break;
                            }

                        case SyntaxKind.UsingKeyword:
                            if (isGlobalScript && this.PeekToken(1).Kind == SyntaxKind.OpenParenToken)
                            {
                                // incomplete members must be processed before we add any nodes to the body:
                                AddIncompleteMembers(ref pendingIncompleteMembers, ref body);

                                body.Members.Add(_syntaxFactory.GlobalStatement(ParseUsingStatement()));
                                seen = NamespaceParts.MembersAndStatements;
                            }
                            else
                            {
                                // incomplete members must be processed before we add any nodes to the body:
                                ReduceIncompleteMembers(ref pendingIncompleteMembers, ref openBrace, ref body, ref initialBadNodes);

                                var @using = this.ParseUsingDirective();
                                if (seen > NamespaceParts.Usings)
                                {
                                    @using = this.AddError(@using, ErrorCode.ERR_UsingAfterElements);
                                    this.AddSkippedNamespaceText(ref openBrace, ref body, ref initialBadNodes, @using);
                                }
                                else
                                {
                                    body.Usings.Add(@using);
                                    seen = NamespaceParts.Usings;
                                }
                            }

                            reportUnexpectedToken = true;
                            break;

                        case SyntaxKind.OpenBracketToken:
                            if (this.IsPossibleGlobalAttributeDeclaration())
                            {
                                // incomplete members must be processed before we add any nodes to the body:
                                ReduceIncompleteMembers(ref pendingIncompleteMembers, ref openBrace, ref body, ref initialBadNodes);

                                var attribute = this.ParseAttributeDeclaration();
                                if (!isGlobal || seen > NamespaceParts.GlobalAttributes)
                                {
                                    attribute = this.AddError(attribute, attribute.Target.Identifier, ErrorCode.ERR_GlobalAttributesNotFirst);
                                    this.AddSkippedNamespaceText(ref openBrace, ref body, ref initialBadNodes, attribute);
                                }
                                else
                                {
                                    body.Attributes.Add(attribute);
                                    seen = NamespaceParts.GlobalAttributes;
                                }

                                reportUnexpectedToken = true;
                                break;
                            }

                            goto default;

                        default:
                            var memberOrStatement = this.ParseMemberDeclarationOrStatement(parentKind);
                            if (memberOrStatement == null)
                            {
                                // incomplete members must be processed before we add any nodes to the body:
                                ReduceIncompleteMembers(ref pendingIncompleteMembers, ref openBrace, ref body, ref initialBadNodes);

                                // eat one token and try to parse declaration or statement again:
                                var skippedToken = EatToken();
                                if (reportUnexpectedToken && !skippedToken.ContainsDiagnostics)
                                {
                                    skippedToken = this.AddError(skippedToken,
                                        IsScript ? ErrorCode.ERR_GlobalDefinitionOrStatementExpected : ErrorCode.ERR_EOFExpected);

                                    // do not report the error multiple times for subsequent tokens:
                                    reportUnexpectedToken = false;
                                }

                                this.AddSkippedNamespaceText(ref openBrace, ref body, ref initialBadNodes, skippedToken);
                            }
                            else if (memberOrStatement.Kind == SyntaxKind.IncompleteMember && seen < NamespaceParts.MembersAndStatements)
                            {
                                pendingIncompleteMembers.Add(memberOrStatement);
                                reportUnexpectedToken = true;
                            }
                            else
                            {
                                // incomplete members must be processed before we add any nodes to the body:
                                AddIncompleteMembers(ref pendingIncompleteMembers, ref body);

                                body.Members.Add(memberOrStatement);
                                seen = NamespaceParts.MembersAndStatements;
                                reportUnexpectedToken = true;
                            }
                            break;
                    }
                }
            }
            finally
            {
                _termState = saveTerm;

                // adds pending incomplete nodes:
                AddIncompleteMembers(ref pendingIncompleteMembers, ref body);
                _pool.Free(pendingIncompleteMembers);
            }
        }

        private static void AddIncompleteMembers(ref SyntaxListBuilder<MemberDeclarationSyntax> incompleteMembers, ref NamespaceBodyBuilder body)
        {
            if (incompleteMembers.Count > 0)
            {
                body.Members.AddRange(incompleteMembers);
                incompleteMembers.Clear();
            }
        }

        private void ReduceIncompleteMembers(ref SyntaxListBuilder<MemberDeclarationSyntax> incompleteMembers,
            ref SyntaxToken openBrace, ref NamespaceBodyBuilder body, ref SyntaxListBuilder initialBadNodes)
        {
            for (int i = 0; i < incompleteMembers.Count; i++)
            {
                this.AddSkippedNamespaceText(ref openBrace, ref body, ref initialBadNodes, incompleteMembers[i]);
            }
            incompleteMembers.Clear();
        }

        private bool IsPossibleNamespaceMemberDeclaration()
        {
            switch (this.CurrentToken.Kind)
            {
                case SyntaxKind.ExternKeyword:
                case SyntaxKind.UsingKeyword:
                case SyntaxKind.NamespaceKeyword:
                    return true;
                case SyntaxKind.IdentifierToken:
                    return IsPartialInNamespaceMemberDeclaration();
                default:
                    return IsPossibleStartOfTypeDeclaration(this.CurrentToken.Kind);
            }
        }

        private bool IsPartialInNamespaceMemberDeclaration()
        {
            if (this.CurrentToken.ContextualKind == SyntaxKind.PartialKeyword)
            {
                if (this.IsPartialType())
                {
                    return true;
                }
                else if (this.PeekToken(1).Kind == SyntaxKind.NamespaceKeyword)
                {
                    return true;
                }
            }

            return false;
        }

        public bool IsEndOfNamespace()
        {
            return this.CurrentToken.Kind == SyntaxKind.CloseBraceToken;
        }

        public bool IsGobalAttributesTerminator()
        {
            return this.IsEndOfNamespace()
                || this.IsPossibleNamespaceMemberDeclaration();
        }

        private bool IsNamespaceMemberStartOrStop()
        {
            return this.IsEndOfNamespace()
                || this.IsPossibleNamespaceMemberDeclaration();
        }

        /// <summary>
        /// Returns true if the lookahead tokens compose extern alias directive.
        /// </summary>
        private bool ScanExternAliasDirective()
        {
            // The check also includes the ending semicolon so that we can disambiguate among:
            //   extern alias foo;
            //   extern alias foo();
            //   extern alias foo { get; }

            return this.CurrentToken.Kind == SyntaxKind.ExternKeyword
                && this.PeekToken(1).Kind == SyntaxKind.IdentifierToken && this.PeekToken(1).ContextualKind == SyntaxKind.AliasKeyword
                && this.PeekToken(2).Kind == SyntaxKind.IdentifierToken
                && this.PeekToken(3).Kind == SyntaxKind.SemicolonToken;
        }

        private ExternAliasDirectiveSyntax ParseExternAliasDirective()
        {
            if (this.IsIncrementalAndFactoryContextMatches && this.CurrentNodeKind == SyntaxKind.ExternAliasDirective)
            {
                return (ExternAliasDirectiveSyntax)this.EatNode();
            }

            Debug.Assert(this.CurrentToken.Kind == SyntaxKind.ExternKeyword);

            var externToken = this.EatToken(SyntaxKind.ExternKeyword);
            var aliasToken = this.EatContextualToken(SyntaxKind.AliasKeyword);
            externToken = CheckFeatureAvailability(externToken, MessageID.IDS_FeatureExternAlias);

            var name = this.ParseIdentifierToken();

            var semicolon = this.EatToken(SyntaxKind.SemicolonToken);

            return _syntaxFactory.ExternAliasDirective(externToken, aliasToken, name, semicolon);
        }

        private NameEqualsSyntax ParseNameEquals(bool warnOnGlobal = false)
        {
            Debug.Assert(this.IsNamedAssignment());

            var id = this.ParseIdentifierToken();
            var equals = this.EatToken(SyntaxKind.EqualsToken);

            // Warn on "using global = X".
            if (warnOnGlobal && IsNameGlobal(id))
            {
                id = this.AddError(id, ErrorCode.WRN_GlobalAliasDefn);
            }

            return _syntaxFactory.NameEquals(_syntaxFactory.IdentifierName(id), equals);
        }

        private UsingDirectiveSyntax ParseUsingDirective()
        {
            if (this.IsIncrementalAndFactoryContextMatches && this.CurrentNodeKind == SyntaxKind.UsingDirective)
            {
                return (UsingDirectiveSyntax)this.EatNode();
            }

            Debug.Assert(this.CurrentToken.Kind == SyntaxKind.UsingKeyword);

            var usingToken = this.EatToken(SyntaxKind.UsingKeyword);

            var staticToken = default(SyntaxToken);
            if (this.CurrentToken.Kind == SyntaxKind.StaticKeyword)
            {
                staticToken = this.EatToken(SyntaxKind.StaticKeyword);
            }

            NameEqualsSyntax alias = null;
            if (this.IsNamedAssignment())
            {
                alias = ParseNameEquals(warnOnGlobal: true);
            }

            NameSyntax name;
            SyntaxToken semicolon;

            if (IsPossibleNamespaceMemberDeclaration())
            {
                //We're worried about the case where someone already has a correct program
                //and they've gone back to add a using directive, but have not finished the
                //new directive.  e.g.
                //
                //    using 
                //    namespace Foo {
                //        //...
                //    }
                //
                //If the token we see after "using" could be its own top-level construct, then
                //we just want to insert a missing identifier and semicolon and then return to
                //parsing at the top-level.
                //
                //NB: there's no way this could be true for a set of tokens that form a valid 
                //using directive, so there's no danger in checking the error case first.

                name = WithAdditionalDiagnostics(CreateMissingIdentifierName(), GetExpectedTokenError(SyntaxKind.IdentifierToken, this.CurrentToken.Kind));
                semicolon = SyntaxFactory.MissingToken(SyntaxKind.SemicolonToken);
            }
            else
            {
                name = this.ParseQualifiedName();
                if (name.IsMissing && this.PeekToken(1).Kind == SyntaxKind.SemicolonToken)
                {
                    //if we can see a semicolon ahead, then the current token was
                    //probably supposed to be an identifier
                    name = AddTrailingSkippedSyntax(name, this.EatToken());
                }
                semicolon = this.EatToken(SyntaxKind.SemicolonToken);
            }

            var usingDirective = _syntaxFactory.UsingDirective(usingToken, staticToken, alias, name, semicolon);
            if (staticToken != default(SyntaxToken))
            {
                usingDirective = CheckFeatureAvailability(usingDirective, MessageID.IDS_FeatureUsingStatic);
            }

            return usingDirective;
        }

        private bool IsPossibleGlobalAttributeDeclaration()
        {
            return this.CurrentToken.Kind == SyntaxKind.OpenBracketToken
                && IsGlobalAttributeTarget(this.PeekToken(1))
                && this.PeekToken(2).Kind == SyntaxKind.ColonToken;
        }

        private static bool IsGlobalAttributeTarget(SyntaxToken token)
        {
            switch (token.ToAttributeLocation())
            {
                case AttributeLocation.Assembly:
                case AttributeLocation.Module:
                    return true;
                default:
                    return false;
            }
        }

        private bool IsPossibleAttributeDeclaration()
        {
            return this.CurrentToken.Kind == SyntaxKind.OpenBracketToken;
        }

        private void ParseAttributeDeclarations(SyntaxListBuilder list, bool allowAttributes = true)
        {
            var saveTerm = _termState;
            _termState |= TerminatorState.IsAttributeDeclarationTerminator;
            while (this.IsPossibleAttributeDeclaration())
            {
                var section = this.ParseAttributeDeclaration();
                if (!allowAttributes)
                {
                    section = this.AddError(section, ErrorCode.ERR_AttributesNotAllowed);
                }

                list.Add(section);
            }

            _termState = saveTerm;
        }

        private bool IsAttributeDeclarationTerminator()
        {
            return this.CurrentToken.Kind == SyntaxKind.CloseBracketToken
                || this.IsPossibleAttributeDeclaration(); // start of a new one...
        }

        private AttributeListSyntax ParseAttributeDeclaration()
        {
            if (this.IsIncrementalAndFactoryContextMatches && this.CurrentNodeKind == SyntaxKind.AttributeList)
            {
                return (AttributeListSyntax)this.EatNode();
            }

            var openBracket = this.EatToken(SyntaxKind.OpenBracketToken);

            // Check for optional location :
            AttributeTargetSpecifierSyntax attrLocation = null;
            if (IsSomeWord(this.CurrentToken.Kind) && this.PeekToken(1).Kind == SyntaxKind.ColonToken)
            {
                var id = ConvertToKeyword(this.EatToken());
                var colon = this.EatToken(SyntaxKind.ColonToken);
                attrLocation = _syntaxFactory.AttributeTargetSpecifier(id, colon);
            }

            var attributes = _pool.AllocateSeparated<AttributeSyntax>();
            try
            {
                if (attrLocation != null && attrLocation.Identifier.ToAttributeLocation() == AttributeLocation.Module)
                {
                    attrLocation = CheckFeatureAvailability(attrLocation, MessageID.IDS_FeatureModuleAttrLoc);
                }

                this.ParseAttributes(attributes);
                var closeBracket = this.EatToken(SyntaxKind.CloseBracketToken);
                var declaration = _syntaxFactory.AttributeList(openBracket, attrLocation, attributes, closeBracket);

                return declaration;
            }
            finally
            {
                _pool.Free(attributes);
            }
        }

        private void ParseAttributes(SeparatedSyntaxListBuilder<AttributeSyntax> nodes)
        {
            // always expect at least one attribute
            nodes.Add(this.ParseAttribute());

            // remaining attributes
            while (this.CurrentToken.Kind != SyntaxKind.CloseBracketToken)
            {
                if (this.CurrentToken.Kind == SyntaxKind.CommaToken)
                {
                    // comma is optional, but if it is here it should be followed by another attribute
                    nodes.AddSeparator(this.EatToken());

                    // check for legal trailing comma
                    if (this.CurrentToken.Kind == SyntaxKind.CloseBracketToken)
                    {
                        break;
                    }

                    nodes.Add(this.ParseAttribute());
                }
                else if (this.IsPossibleAttribute())
                {
                    nodes.AddSeparator(SyntaxFactory.MissingToken(SyntaxKind.CommaToken));
                    nodes.Add(this.ParseAttribute());
                }
                else if (this.SkipBadAttributeListTokens(nodes, SyntaxKind.IdentifierToken) == PostSkipAction.Abort)
                {
                    break;
                }
            }
        }

        private PostSkipAction SkipBadAttributeListTokens(SeparatedSyntaxListBuilder<AttributeSyntax> list, SyntaxKind expected)
        {
            Debug.Assert(list.Count > 0);
            SyntaxToken tmp = null;
            return this.SkipBadSeparatedListTokensWithExpectedKind(ref tmp, list,
                p => p.CurrentToken.Kind != SyntaxKind.CommaToken && !p.IsPossibleAttribute(),
                p => p.CurrentToken.Kind == SyntaxKind.CloseBracketToken || p.IsTerminator(),
                expected);
        }

        private bool IsPossibleAttribute()
        {
            return this.IsTrueIdentifier();
        }

        private AttributeSyntax ParseAttribute()
        {
            if (this.IsIncrementalAndFactoryContextMatches && this.CurrentNodeKind == SyntaxKind.Attribute)
            {
                return (AttributeSyntax)this.EatNode();
            }

            var name = this.ParseQualifiedName();

            var argList = this.ParseAttributeArgumentList();
            return _syntaxFactory.Attribute(name, argList);
        }

        internal AttributeArgumentListSyntax ParseAttributeArgumentList()
        {
            if (this.IsIncrementalAndFactoryContextMatches && this.CurrentNodeKind == SyntaxKind.AttributeArgumentList)
            {
                return (AttributeArgumentListSyntax)this.EatNode();
            }

            AttributeArgumentListSyntax argList = null;
            if (this.CurrentToken.Kind == SyntaxKind.OpenParenToken)
            {
                var openParen = this.EatToken(SyntaxKind.OpenParenToken);
                var argNodes = _pool.AllocateSeparated<AttributeArgumentSyntax>();
                try
                {
                    bool shouldHaveName = false;
tryAgain:
                    if (this.CurrentToken.Kind != SyntaxKind.CloseParenToken)
                    {
                        if (this.IsPossibleAttributeArgument() || this.CurrentToken.Kind == SyntaxKind.CommaToken)
                        {
                            // first argument
                            argNodes.Add(this.ParseAttributeArgument(ref shouldHaveName));

                            // comma + argument or end?
                            while (true)
                            {
                                if (this.CurrentToken.Kind == SyntaxKind.CloseParenToken)
                                {
                                    break;
                                }
                                else if (this.CurrentToken.Kind == SyntaxKind.CommaToken || this.IsPossibleAttributeArgument())
                                {
                                    argNodes.AddSeparator(this.EatToken(SyntaxKind.CommaToken));
                                    argNodes.Add(this.ParseAttributeArgument(ref shouldHaveName));
                                }
                                else if (this.SkipBadAttributeArgumentTokens(ref openParen, argNodes, SyntaxKind.CommaToken) == PostSkipAction.Abort)
                                {
                                    break;
                                }
                            }
                        }
                        else if (this.SkipBadAttributeArgumentTokens(ref openParen, argNodes, SyntaxKind.IdentifierToken) == PostSkipAction.Continue)
                        {
                            goto tryAgain;
                        }
                    }

                    var closeParen = this.EatToken(SyntaxKind.CloseParenToken);
                    argList = _syntaxFactory.AttributeArgumentList(openParen, argNodes, closeParen);
                }
                finally
                {
                    _pool.Free(argNodes);
                }
            }

            return argList;
        }

        private PostSkipAction SkipBadAttributeArgumentTokens(ref SyntaxToken openParen, SeparatedSyntaxListBuilder<AttributeArgumentSyntax> list, SyntaxKind expected)
        {
            return this.SkipBadSeparatedListTokensWithExpectedKind(ref openParen, list,
                p => p.CurrentToken.Kind != SyntaxKind.CommaToken && !p.IsPossibleAttributeArgument(),
                p => p.CurrentToken.Kind == SyntaxKind.CloseParenToken || p.IsTerminator(),
                expected);
        }

        private bool IsPossibleAttributeArgument()
        {
            return this.IsPossibleExpression();
        }

        private AttributeArgumentSyntax ParseAttributeArgument(ref bool shouldHaveName)
        {
            // Need to parse both "real" named arguments and attribute-style named arguments.
            // We track attribute-style named arguments only with fShouldHaveName.

            NameEqualsSyntax nameEquals = null;
            NameColonSyntax nameColon = null;
            if (this.CurrentToken.Kind == SyntaxKind.IdentifierToken)
            {
                SyntaxKind nextTokenKind = this.PeekToken(1).Kind;
                switch (nextTokenKind)
                {
                    case SyntaxKind.EqualsToken:
                        {
                            var name = this.ParseIdentifierToken();
                            var equals = this.EatToken(SyntaxKind.EqualsToken);
                            nameEquals = _syntaxFactory.NameEquals(_syntaxFactory.IdentifierName(name), equals);
                            shouldHaveName = true;
                        }

                        break;
                    case SyntaxKind.ColonToken:
                        {
                            var name = this.ParseIdentifierName();
                            var colonToken = this.EatToken(SyntaxKind.ColonToken);
                            nameColon = _syntaxFactory.NameColon(name, colonToken);
                            nameColon = CheckFeatureAvailability(nameColon, MessageID.IDS_FeatureNamedArgument);
                        }

                        break;
                }
            }

            var expr = this.ParseExpressionCore();

            // Not named -- give an error if it's supposed to be
            if (shouldHaveName && nameEquals == null)
            {
                expr = this.AddError(expr, ErrorCode.ERR_NamedArgumentExpected);
            }

            return _syntaxFactory.AttributeArgument(nameEquals, nameColon, expr);
        }

        [Flags]
        private enum SyntaxModifier
        {
            None = 0,
            Public = 0x0001,
            Internal = 0x0002,
            Protected = 0x0004,
            Private = 0x0008,
            Sealed = 0x0010,
            Abstract = 0x0020,
            Static = 0x0040,
            Virtual = 0x0080,
            Extern = 0x0100,
            New = 0x0200,
            Override = 0x0400,
            ReadOnly = 0x0800,
            Volatile = 0x1000,
            Unsafe = 0x2000,
            Partial = 0x4000,
            Async = 0x8000,
            Replace = 0x10000
        }

        private const SyntaxModifier AccessModifiers = SyntaxModifier.Public | SyntaxModifier.Internal | SyntaxModifier.Protected | SyntaxModifier.Private;

        private static SyntaxModifier GetModifier(SyntaxToken token)
        {
            switch (token.Kind)
            {
                case SyntaxKind.PublicKeyword:
                    return SyntaxModifier.Public;
                case SyntaxKind.InternalKeyword:
                    return SyntaxModifier.Internal;
                case SyntaxKind.ProtectedKeyword:
                    return SyntaxModifier.Protected;
                case SyntaxKind.PrivateKeyword:
                    return SyntaxModifier.Private;
                case SyntaxKind.SealedKeyword:
                    return SyntaxModifier.Sealed;
                case SyntaxKind.AbstractKeyword:
                    return SyntaxModifier.Abstract;
                case SyntaxKind.StaticKeyword:
                    return SyntaxModifier.Static;
                case SyntaxKind.VirtualKeyword:
                    return SyntaxModifier.Virtual;
                case SyntaxKind.ExternKeyword:
                    return SyntaxModifier.Extern;
                case SyntaxKind.NewKeyword:
                    return SyntaxModifier.New;
                case SyntaxKind.OverrideKeyword:
                    return SyntaxModifier.Override;
                case SyntaxKind.ReadOnlyKeyword:
                    return SyntaxModifier.ReadOnly;
                case SyntaxKind.VolatileKeyword:
                    return SyntaxModifier.Volatile;
                case SyntaxKind.UnsafeKeyword:
                    return SyntaxModifier.Unsafe;
                case SyntaxKind.IdentifierToken:
                    switch (token.ContextualKind)
                    {
                        case SyntaxKind.PartialKeyword:
                            return SyntaxModifier.Partial;
                        case SyntaxKind.AsyncKeyword:
                            return SyntaxModifier.Async;
                    }

                    goto default;
                default:
                    return SyntaxModifier.None;
            }
        }

        private bool IsPossibleModifier()
        {
            return IsPossibleModifier(this.CurrentToken);
        }

        private static bool IsPossibleModifier(SyntaxToken token)
        {
            return GetModifier(token) != SyntaxModifier.None;
        }

        private void ParseModifiers(SyntaxListBuilder tokens)
        {
            SyntaxModifier mods = 0;
            bool seenNoDuplicates = true;
            bool seenNoAccessibilityDuplicates = true;

            while (true)
            {
                var newMod = GetModifier(this.CurrentToken);
                if (newMod == SyntaxModifier.None)
                {
                    break;
                }

                SyntaxToken modTok;
                switch (newMod)
                {
                    case SyntaxModifier.Partial:
                        {
                            var nextToken = PeekToken(1);
                            if (this.IsPartialType())
                            {
                                modTok = ConvertToKeyword(this.EatToken());
                                modTok = CheckFeatureAvailability(modTok, MessageID.IDS_FeaturePartialTypes);
                            }
                            else if (this.IsPartialMember())
                            {
                                modTok = ConvertToKeyword(this.EatToken());
                                modTok = CheckFeatureAvailability(modTok, MessageID.IDS_FeaturePartialMethod);
                            }
                            else if (nextToken.Kind == SyntaxKind.NamespaceKeyword)
                            {
                                goto default;
                            }
                            else if (nextToken.Kind == SyntaxKind.EnumKeyword || nextToken.Kind == SyntaxKind.DelegateKeyword)
                            {
                                modTok = ConvertToKeyword(this.EatToken());
                                modTok = this.AddError(modTok, ErrorCode.ERR_PartialMisplaced);
                            }
                            else if (!IsPossibleStartOfTypeDeclaration(nextToken.Kind) || GetModifier(nextToken) == SyntaxModifier.None)
                            {
                                return;
                            }
                            else
                            {
                                modTok = ConvertToKeyword(this.EatToken());
                                modTok = this.AddError(modTok, ErrorCode.ERR_PartialMisplaced);
                            }

                            break;
                        }
                    case SyntaxModifier.Async:
                        {
                            if (ShouldCurrentContextualKeywordBeTreatedAsModifier())
                            {
                                modTok = ConvertToKeyword(this.EatToken());
                                modTok = CheckFeatureAvailability(modTok, MessageID.IDS_FeatureAsync);
                                break;
                            }
                            return;
                        }
                    case SyntaxModifier.Replace:
                        {
                            if (ShouldCurrentContextualKeywordBeTreatedAsModifier())
                            {
                                modTok = ConvertToKeyword(this.EatToken());
                                modTok = CheckFeatureAvailability(modTok, MessageID.IDS_FeatureReplace);
                                break;
                            }
                            return;
                        }
                    default:
                        {
                            modTok = this.EatToken();
                            break;
                        }
                }

                ReportDuplicateModifiers(ref modTok, newMod, mods, ref seenNoDuplicates, ref seenNoAccessibilityDuplicates);
                mods |= newMod;

                tokens.Add(modTok);
            }
        }

        private bool ShouldCurrentContextualKeywordBeTreatedAsModifier()
        {
            Debug.Assert(this.CurrentToken.ContextualKind == SyntaxKind.AsyncKeyword);

            // Adapted from CParser::IsAsyncMethod.

            var nextToken = PeekToken(1);
            if (GetModifier(nextToken) != SyntaxModifier.None && !SyntaxFacts.IsContextualKeyword(nextToken.ContextualKind))
            {
                // If the next token is a (non-contextual) modifier keyword, then this token is
                // definitely the async keyword
                return true;
            }

            bool isModifier = false;

            // Some of our helpers start at the current token, so we'll have to advance for their
            // sake and then backtrack when we're done.  Don't leave this block without releasing
            // the reset point.
            ResetPoint resetPoint = GetResetPoint();

            this.EatToken(); //move past contextual keyword

            if (this.CurrentToken.ContextualKind == SyntaxKind.PartialKeyword)
            {
                this.EatToken(); // "partial" doesn't affect our decision, so look past it.
            }

            // Comment directly from CParser::IsAsyncMethod.
            // ... 'async' [partial] <typedecl> ...
            // ... 'async' [partial] <event> ...
            // ... 'async' [partial] <implicit> <operator> ...
            // ... 'async' [partial] <explicit> <operator> ...
            // ... 'async' [partial] <typename> <operator> ...
            // ... 'async' [partial] <typename> <membername> ...
            // DEVNOTE: Although we parse async user defined conversions, operators, etc. here,
            // anything other than async methods are detected as erroneous later, during the define phase

            SyntaxToken currToken = this.CurrentToken;
            if (IsPossibleStartOfTypeDeclaration(currToken.Kind) ||
                currToken.Kind == SyntaxKind.EventKeyword ||
                ((currToken.Kind == SyntaxKind.ExplicitKeyword || currToken.Kind == SyntaxKind.ImplicitKeyword) && PeekToken(1).Kind == SyntaxKind.OperatorKeyword) ||
                (ScanType() != ScanTypeFlags.NotType && (this.CurrentToken.Kind == SyntaxKind.OperatorKeyword || IsPossibleMemberName())))
            {
                isModifier = true;
            }

            this.Reset(ref resetPoint);
            this.Release(ref resetPoint);

            return isModifier;
        }

        private void ReportDuplicateModifiers(ref SyntaxToken modTok, SyntaxModifier newMod, SyntaxModifier mods, ref bool seenNoDuplicates, ref bool seenNoAccessibilityDuplicates)
        {
            if ((mods & newMod) != 0)
            {
                if (seenNoDuplicates)
                {
                    modTok = this.AddError(modTok, ErrorCode.ERR_DuplicateModifier, SyntaxFacts.GetText(modTok.Kind));
                    seenNoDuplicates = false;
                }
            }
            else
            {
                if ((mods & AccessModifiers) != 0 && (newMod & AccessModifiers) != 0)
                {
                    // Can't have two different access modifiers.
                    // Exception: "internal protected" or "protected internal" is allowed.
                    if (!(((newMod == SyntaxModifier.Protected) && (mods & SyntaxModifier.Internal) != 0) ||
                            ((newMod == SyntaxModifier.Internal) && (mods & SyntaxModifier.Protected) != 0)))
                    {
                        if (seenNoAccessibilityDuplicates)
                        {
                            modTok = this.AddError(modTok, ErrorCode.ERR_BadMemberProtection);
                        }

                        seenNoAccessibilityDuplicates = false;
                    }
                }
            }
        }

        private bool IsPartialType()
        {
            Debug.Assert(this.CurrentToken.ContextualKind == SyntaxKind.PartialKeyword);
            switch (this.PeekToken(1).Kind)
            {
                case SyntaxKind.StructKeyword:
                case SyntaxKind.ClassKeyword:
                case SyntaxKind.InterfaceKeyword:
                    return true;
            }

            return false;
        }

        private bool IsPartialMember()
        {
            // note(cyrusn): this could have been written like so:
            //
            //  return
            //    this.CurrentToken.ContextualKind == SyntaxKind.PartialKeyword &&
            //    this.PeekToken(1).Kind == SyntaxKind.VoidKeyword;
            //
            // However, we want to be lenient and allow the user to write 
            // 'partial' in most modifier lists.  We will then provide them with
            // a more specific message later in binding that they are doing 
            // something wrong.
            //
            // Some might argue that the simple check would suffice.
            // However, we'd like to maintain behavior with 
            // previously shipped versions, and so we're keeping this code.

            // Here we check for:
            //   partial ReturnType MemberName
            Debug.Assert(this.CurrentToken.ContextualKind == SyntaxKind.PartialKeyword);
            var point = this.GetResetPoint();
            try
            {
                this.EatToken(); // partial

                if (this.ScanType() == ScanTypeFlags.NotType)
                {
                    return false;
                }

                return IsPossibleMemberName();
            }
            finally
            {
                this.Reset(ref point);
                this.Release(ref point);
            }
        }

        private bool IsPossibleMemberName()
        {
            switch (this.CurrentToken.Kind)
            {
                case SyntaxKind.IdentifierToken:
                case SyntaxKind.ThisKeyword:
                    return true;
                default:
                    return false;
            }
        }

        private static bool CanReuseTypeDeclaration(CSharp.Syntax.MemberDeclarationSyntax member)
        {
            if (member != null)
            {
                // on reuse valid type declaration (not bad namespace members)
                switch (member.Kind())
                {
                    case SyntaxKind.ClassDeclaration:
                    case SyntaxKind.StructDeclaration:
                    case SyntaxKind.InterfaceDeclaration:
                    case SyntaxKind.EnumDeclaration:
                    case SyntaxKind.DelegateDeclaration:
                        return true;
                }
            }

            return false;
        }

        private MemberDeclarationSyntax ParseTypeDeclaration(SyntaxListBuilder<AttributeListSyntax> attributes, SyntaxListBuilder modifiers)
        {
            // "top-level" expressions and statements should never occur inside an asynchronous context
            Debug.Assert(!IsInAsync);

            cancellationToken.ThrowIfCancellationRequested();

            switch (this.CurrentToken.Kind)
            {
                case SyntaxKind.ClassKeyword:
                    // report use of static class
                    for (int i = 0, n = modifiers.Count; i < n; i++)
                    {
                        if (modifiers[i].Kind == SyntaxKind.StaticKeyword)
                        {
                            modifiers[i] = CheckFeatureAvailability(modifiers[i], MessageID.IDS_FeatureStaticClasses);
                        }
                    }

                    return this.ParseClassOrStructOrInterfaceDeclaration(attributes, modifiers);

                case SyntaxKind.StructKeyword:
                case SyntaxKind.InterfaceKeyword:
                    return this.ParseClassOrStructOrInterfaceDeclaration(attributes, modifiers);

                case SyntaxKind.DelegateKeyword:
                    return this.ParseDelegateDeclaration(attributes, modifiers);

                case SyntaxKind.EnumKeyword:
                    return this.ParseEnumDeclaration(attributes, modifiers);

                default:
                    throw ExceptionUtilities.UnexpectedValue(this.CurrentToken.Kind);
            }
        }

        private TypeDeclarationSyntax ParseClassOrStructOrInterfaceDeclaration(SyntaxListBuilder<AttributeListSyntax> attributes, SyntaxListBuilder modifiers)
        {
            Debug.Assert(this.CurrentToken.Kind == SyntaxKind.ClassKeyword || this.CurrentToken.Kind == SyntaxKind.StructKeyword || this.CurrentToken.Kind == SyntaxKind.InterfaceKeyword);

            // "top-level" expressions and statements should never occur inside an asynchronous context
            Debug.Assert(!IsInAsync);

            var classOrStructOrInterface = this.EatToken();
            var saveTerm = _termState;
            _termState |= TerminatorState.IsPossibleAggregateClauseStartOrStop;
            var name = this.ParseIdentifierToken();
            var typeParameters = this.ParseTypeParameterList(allowVariance: classOrStructOrInterface.Kind == SyntaxKind.InterfaceKeyword);

            _termState = saveTerm;
            bool hasTypeParams = typeParameters != null;
            var baseList = this.ParseBaseList();

            // Parse class body
            bool parseMembers = true;
            SyntaxListBuilder<MemberDeclarationSyntax> members = default(SyntaxListBuilder<MemberDeclarationSyntax>);
            var constraints = default(SyntaxListBuilder<TypeParameterConstraintClauseSyntax>);
            try
            {
                if (this.CurrentToken.ContextualKind == SyntaxKind.WhereKeyword)
                {
                    constraints = _pool.Allocate<TypeParameterConstraintClauseSyntax>();
                    this.ParseTypeParameterConstraintClauses(hasTypeParams, constraints);
                }

                var openBrace = this.EatToken(SyntaxKind.OpenBraceToken);

                // ignore members if missing type name or missing open curly
                if (name.IsMissing || openBrace.IsMissing)
                {
                    parseMembers = false;
                }

                // even if we saw a { or think we should parse members bail out early since
                // we know namespaces can't be nested inside types
                if (parseMembers)
                {
                    members = _pool.Allocate<MemberDeclarationSyntax>();

                    while (true)
                    {
                        SyntaxKind kind = this.CurrentToken.Kind;

                        if (CanStartMember(kind))
                        {
                            // This token can start a member -- go parse it
                            var saveTerm2 = _termState;
                            _termState |= TerminatorState.IsPossibleMemberStartOrStop;

                            var memberOrStatement = this.ParseMemberDeclarationOrStatement(classOrStructOrInterface.Kind, name.ValueText);
                            if (memberOrStatement != null)
                            {
                                // statements are accepted here, a semantic error will be reported later
                                members.Add(memberOrStatement);
                            }
                            else
                            {
                                // we get here if we couldn't parse the lookahead as a statement or a declaration (we haven't consumed any tokens):
                                this.SkipBadMemberListTokens(ref openBrace, members);
                            }

                            _termState = saveTerm2;
                        }
                        else if (kind == SyntaxKind.CloseBraceToken || kind == SyntaxKind.EndOfFileToken || this.IsTerminator())
                        {
                            // This marks the end of members of this class
                            break;
                        }
                        else
                        {
                            // Error -- try to sync up with intended reality
                            this.SkipBadMemberListTokens(ref openBrace, members);
                        }
                    }
                }

                SyntaxToken closeBrace;
                if (openBrace.IsMissing)
                {
                    closeBrace = SyntaxFactory.MissingToken(SyntaxKind.CloseBraceToken);
                    closeBrace = WithAdditionalDiagnostics(closeBrace, this.GetExpectedTokenError(SyntaxKind.CloseBraceToken, this.CurrentToken.Kind));
                }
                else
                {
                    closeBrace = this.EatToken(SyntaxKind.CloseBraceToken);
                }

                SyntaxToken semicolon = null;
                if (this.CurrentToken.Kind == SyntaxKind.SemicolonToken)
                {
                    semicolon = this.EatToken();
                }

                switch (classOrStructOrInterface.Kind)
                {
                    case SyntaxKind.ClassKeyword:
                        return _syntaxFactory.ClassDeclaration(
                            attributes,
                            modifiers.ToTokenList(),
                            classOrStructOrInterface,
                            name,
                            typeParameters,
                            baseList,
                            constraints,
                            openBrace,
                            members,
                            closeBrace,
                            semicolon);

                    case SyntaxKind.StructKeyword:
                        return _syntaxFactory.StructDeclaration(
                            attributes,
                            modifiers.ToTokenList(),
                            classOrStructOrInterface,
                            name,
                            typeParameters,
                            baseList,
                            constraints,
                            openBrace,
                            members,
                            closeBrace,
                            semicolon);

                    case SyntaxKind.InterfaceKeyword:
                        return _syntaxFactory.InterfaceDeclaration(
                            attributes,
                            modifiers.ToTokenList(),
                            classOrStructOrInterface,
                            name,
                            typeParameters,
                            baseList,
                            constraints,
                            openBrace,
                            members,
                            closeBrace,
                            semicolon);

                    default:
                        throw ExceptionUtilities.UnexpectedValue(classOrStructOrInterface.Kind);
                }
            }
            finally
            {
                if (!members.IsNull)
                {
                    _pool.Free(members);
                }

                if (!constraints.IsNull)
                {
                    _pool.Free(constraints);
                }
            }
        }

        private void SkipBadMemberListTokens(ref SyntaxToken openBrace, SyntaxListBuilder members)
        {
            if (members.Count > 0)
            {
                CSharpSyntaxNode tmp = members[members.Count - 1];
                this.SkipBadMemberListTokens(ref tmp);
                members[members.Count - 1] = tmp;
            }
            else
            {
                CSharpSyntaxNode tmp = openBrace;
                this.SkipBadMemberListTokens(ref tmp);
                openBrace = (SyntaxToken)tmp;
            }
        }

        private void SkipBadMemberListTokens(ref CSharpSyntaxNode previousNode)
        {
            int curlyCount = 0;
            var tokens = _pool.Allocate();
            try
            {
                bool done = false;

                while (!done)
                {
                    SyntaxKind kind = this.CurrentToken.Kind;

                    // If this token can start a member, we're done
                    if (CanStartMember(kind) &&
                        !(kind == SyntaxKind.DelegateKeyword && (this.PeekToken(1).Kind == SyntaxKind.OpenBraceToken || this.PeekToken(1).Kind == SyntaxKind.OpenParenToken)))
                    {
                        done = true;
                        continue;
                    }

                    // <UNDONE>  UNDONE: Seems like this makes sense, 
                    // but if this token can start a namespace element, but not a member, then
                    // perhaps we should bail back up to parsing a namespace body somehow...</UNDONE>

                    // Watch curlies and look for end of file/close curly
                    switch (kind)
                    {
                        case SyntaxKind.OpenBraceToken:
                            curlyCount++;
                            break;

                        case SyntaxKind.CloseBraceToken:
                            if (curlyCount-- == 0)
                            {
                                done = true;
                                continue;
                            }

                            break;

                        case SyntaxKind.EndOfFileToken:
                            done = true;
                            continue;

                        default:
                            break;
                    }

                    var token = this.EatToken();
                    if (tokens.Count == 0)
                    {
                        token = this.AddError(token, ErrorCode.ERR_InvalidMemberDecl, token.Text);
                    }

                    tokens.Add(token);
                }

                previousNode = AddTrailingSkippedSyntax(previousNode, tokens.ToListNode());
            }
            finally
            {
                _pool.Free(tokens);
            }
        }

        private bool IsPossibleMemberStartOrStop()
        {
            return this.IsPossibleMemberStart() || this.CurrentToken.Kind == SyntaxKind.CloseBraceToken;
        }

        private bool IsPossibleAggregateClauseStartOrStop()
        {
            return this.CurrentToken.Kind == SyntaxKind.ColonToken
                || this.IsPossibleTypeParameterConstraintClauseStart()
                || this.CurrentToken.Kind == SyntaxKind.OpenBraceToken;
        }

        private BaseListSyntax ParseBaseList()
        {
            if (this.CurrentToken.Kind != SyntaxKind.ColonToken)
            {
                return null;
            }

            var colon = this.EatToken();
            var list = _pool.AllocateSeparated<BaseTypeSyntax>();
            try
            {
                // first type
                if (this.IsPossibleTypeParameterConstraintClauseStart())
                {
                    list.Add(_syntaxFactory.SimpleBaseType(this.AddError(this.CreateMissingIdentifierName(), ErrorCode.ERR_TypeExpected)));
                }
                else
                {
                    TypeSyntax firstType = this.ParseDeclarationType(isConstraint: false, parentIsParameter: false);

                    list.Add(_syntaxFactory.SimpleBaseType(firstType));

                    // any additional types
                    while (true)
                    {
                        if (this.CurrentToken.Kind == SyntaxKind.OpenBraceToken
                            || this.IsPossibleTypeParameterConstraintClauseStart())
                        {
                            break;
                        }
                        else if (this.CurrentToken.Kind == SyntaxKind.CommaToken || this.IsPossibleType())
                        {
                            list.AddSeparator(this.EatToken(SyntaxKind.CommaToken));
                            if (this.IsPossibleTypeParameterConstraintClauseStart())
                            {
                                list.Add(_syntaxFactory.SimpleBaseType(this.AddError(this.CreateMissingIdentifierName(), ErrorCode.ERR_TypeExpected)));
                            }
                            else
                            {
                                list.Add(_syntaxFactory.SimpleBaseType(this.ParseDeclarationType(isConstraint: false, parentIsParameter: false)));
                            }

                            continue;
                        }
                        else if (this.SkipBadBaseListTokens(ref colon, list, SyntaxKind.CommaToken) == PostSkipAction.Abort)
                        {
                            break;
                        }
                    }
                }

                return _syntaxFactory.BaseList(colon, list);
            }
            finally
            {
                _pool.Free(list);
            }
        }

        private PostSkipAction SkipBadBaseListTokens(ref SyntaxToken colon, SeparatedSyntaxListBuilder<BaseTypeSyntax> list, SyntaxKind expected)
        {
            return this.SkipBadSeparatedListTokensWithExpectedKind(ref colon, list,
                p => p.CurrentToken.Kind != SyntaxKind.CommaToken && !p.IsPossibleAttribute(),
                p => p.CurrentToken.Kind == SyntaxKind.OpenBraceToken || p.IsPossibleTypeParameterConstraintClauseStart() || p.IsTerminator(),
                expected);
        }

        private bool IsPossibleTypeParameterConstraintClauseStart()
        {
            return
                this.CurrentToken.ContextualKind == SyntaxKind.WhereKeyword &&
                this.PeekToken(1).Kind == SyntaxKind.IdentifierToken &&
                this.PeekToken(2).Kind == SyntaxKind.ColonToken;
        }

        private void ParseTypeParameterConstraintClauses(bool isAllowed, SyntaxListBuilder list)
        {
            while (this.CurrentToken.ContextualKind == SyntaxKind.WhereKeyword)
            {
                var constraint = this.ParseTypeParameterConstraintClause();
                if (!isAllowed)
                {
                    constraint = this.AddErrorToFirstToken(constraint, ErrorCode.ERR_ConstraintOnlyAllowedOnGenericDecl);
                    isAllowed = true; // silence any further errors
                }

                list.Add(constraint);
            }
        }

        private TypeParameterConstraintClauseSyntax ParseTypeParameterConstraintClause()
        {
            var where = this.EatContextualToken(SyntaxKind.WhereKeyword);
            var name = (this.IsPossibleTypeParameterConstraintClauseStart() || !IsTrueIdentifier())
                ? this.AddError(this.CreateMissingIdentifierName(), ErrorCode.ERR_IdentifierExpected)
                : this.ParseIdentifierName();

            var colon = this.EatToken(SyntaxKind.ColonToken);

            var bounds = _pool.AllocateSeparated<TypeParameterConstraintSyntax>();
            try
            {
                bool isStruct = false;

                // first bound
                if (this.CurrentToken.Kind == SyntaxKind.OpenBraceToken || this.IsPossibleTypeParameterConstraintClauseStart())
                {
                    bounds.Add(_syntaxFactory.TypeConstraint(this.AddError(this.CreateMissingIdentifierName(), ErrorCode.ERR_TypeExpected)));
                }
                else
                {
                    bounds.Add(this.ParseTypeParameterConstraint(true, ref isStruct));

                    // remaining bounds
                    while (true)
                    {
                        if (this.CurrentToken.Kind == SyntaxKind.OpenBraceToken
                            || this.CurrentToken.Kind == SyntaxKind.EqualsGreaterThanToken
                            || this.CurrentToken.ContextualKind == SyntaxKind.WhereKeyword)
                        {
                            break;
                        }
                        else if (this.CurrentToken.Kind == SyntaxKind.CommaToken || this.IsPossibleTypeParameterConstraint())
                        {
                            bounds.AddSeparator(this.EatToken(SyntaxKind.CommaToken));
                            if (this.IsPossibleTypeParameterConstraintClauseStart())
                            {
                                bounds.Add(_syntaxFactory.TypeConstraint(this.AddError(this.CreateMissingIdentifierName(), ErrorCode.ERR_TypeExpected)));
                                break;
                            }
                            else
                            {
                                bounds.Add(this.ParseTypeParameterConstraint(false, ref isStruct));
                            }
                        }
                        else if (this.SkipBadTypeParameterConstraintTokens(bounds, SyntaxKind.CommaToken) == PostSkipAction.Abort)
                        {
                            break;
                        }
                    }
                }

                return _syntaxFactory.TypeParameterConstraintClause(where, name, colon, bounds);
            }
            finally
            {
                _pool.Free(bounds);
            }
        }

        private bool IsPossibleTypeParameterConstraint()
        {
            switch (this.CurrentToken.Kind)
            {
                case SyntaxKind.NewKeyword:
                case SyntaxKind.ClassKeyword:
                case SyntaxKind.StructKeyword:
                    return true;
                case SyntaxKind.IdentifierToken:
                    return this.IsTrueIdentifier();
                default:
                    return IsPredefinedType(this.CurrentToken.Kind);
            }
        }

        private TypeParameterConstraintSyntax ParseTypeParameterConstraint(bool isFirst, ref bool isStruct)
        {
            switch (this.CurrentToken.Kind)
            {
                case SyntaxKind.NewKeyword:
                    var newToken = this.EatToken();
                    if (isStruct)
                    {
                        newToken = this.AddError(newToken, ErrorCode.ERR_NewBoundWithVal);
                    }

                    var open = this.EatToken(SyntaxKind.OpenParenToken);
                    var close = this.EatToken(SyntaxKind.CloseParenToken);
                    if (this.CurrentToken.Kind == SyntaxKind.CommaToken)
                    {
                        newToken = this.AddError(newToken, ErrorCode.ERR_NewBoundMustBeLast);
                    }

                    return _syntaxFactory.ConstructorConstraint(newToken, open, close);
                case SyntaxKind.StructKeyword:
                    isStruct = true;
                    goto case SyntaxKind.ClassKeyword;
                case SyntaxKind.ClassKeyword:
                    var token = this.EatToken();
                    if (!isFirst)
                    {
                        token = this.AddError(token, ErrorCode.ERR_RefValBoundMustBeFirst);
                    }

                    return _syntaxFactory.ClassOrStructConstraint(isStruct ? SyntaxKind.StructConstraint : SyntaxKind.ClassConstraint, token);
                default:
                    var type = this.ParseDeclarationType(true, false);
                    return _syntaxFactory.TypeConstraint(type);
            }
        }

        private PostSkipAction SkipBadTypeParameterConstraintTokens(SeparatedSyntaxListBuilder<TypeParameterConstraintSyntax> list, SyntaxKind expected)
        {
            CSharpSyntaxNode tmp = null;
            Debug.Assert(list.Count > 0);
            return this.SkipBadSeparatedListTokensWithExpectedKind(ref tmp, list,
                p => this.CurrentToken.Kind != SyntaxKind.CommaToken && !this.IsPossibleTypeParameterConstraint(),
                p => this.CurrentToken.Kind == SyntaxKind.OpenBraceToken || this.IsPossibleTypeParameterConstraintClauseStart() || this.IsTerminator(),
                expected);
        }

        private TypeSyntax ParseDeclarationType(bool isConstraint, bool parentIsParameter)
        {
            var type = this.ParseType(parentIsParameter);
            if (type.Kind != SyntaxKind.PredefinedType && !SyntaxFacts.IsName(type.Kind))
            {
                if (isConstraint)
                {
                    type = this.AddError(type, ErrorCode.ERR_BadConstraintType);
                }
                else
                {
                    type = this.AddError(type, ErrorCode.ERR_BadBaseType);
                }
            }

            return type;
        }

        private bool IsPossibleMemberStart()
        {
            return CanStartMember(this.CurrentToken.Kind);
        }

        private static bool CanStartMember(SyntaxKind kind)
        {
            switch (kind)
            {
                case SyntaxKind.AbstractKeyword:
                case SyntaxKind.BoolKeyword:
                case SyntaxKind.ByteKeyword:
                case SyntaxKind.CharKeyword:
                case SyntaxKind.ClassKeyword:
                case SyntaxKind.ConstKeyword:
                case SyntaxKind.DecimalKeyword:
                case SyntaxKind.DelegateKeyword:
                case SyntaxKind.DoubleKeyword:
                case SyntaxKind.EnumKeyword:
                case SyntaxKind.EventKeyword:
                case SyntaxKind.ExternKeyword:
                case SyntaxKind.FixedKeyword:
                case SyntaxKind.FloatKeyword:
                case SyntaxKind.IntKeyword:
                case SyntaxKind.InterfaceKeyword:
                case SyntaxKind.InternalKeyword:
                case SyntaxKind.LongKeyword:
                case SyntaxKind.NewKeyword:
                case SyntaxKind.ObjectKeyword:
                case SyntaxKind.OverrideKeyword:
                case SyntaxKind.PrivateKeyword:
                case SyntaxKind.ProtectedKeyword:
                case SyntaxKind.PublicKeyword:
                case SyntaxKind.ReadOnlyKeyword:
                case SyntaxKind.SByteKeyword:
                case SyntaxKind.SealedKeyword:
                case SyntaxKind.ShortKeyword:
                case SyntaxKind.StaticKeyword:
                case SyntaxKind.StringKeyword:
                case SyntaxKind.StructKeyword:
                case SyntaxKind.UIntKeyword:
                case SyntaxKind.ULongKeyword:
                case SyntaxKind.UnsafeKeyword:
                case SyntaxKind.UShortKeyword:
                case SyntaxKind.VirtualKeyword:
                case SyntaxKind.VoidKeyword:
                case SyntaxKind.VolatileKeyword:
                case SyntaxKind.IdentifierToken:
                case SyntaxKind.TildeToken:
                case SyntaxKind.OpenBracketToken:
                case SyntaxKind.ImplicitKeyword:
                case SyntaxKind.ExplicitKeyword:
                case SyntaxKind.OpenParenToken:    //tuple
                case SyntaxKind.RefKeyword:
                    return true;

                default:
                    return false;
            }
        }

        private static bool CanStartTypeDeclaration(SyntaxKind kind)
        {
            switch (kind)
            {
                case SyntaxKind.ClassKeyword:
                case SyntaxKind.DelegateKeyword:
                case SyntaxKind.EnumKeyword:
                case SyntaxKind.InterfaceKeyword:
                case SyntaxKind.StructKeyword:
                    return true;
                default:
                    return false;
            }
        }

        private static bool CanReuseMemberDeclaration(
            CSharp.Syntax.MemberDeclarationSyntax member,
            string typeName)
        {
            if (member != null)
            {
                switch (member.Kind())
                {
                    case SyntaxKind.ClassDeclaration:
                    case SyntaxKind.StructDeclaration:
                    case SyntaxKind.InterfaceDeclaration:
                    case SyntaxKind.EnumDeclaration:
                    case SyntaxKind.DelegateDeclaration:
                    case SyntaxKind.FieldDeclaration:
                    case SyntaxKind.EventFieldDeclaration:
                    case SyntaxKind.PropertyDeclaration:
                    case SyntaxKind.EventDeclaration:
                    case SyntaxKind.IndexerDeclaration:
                    case SyntaxKind.OperatorDeclaration:
                    case SyntaxKind.ConversionOperatorDeclaration:
                        return true;
                }

                var parent = GetOldParent(member);
                var originalTypeDeclaration = parent as CSharp.Syntax.TypeDeclarationSyntax;

                // originalTypeDeclaration can be null in the case of script code.  In that case
                // the member declaration can be a child of a namespace/compilation-unit instead of
                // a type.
                if (originalTypeDeclaration != null)
                {
                    switch (member.Kind())
                    {
                        case SyntaxKind.MethodDeclaration:
                            // can reuse a method as long as it *doesn't* match the type name.
                            //
                            // TODO(cyrusn): Relax this in the case of generic methods?
                            var methodDeclaration = (CSharp.Syntax.MethodDeclarationSyntax)member;
                            return methodDeclaration.Identifier.ValueText != typeName;

                        case SyntaxKind.ConstructorDeclaration: // fall through
                        case SyntaxKind.DestructorDeclaration:
                            // can reuse constructors or destructors if the name and type name still
                            // match.
                            return originalTypeDeclaration.Identifier.ValueText == typeName;
                    }
                }
            }

            return false;
        }

        // Returns null if we can't parse anything (even partially).
        private MemberDeclarationSyntax ParseMemberDeclarationOrStatement(SyntaxKind parentKind, string typeName = null)
        {
            // "top-level" expressions and statements should never occur inside an asynchronous context
            Debug.Assert(!IsInAsync);

            cancellationToken.ThrowIfCancellationRequested();

            bool isGlobalScript = parentKind == SyntaxKind.CompilationUnit && this.IsScript;
            bool acceptStatement = isGlobalScript;

            // don't reuse members if they were previously declared under a different type keyword kind
            // don't reuse existing constructors & destructors because they have to match typename errors
            // don't reuse methods whose name matches the new type name (they now match as possible constructors)
            if (this.IsIncrementalAndFactoryContextMatches)
            {
                var member = this.CurrentNode as CSharp.Syntax.MemberDeclarationSyntax;
                if (CanReuseMemberDeclaration(member, typeName) || CanReuseTypeDeclaration(member))
                {
                    return (MemberDeclarationSyntax)this.EatNode();
                }
            }

            var attributes = _pool.Allocate<AttributeListSyntax>();
            var modifiers = _pool.Allocate();

            var saveTermState = _termState;

            try
            {
                this.ParseAttributeDeclarations(attributes);

                if (attributes.Count > 0)
                {
                    acceptStatement = false;
                }

                //
                // Check for the following cases to disambiguate between member declarations and expressions.
                // Doing this before parsing modifiers simplifies further analysis since some of these keywords can act as modifiers as well.
                //
                // unsafe { ... }
                // fixed (...) { ... } 
                // delegate (...) { ... }
                // delegate { ... }
                // new { ... }
                // new[] { ... }
                // new T (...)
                // new T [...]
                //
                if (acceptStatement)
                {
                    switch (this.CurrentToken.Kind)
                    {
                        case SyntaxKind.UnsafeKeyword:
                            if (this.PeekToken(1).Kind == SyntaxKind.OpenBraceToken)
                            {
                                return _syntaxFactory.GlobalStatement(ParseUnsafeStatement());
                            }
                            break;

                        case SyntaxKind.FixedKeyword:
                            if (this.PeekToken(1).Kind == SyntaxKind.OpenParenToken)
                            {
                                return _syntaxFactory.GlobalStatement(ParseFixedStatement());
                            }
                            break;

                        case SyntaxKind.DelegateKeyword:
                            switch (this.PeekToken(1).Kind)
                            {
                                case SyntaxKind.OpenParenToken:
                                case SyntaxKind.OpenBraceToken:
                                    return _syntaxFactory.GlobalStatement(ParseExpressionStatement());
                            }
                            break;

                        case SyntaxKind.NewKeyword:
                            if (IsPossibleNewExpression())
                            {
                                return _syntaxFactory.GlobalStatement(ParseExpressionStatement());
                            }
                            break;
                    }
                }

                // All modifiers that might start an expression are processed above.
                this.ParseModifiers(modifiers);
                if (modifiers.Count > 0)
                {
                    acceptStatement = false;
                }

                // Check for constructor form
                if (this.CurrentToken.Kind == SyntaxKind.IdentifierToken && this.PeekToken(1).Kind == SyntaxKind.OpenParenToken)
                {
                    // Script: 
                    // Constructor definitions are not allowed. We parse them as method calls with semicolon missing error:
                    //
                    // Script(...) { ... } 
                    //            ^
                    //            missing ';'
                    if (!isGlobalScript && this.CurrentToken.ValueText == typeName)
                    {
                        return this.ParseConstructorDeclaration(typeName, attributes, modifiers);
                    }

                    // Script: 
                    // Unless there modifiers or attributes are present this is more likely to be a method call than a method definition.
                    if (!acceptStatement)
                    {
                        var token = SyntaxFactory.MissingToken(SyntaxKind.VoidKeyword);
                        token = this.AddError(token, ErrorCode.ERR_MemberNeedsType);
                        var voidType = _syntaxFactory.PredefinedType(token);

                        var identifier = this.EatToken();

                        return this.ParseMethodDeclaration(attributes, modifiers, null, voidType, explicitInterfaceOpt: null, identifier: identifier, typeParameterList: null);
                    }
                }

                // Check for destructor form
                // TODO: better error messages for script
                if (!isGlobalScript && this.CurrentToken.Kind == SyntaxKind.TildeToken)
                {
                    return this.ParseDestructorDeclaration(typeName, attributes, modifiers);
                }

                // Check for constant (prefers const field over const local variable decl)
                if (this.CurrentToken.Kind == SyntaxKind.ConstKeyword)
                {
                    return this.ParseConstantFieldDeclaration(attributes, modifiers, parentKind);
                }

                // Check for event.
                if (this.CurrentToken.Kind == SyntaxKind.EventKeyword)
                {
                    return this.ParseEventDeclaration(attributes, modifiers, parentKind);
                }

                // check for fixed size buffers.
                if (this.CurrentToken.Kind == SyntaxKind.FixedKeyword)
                {
                    return this.ParseFixedSizeBufferDeclaration(attributes, modifiers, parentKind);
                }

                // Check for conversion operators (implicit/explicit)
                if (this.CurrentToken.Kind == SyntaxKind.ExplicitKeyword ||
                    this.CurrentToken.Kind == SyntaxKind.ImplicitKeyword ||
                        (this.CurrentToken.Kind == SyntaxKind.OperatorKeyword && !SyntaxFacts.IsAnyOverloadableOperator(this.PeekToken(1).Kind)))
                {
                    return this.ParseConversionOperatorDeclaration(attributes, modifiers);
                }

                if (this.CurrentToken.Kind == SyntaxKind.NamespaceKeyword && parentKind == SyntaxKind.CompilationUnit)
                {
                    // we found a namespace with modifier or an attribute: ignore the attribute/modifier and parse as namespace
                    if (attributes.Count > 0)
                    {
                        attributes[0] = this.AddError(attributes[0], ErrorCode.ERR_BadModifiersOnNamespace);
                    }
                    else
                    {
                        // if were no attributes and no modifiers we should have parsed it already in namespace body:
                        Debug.Assert(modifiers.Count > 0);

                        modifiers[0] = this.AddError(modifiers[0], ErrorCode.ERR_BadModifiersOnNamespace);
                    }

                    var namespaceDecl = ParseNamespaceDeclaration();

                    if (modifiers.Count > 0)
                    {
                        namespaceDecl = AddLeadingSkippedSyntax(namespaceDecl, modifiers.ToListNode());
                    }

                    if (attributes.Count > 0)
                    {
                        namespaceDecl = AddLeadingSkippedSyntax(namespaceDecl, attributes.ToListNode());
                    }

                    return namespaceDecl;
                }

                // It's valid to have a type declaration here -- check for those
                if (CanStartTypeDeclaration(this.CurrentToken.Kind))
                {
                    return this.ParseTypeDeclaration(attributes, modifiers);
                }

                if (acceptStatement &&
                    this.CurrentToken.Kind != SyntaxKind.CloseBraceToken &&
                    this.CurrentToken.Kind != SyntaxKind.EndOfFileToken &&
                    this.IsPossibleStatement(acceptAccessibilityMods: true))
                {
                    var saveTerm = _termState;
                    _termState |= TerminatorState.IsPossibleStatementStartOrStop; // partial statements can abort if a new statement starts

                    // Any expression is allowed, not just expression statements:
                    var statement = this.ParseStatementNoDeclaration(allowAnyExpression: true);

                    _termState = saveTerm;
                    if (statement != null)
                    {
                        return _syntaxFactory.GlobalStatement(statement);
                    }
                }

                // Everything that's left -- methods, fields, properties, 
                // indexers, and non-conversion operators -- starts with a type 
                // (possibly void) or the ref keyword. Parse one.
                SyntaxToken refKeyword = null;
                if (this.CurrentToken.Kind == SyntaxKind.RefKeyword)
                {
                    refKeyword = this.EatToken();
                    refKeyword = CheckFeatureAvailability(refKeyword, MessageID.IDS_FeatureRefLocalsReturns);
                }

                var type = this.ParseReturnType();

                // <UNDONE> UNDONE: should disallow non-methods with void type here</UNDONE>

                // Check for misplaced modifiers.  if we see any, then consider this member
                // terminated and restart parsing.
                if (GetModifier(this.CurrentToken) != SyntaxModifier.None &&
                    this.CurrentToken.ContextualKind != SyntaxKind.PartialKeyword &&
                    this.CurrentToken.ContextualKind != SyntaxKind.AsyncKeyword &&
                    IsComplete(type))
                {
                    var misplacedModifier = this.CurrentToken;
                    type = this.AddError(
                        type,
                        type.FullWidth + misplacedModifier.GetLeadingTriviaWidth(),
                        misplacedModifier.Width,
                        ErrorCode.ERR_BadModifierLocation,
                        misplacedModifier.Text);

                    return _syntaxFactory.IncompleteMember(attributes, modifiers.ToTokenList(), refKeyword, type);
                }

parse_member_name:;
                // If we've seen the ref keyword, we know we must have an indexer, method, or property.
                if (refKeyword == null)
                {
                    // Check here for operators
                    // Allow old-style implicit/explicit casting operator syntax, just so we can give a better error
                    if (IsOperatorKeyword())
                    {
                        return this.ParseOperatorDeclaration(attributes, modifiers, type);
                    }

                    if (IsFieldDeclaration(isEvent: false))
                    {
                        if (acceptStatement)
                        {
                            // if we are script at top-level then statements can occur
                            _termState |= TerminatorState.IsPossibleStatementStartOrStop;
                        }

                        return this.ParseNormalFieldDeclaration(attributes, modifiers, type, parentKind);
                    }
                }

                // At this point we can either have indexers, methods, or 
                // properties (or something unknown).  Try to break apart
                // the following name and determine what to do from there.
                ExplicitInterfaceSpecifierSyntax explicitInterfaceOpt;
                SyntaxToken identifierOrThisOpt;
                TypeParameterListSyntax typeParameterListOpt;
                this.ParseMemberName(out explicitInterfaceOpt, out identifierOrThisOpt, out typeParameterListOpt, isEvent: false);

                // First, check if we got absolutely nothing.  If so, then 
                // We need to consume a bad member and try again.
                if (explicitInterfaceOpt == null && identifierOrThisOpt == null && typeParameterListOpt == null)
                {
                    if (attributes.Count == 0 && modifiers.Count == 0 && type.IsMissing && refKeyword == null)
                    {
                        // we haven't advanced, the caller needs to consume the tokens ahead
                        return null;
                    }

                    var incompleteMember = _syntaxFactory.IncompleteMember(attributes, modifiers.ToTokenList(), refKeyword, type.IsMissing ? null : type);
                    if (incompleteMember.ContainsDiagnostics)
                    {
                        return incompleteMember;
                    }
                    else if (parentKind == SyntaxKind.NamespaceDeclaration ||
                             parentKind == SyntaxKind.CompilationUnit && !IsScript)
                    {
                        return this.AddErrorToLastToken(incompleteMember, ErrorCode.ERR_NamespaceUnexpected);
                    }
                    else
                    {
                        //the error position should indicate CurrentToken
                        return this.AddError(
                            incompleteMember,
                            incompleteMember.FullWidth + this.CurrentToken.GetLeadingTriviaWidth(),
                            this.CurrentToken.Width,
                            ErrorCode.ERR_InvalidMemberDecl,
                            this.CurrentToken.Text);
                    }
                }

                // If the modifiers did not include "async", and the type we got was "async", and there was an
                // error in the identifier or its type parameters, then the user is probably in the midst of typing
                // an async method.  In that case we reconsider "async" to be a modifier, and treat the identifier
                // (with the type parameters) as the type (with type arguments).  Then we go back to looking for
                // the member name again.
                // For example, if we get
                //     async Task<
                // then we want async to be a modifier and Task<MISSING> to be a type.
                if (refKeyword == null &&
                    identifierOrThisOpt != null &&
                    (typeParameterListOpt != null && typeParameterListOpt.ContainsDiagnostics
                      || this.CurrentToken.Kind != SyntaxKind.OpenParenToken && this.CurrentToken.Kind != SyntaxKind.OpenBraceToken) &&
                    ReconsiderTypeAsAsyncModifier(ref modifiers, ref type, ref explicitInterfaceOpt, identifierOrThisOpt, typeParameterListOpt))
                {
                    goto parse_member_name;
                }

                Debug.Assert(identifierOrThisOpt != null);

                if (identifierOrThisOpt.Kind == SyntaxKind.ThisKeyword)
                {
                    return this.ParseIndexerDeclaration(attributes, modifiers, refKeyword, type, explicitInterfaceOpt, identifierOrThisOpt, typeParameterListOpt);
                }
                else
                {
                    switch (this.CurrentToken.Kind)
                    {
                        case SyntaxKind.OpenBraceToken:
                        case SyntaxKind.EqualsGreaterThanToken:
                            return this.ParsePropertyDeclaration(attributes, modifiers, refKeyword, type, explicitInterfaceOpt, identifierOrThisOpt, typeParameterListOpt);

                        default:
                            // treat anything else as a method.
                            return this.ParseMethodDeclaration(attributes, modifiers, refKeyword, type, explicitInterfaceOpt, identifierOrThisOpt, typeParameterListOpt);
                    }
                }
            }
            finally
            {
                _pool.Free(modifiers);
                _pool.Free(attributes);
                _termState = saveTermState;
            }
        }

        // if the modifiers do not contain async or replace and the type is the identifier "async" or "replace", then
        // add that identifier to the modifiers and assign a new type from the identifierOrThisOpt and the
        // type parameter list
        private bool ReconsiderTypeAsAsyncModifier(
            ref SyntaxListBuilder modifiers,
            ref TypeSyntax type,
            ref ExplicitInterfaceSpecifierSyntax explicitInterfaceOpt,
            SyntaxToken identifierOrThisOpt,
            TypeParameterListSyntax typeParameterListOpt)
        {
            if (type.Kind != SyntaxKind.IdentifierName) return false;
            if (identifierOrThisOpt.Kind != SyntaxKind.IdentifierToken) return false;

            var identifier = ((IdentifierNameSyntax)type).Identifier;
            var contextualKind = identifier.ContextualKind;
            if (contextualKind != SyntaxKind.AsyncKeyword ||
                modifiers.Any(contextualKind))
            {
                return false;
            }

            modifiers.Add(ConvertToKeyword(identifier));
            SimpleNameSyntax newType = typeParameterListOpt == null
                ? (SimpleNameSyntax)_syntaxFactory.IdentifierName(identifierOrThisOpt)
                : _syntaxFactory.GenericName(identifierOrThisOpt, TypeArgumentFromTypeParameters(typeParameterListOpt));
            type = (explicitInterfaceOpt == null)
                ? (TypeSyntax)newType
                : _syntaxFactory.QualifiedName(explicitInterfaceOpt.Name, explicitInterfaceOpt.DotToken, newType);
            explicitInterfaceOpt = null;
            identifierOrThisOpt = default(SyntaxToken);
            typeParameterListOpt = default(TypeParameterListSyntax);
            return true;
        }

        private TypeArgumentListSyntax TypeArgumentFromTypeParameters(TypeParameterListSyntax typeParameterList)
        {
            var types = _pool.AllocateSeparated<TypeSyntax>();
            foreach (var p in typeParameterList.Parameters.GetWithSeparators())
            {
                switch (p.Kind)
                {
                    case SyntaxKind.TypeParameter:
                        var typeParameter = (TypeParameterSyntax)p;
                        var typeArgument = _syntaxFactory.IdentifierName(typeParameter.Identifier);
                        // NOTE: reverse order of variance keyword and attributes list so they come out in the right order.
                        if (typeParameter.VarianceKeyword != null)
                        {
                            // This only happens in error scenarios, so don't bother to produce a diagnostic about
                            // having a variance keyword on a type argument.
                            typeArgument = AddLeadingSkippedSyntax(typeArgument, typeParameter.VarianceKeyword);
                        }
                        if (typeParameter.AttributeLists.Node != null)
                        {
                            // This only happens in error scenarios, so don't bother to produce a diagnostic about
                            // having an attribute on a type argument.
                            typeArgument = AddLeadingSkippedSyntax(typeArgument, typeParameter.AttributeLists.Node);
                        }
                        types.Add(typeArgument);
                        break;
                    case SyntaxKind.CommaToken:
                        types.AddSeparator((SyntaxToken)p);
                        break;
                    default:
                        throw ExceptionUtilities.UnexpectedValue(p.Kind);
                }
            }

            var result = _syntaxFactory.TypeArgumentList(typeParameterList.LessThanToken, types.ToList(), typeParameterList.GreaterThanToken);
            _pool.Free(types);
            return result;
        }

        //private bool ReconsiderTypeAsAsyncModifier(ref SyntaxListBuilder modifiers, ref type, ref identifierOrThisOpt, ref typeParameterListOpt))
        //        {
        //            goto parse_member_name;
        //        }

        private bool IsFieldDeclaration(bool isEvent)
        {
            if (this.CurrentToken.Kind != SyntaxKind.IdentifierToken)
            {
                return false;
            }

            // Treat this as a field, unless we have anything following that
            // makes us:
            //   a) explicit
            //   b) generic
            //   c) a property
            //   d) a method (unless we already know we're parsing an event)
            var kind = this.PeekToken(1).Kind;
            switch (kind)
            {
                case SyntaxKind.DotToken:                   // Foo.     explicit
                case SyntaxKind.ColonColonToken:            // Foo::    explicit
                case SyntaxKind.LessThanToken:            // Foo<     explicit or generic method
                case SyntaxKind.OpenBraceToken:        // Foo {    property
                case SyntaxKind.EqualsGreaterThanToken:     // Foo =>   property
                    return false;
                case SyntaxKind.OpenParenToken:             // Foo(     method
                    return isEvent;
                default:
                    return true;
            }
        }

        private bool IsOperatorKeyword()
        {
            return
                this.CurrentToken.Kind == SyntaxKind.ImplicitKeyword ||
                this.CurrentToken.Kind == SyntaxKind.ExplicitKeyword ||
                this.CurrentToken.Kind == SyntaxKind.OperatorKeyword;
        }

        public static bool IsComplete(CSharpSyntaxNode node)
        {
            if (node == null)
            {
                return false;
            }

            foreach (var child in node.ChildNodesAndTokens().Reverse())
            {
                var token = child as SyntaxToken;
                if (token == null)
                {
                    return IsComplete((CSharpSyntaxNode)child);
                }

                if (token.IsMissing)
                {
                    return false;
                }

                if (token.Kind != SyntaxKind.None)
                {
                    return true;
                }

                // if token was optional, consider the next one..
            }

            return true;
        }

        private ConstructorDeclarationSyntax ParseConstructorDeclaration(string typeName, SyntaxListBuilder<AttributeListSyntax> attributes, SyntaxListBuilder modifiers)
        {
            var name = this.ParseIdentifierToken();
            Debug.Assert(name.ValueText == typeName);

            var saveTerm = _termState;
            _termState |= TerminatorState.IsEndOfMethodSignature;
            try
            {
                var paramList = this.ParseParenthesizedParameterList(allowThisKeyword: false, allowDefaults: true, allowAttributes: true);

                ConstructorInitializerSyntax initializer = null;
                if (this.CurrentToken.Kind == SyntaxKind.ColonToken)
                {
                    bool isStatic = modifiers != null && modifiers.Any(SyntaxKind.StaticKeyword);
                    initializer = this.ParseConstructorInitializer(name.ValueText, isStatic);
                }

                BlockSyntax body;
                SyntaxToken semicolon;
                this.ParseBodyOrSemicolon(out body, out semicolon);

                return _syntaxFactory.ConstructorDeclaration(attributes, modifiers.ToTokenList(), name, paramList, initializer, body, semicolon);
            }
            finally
            {
                _termState = saveTerm;
            }
        }

        private ConstructorInitializerSyntax ParseConstructorInitializer(string name, bool isStatic)
        {
            var colon = this.EatToken(SyntaxKind.ColonToken);

            var reportError = true;
            var kind = this.CurrentToken.Kind == SyntaxKind.BaseKeyword
                ? SyntaxKind.BaseConstructorInitializer
                : SyntaxKind.ThisConstructorInitializer;

            SyntaxToken token;
            if (this.CurrentToken.Kind == SyntaxKind.BaseKeyword || this.CurrentToken.Kind == SyntaxKind.ThisKeyword)
            {
                token = this.EatToken();
            }
            else
            {
                token = this.EatToken(SyntaxKind.ThisKeyword, ErrorCode.ERR_ThisOrBaseExpected);

                // No need to report further errors at this point:
                reportError = false;
            }

            ArgumentListSyntax argumentList;
            if (this.CurrentToken.Kind == SyntaxKind.OpenParenToken)
            {
                argumentList = this.ParseParenthesizedArgumentList();
            }
            else
            {
                var openToken = this.EatToken(SyntaxKind.OpenParenToken, reportError);
                var closeToken = this.EatToken(SyntaxKind.CloseParenToken, reportError);
                argumentList = _syntaxFactory.ArgumentList(openToken, default(SeparatedSyntaxList<ArgumentSyntax>), closeToken);
            }

            if (isStatic)
            {
                // Static constructor can't have any base call
                token = this.AddError(token, ErrorCode.ERR_StaticConstructorWithExplicitConstructorCall, name);
            }

            return _syntaxFactory.ConstructorInitializer(kind, colon, token, argumentList);
        }

        private DestructorDeclarationSyntax ParseDestructorDeclaration(string typeName, SyntaxListBuilder<AttributeListSyntax> attributes, SyntaxListBuilder modifiers)
        {
            Debug.Assert(this.CurrentToken.Kind == SyntaxKind.TildeToken);
            var tilde = this.EatToken(SyntaxKind.TildeToken);

            var name = this.ParseIdentifierToken();
            if (name.ValueText != typeName)
            {
                name = this.AddError(name, ErrorCode.ERR_BadDestructorName);
            }

            var openParen = this.EatToken(SyntaxKind.OpenParenToken);
            var closeParen = this.EatToken(SyntaxKind.CloseParenToken);

            BlockSyntax body;
            SyntaxToken semicolon;
            this.ParseBodyOrSemicolon(out body, out semicolon);

            var parameterList = _syntaxFactory.ParameterList(openParen, default(SeparatedSyntaxList<ParameterSyntax>), closeParen);
            return _syntaxFactory.DestructorDeclaration(attributes, modifiers.ToTokenList(), tilde, name, parameterList, body, semicolon);
        }

        /// <summary>
        /// Parses any block or expression bodies that are present. Also parses
        /// the trailing semicolon if one is present.
        /// </summary>
        private void ParseBlockAndExpressionBodiesWithSemicolon(
            out BlockSyntax blockBody,
            out ArrowExpressionClauseSyntax expressionBody,
            out SyntaxToken semicolon,
            bool parseSemicolonAfterBlock = true)
        {
            // Check for 'forward' declarations with no block of any kind
            if (this.CurrentToken.Kind == SyntaxKind.SemicolonToken)
            {
                blockBody = null;
                expressionBody = null;
                semicolon = this.EatToken(SyntaxKind.SemicolonToken);
                return;
            }

            blockBody = null;
            expressionBody = null;

            if (this.CurrentToken.Kind == SyntaxKind.OpenBraceToken)
            {
                blockBody = this.ParseBlock(isMethodBody: true);
            }

            if (this.CurrentToken.Kind == SyntaxKind.EqualsGreaterThanToken)
            {
                expressionBody = this.ParseArrowExpressionClause();
                expressionBody = CheckFeatureAvailability(expressionBody, MessageID.IDS_FeatureExpressionBodiedMethod);
            }

            semicolon = null;
            // Expression-bodies need semicolons and native behavior
            // expects a semicolon if there is no body
            if (expressionBody != null || blockBody == null)
            {
                semicolon = this.EatToken(SyntaxKind.SemicolonToken);
            }
            // Check for bad semicolon after block body
            else if (parseSemicolonAfterBlock && this.CurrentToken.Kind == SyntaxKind.SemicolonToken)
            {
                semicolon = this.EatTokenWithPrejudice(ErrorCode.ERR_UnexpectedSemicolon);
            }
        }

        private T CheckForBlockAndExpressionBody<T>(
            CSharpSyntaxNode block,
            CSharpSyntaxNode expression,
            T syntax)
            where T : CSharpSyntaxNode
        {
            if (block != null && expression != null)
            {
                ErrorCode code;
                if (syntax is BaseMethodDeclarationSyntax)
                {
                    code = ErrorCode.ERR_BlockBodyAndExpressionBody;
                }
                else
                {
                    Debug.Assert(syntax is BasePropertyDeclarationSyntax);
                    code = ErrorCode.ERR_AccessorListAndExpressionBody;
                }
                return AddError(syntax, code);
            }
            return syntax;
        }

        private void ParseBodyOrSemicolon(out BlockSyntax body, out SyntaxToken semicolon)
        {
            if (this.CurrentToken.Kind == SyntaxKind.OpenBraceToken)
            {
                body = this.ParseBlock(isMethodBody: true);

                semicolon = null;
                if (this.CurrentToken.Kind == SyntaxKind.SemicolonToken)
                {
                    semicolon = this.EatTokenWithPrejudice(ErrorCode.ERR_UnexpectedSemicolon);
                }
            }
            else
            {
                semicolon = this.EatToken(SyntaxKind.SemicolonToken);
                body = null;
            }
        }

        private bool IsEndOfTypeParameterList()
        {
            if (this.CurrentToken.Kind == SyntaxKind.OpenParenToken)
            {
                // void Foo<T (
                return true;
            }

            if (this.CurrentToken.Kind == SyntaxKind.ColonToken)
            {
                // class C<T :
                return true;
            }

            if (this.CurrentToken.Kind == SyntaxKind.OpenBraceToken)
            {
                // class C<T {
                return true;
            }

            if (IsPossibleTypeParameterConstraintClauseStart())
            {
                // class C<T where T :
                return true;
            }

            return false;
        }

        private bool IsEndOfMethodSignature()
        {
            return this.CurrentToken.Kind == SyntaxKind.SemicolonToken || this.CurrentToken.Kind == SyntaxKind.OpenBraceToken;
        }

        private bool IsEndOfNameInExplicitInterface()
        {
            return this.CurrentToken.Kind == SyntaxKind.DotToken || this.CurrentToken.Kind == SyntaxKind.ColonColonToken;
        }

        private MethodDeclarationSyntax ParseMethodDeclaration(
            SyntaxListBuilder<AttributeListSyntax> attributes,
            SyntaxListBuilder modifiers,
            SyntaxToken refKeyword,
            TypeSyntax type,
            ExplicitInterfaceSpecifierSyntax explicitInterfaceOpt,
            SyntaxToken identifier,
            TypeParameterListSyntax typeParameterList)
        {
            // Parse the name (it could be qualified)
            var saveTerm = _termState;
            _termState |= TerminatorState.IsEndOfMethodSignature;

            var paramList = this.ParseParenthesizedParameterList(allowThisKeyword: true, allowDefaults: true, allowAttributes: true);

            var constraints = default(SyntaxListBuilder<TypeParameterConstraintClauseSyntax>);
            try
            {
                if (this.CurrentToken.ContextualKind == SyntaxKind.WhereKeyword)
                {
                    constraints = _pool.Allocate<TypeParameterConstraintClauseSyntax>();
                    this.ParseTypeParameterConstraintClauses(typeParameterList != null, constraints);
                }
                else if (this.CurrentToken.Kind == SyntaxKind.ColonToken)
                {
                    // Use else if, rather than if, because if we see both a constructor initializer and a constraint clause, we're too lost to recover.
                    var colonToken = this.CurrentToken;
                    // Set isStatic to false because pretending we're in a static constructor will just result in more errors.
                    ConstructorInitializerSyntax initializer = this.ParseConstructorInitializer(identifier.ValueText, isStatic: false);
                    initializer = this.AddErrorToFirstToken(initializer, ErrorCode.ERR_UnexpectedToken, colonToken.Text);
                    paramList = AddTrailingSkippedSyntax(paramList, initializer);

                    // CONSIDER: Parsing an invalid constructor initializer could, conceivably, get us way
                    // off track.  If this becomes a problem, an alternative approach would be to generalize
                    // EatTokenWithPrejudice in such a way that we can just skip everything until we recognize
                    // our context again (perhaps an open brace).
                }

                // When a generic method overrides a generic method declared in a base
                // class, or is an explicit interface member implementation of a method in
                // a base interface, the method shall not specify any type-parameter-
                // constraints-clauses. In these cases, the type parameters of the method
                // inherit constraints from the method being overridden or implemented
                if (!constraints.IsNull && constraints.Count > 0 &&
                    ((explicitInterfaceOpt != null) || (modifiers != null && modifiers.Any(SyntaxKind.OverrideKeyword))))
                {
                    constraints[0] = this.AddErrorToFirstToken(constraints[0], ErrorCode.ERR_OverrideWithConstraints);
                }

                _termState = saveTerm;

                BlockSyntax blockBody;
                ArrowExpressionClauseSyntax expressionBody;
                SyntaxToken semicolon;

                // Method declarations cannot be nested or placed inside async lambdas, and so cannot occur in an
                // asynchronous context. Therefore the IsInAsync state of the parent scope is not saved and
                // restored, just assumed to be false and reset accordingly after parsing the method body.
                Debug.Assert(!IsInAsync);

                IsInAsync = modifiers.Any(SyntaxKind.AsyncKeyword);

                this.ParseBlockAndExpressionBodiesWithSemicolon(out blockBody, out expressionBody, out semicolon);

                IsInAsync = false;

                var decl = _syntaxFactory.MethodDeclaration(
                    attributes,
                    modifiers.ToTokenList(),
                    refKeyword,
                    type,
                    explicitInterfaceOpt,
                    identifier,
                    typeParameterList,
                    paramList,
                    constraints,
                    blockBody,
                    expressionBody,
                    semicolon);

                return CheckForBlockAndExpressionBody(blockBody, expressionBody, decl);
            }
            finally
            {
                if (!constraints.IsNull)
                {
                    _pool.Free(constraints);
                }
            }
        }

        private TypeSyntax ParseReturnType()
        {
            var saveTerm = _termState;
            _termState |= TerminatorState.IsEndOfReturnType;
            var type = this.ParseTypeOrVoid();
            _termState = saveTerm;
            return type;
        }

        private bool IsEndOfReturnType()
        {
            switch (this.CurrentToken.Kind)
            {
                case SyntaxKind.OpenParenToken:
                case SyntaxKind.OpenBraceToken:
                case SyntaxKind.SemicolonToken:
                    return true;
                default:
                    return false;
            }
        }

        private ConversionOperatorDeclarationSyntax ParseConversionOperatorDeclaration(SyntaxListBuilder<AttributeListSyntax> attributes, SyntaxListBuilder modifiers)
        {
            SyntaxToken style;
            if (this.CurrentToken.Kind == SyntaxKind.ImplicitKeyword || this.CurrentToken.Kind == SyntaxKind.ExplicitKeyword)
            {
                style = this.EatToken();
            }
            else
            {
                style = this.EatToken(SyntaxKind.ExplicitKeyword);
            }

            SyntaxToken opKeyword = this.EatToken(SyntaxKind.OperatorKeyword);

            var type = this.ParseType(parentIsParameter: false);

            var paramList = this.ParseParenthesizedParameterList(allowThisKeyword: false, allowDefaults: true, allowAttributes: true);
            if (paramList.Parameters.Count != 1)
            {
                paramList = this.AddErrorToFirstToken(paramList, ErrorCode.ERR_OvlUnaryOperatorExpected);
            }

            BlockSyntax blockBody;
            ArrowExpressionClauseSyntax expressionBody;
            SyntaxToken semicolon;
            this.ParseBlockAndExpressionBodiesWithSemicolon(out blockBody, out expressionBody, out semicolon);

            var decl = _syntaxFactory.ConversionOperatorDeclaration(
                attributes,
                modifiers.ToTokenList(),
                style,
                opKeyword,
                type,
                paramList,
                blockBody,
                expressionBody,
                semicolon);

            return CheckForBlockAndExpressionBody(blockBody, expressionBody, decl);
        }

        private OperatorDeclarationSyntax ParseOperatorDeclaration(
            SyntaxListBuilder<AttributeListSyntax> attributes,
            SyntaxListBuilder modifiers,
            TypeSyntax type)
        {
            var opKeyword = this.EatToken(SyntaxKind.OperatorKeyword);
            SyntaxToken opToken;
            int opTokenErrorOffset;
            int opTokenErrorWidth;

            if (SyntaxFacts.IsAnyOverloadableOperator(this.CurrentToken.Kind))
            {
                opToken = this.EatToken();
                Debug.Assert(!opToken.IsMissing);
                opTokenErrorOffset = opToken.GetLeadingTriviaWidth();
                opTokenErrorWidth = opToken.Width;
            }
            else
            {
                if (this.CurrentToken.Kind == SyntaxKind.ImplicitKeyword || this.CurrentToken.Kind == SyntaxKind.ExplicitKeyword)
                {
                    // Grab the offset and width before we consume the invalid keyword and change our position.
                    GetDiagnosticSpanForMissingToken(out opTokenErrorOffset, out opTokenErrorWidth);
                    opToken = this.ConvertToMissingWithTrailingTrivia(this.EatToken(), SyntaxKind.PlusToken);
                    Debug.Assert(opToken.IsMissing); //Which is why we used GetDiagnosticSpanForMissingToken above.

                    Debug.Assert(type != null); // How could it be?  The only caller got it from ParseReturnType.

                    if (type.IsMissing)
                    {
                        SyntaxDiagnosticInfo diagInfo = MakeError(opTokenErrorOffset, opTokenErrorWidth, ErrorCode.ERR_BadOperatorSyntax, SyntaxFacts.GetText(SyntaxKind.PlusToken));
                        opToken = WithAdditionalDiagnostics(opToken, diagInfo);
                    }
                    else
                    {
                        // Dev10 puts this error on the type (if there is one).
                        type = this.AddError(type, ErrorCode.ERR_BadOperatorSyntax, SyntaxFacts.GetText(SyntaxKind.PlusToken));
                    }
                }
                else
                {
                    //Consume whatever follows the operator keyword as the operator token.  If it is not
                    //we'll add an error below (when we can guess the arity).
                    opToken = EatToken();
                    Debug.Assert(!opToken.IsMissing);
                    opTokenErrorOffset = opToken.GetLeadingTriviaWidth();
                    opTokenErrorWidth = opToken.Width;
                }
            }

            // check for >>
            var opKind = opToken.Kind;
            var tk = this.CurrentToken;
            if (opToken.Kind == SyntaxKind.GreaterThanToken && tk.Kind == SyntaxKind.GreaterThanToken)
            {
                // no trailing trivia and no leading trivia
                if (opToken.GetTrailingTriviaWidth() == 0 && tk.GetLeadingTriviaWidth() == 0)
                {
                    var opToken2 = this.EatToken();
                    opToken = SyntaxFactory.Token(opToken.GetLeadingTrivia(), SyntaxKind.GreaterThanGreaterThanToken, opToken2.GetTrailingTrivia());
                }
            }

            var paramList = this.ParseParenthesizedParameterList(allowThisKeyword: false, allowDefaults: true, allowAttributes: true);

            switch (paramList.Parameters.Count)
            {
                case 1:
                    if (opToken.IsMissing || !SyntaxFacts.IsOverloadableUnaryOperator(opKind))
                    {
                        SyntaxDiagnosticInfo diagInfo = MakeError(opTokenErrorOffset, opTokenErrorWidth, ErrorCode.ERR_OvlUnaryOperatorExpected);
                        opToken = WithAdditionalDiagnostics(opToken, diagInfo);
                    }

                    break;
                case 2:
                    if (opToken.IsMissing || !SyntaxFacts.IsOverloadableBinaryOperator(opKind))
                    {
                        SyntaxDiagnosticInfo diagInfo = MakeError(opTokenErrorOffset, opTokenErrorWidth, ErrorCode.ERR_OvlBinaryOperatorExpected);
                        opToken = WithAdditionalDiagnostics(opToken, diagInfo);
                    }

                    break;
                default:
                    if (opToken.IsMissing)
                    {
                        SyntaxDiagnosticInfo diagInfo = MakeError(opTokenErrorOffset, opTokenErrorWidth, ErrorCode.ERR_OvlOperatorExpected);
                        opToken = WithAdditionalDiagnostics(opToken, diagInfo);
                    }
                    else if (SyntaxFacts.IsOverloadableBinaryOperator(opKind))
                    {
                        opToken = this.AddError(opToken, ErrorCode.ERR_BadBinOpArgs, SyntaxFacts.GetText(opKind));
                    }
                    else if (SyntaxFacts.IsOverloadableUnaryOperator(opKind))
                    {
                        opToken = this.AddError(opToken, ErrorCode.ERR_BadUnOpArgs, SyntaxFacts.GetText(opKind));
                    }
                    else
                    {
                        opToken = this.AddError(opToken, ErrorCode.ERR_OvlOperatorExpected);
                    }

                    break;
            }

            BlockSyntax blockBody;
            ArrowExpressionClauseSyntax expressionBody;
            SyntaxToken semicolon;
            this.ParseBlockAndExpressionBodiesWithSemicolon(out blockBody, out expressionBody, out semicolon);

            // if the operator is invalid, then switch it to plus (which will work either way) so that
            // we can finish building the tree
            if (!(opKind == SyntaxKind.IsKeyword ||
                  SyntaxFacts.IsOverloadableUnaryOperator(opKind) ||
                  SyntaxFacts.IsOverloadableBinaryOperator(opKind)))
            {
                opToken = ConvertToMissingWithTrailingTrivia(opToken, SyntaxKind.PlusToken);
            }

            var decl = _syntaxFactory.OperatorDeclaration(
                attributes,
                modifiers.ToTokenList(),
                type,
                opKeyword,
                opToken,
                paramList,
                blockBody,
                expressionBody,
                semicolon);

            return CheckForBlockAndExpressionBody(blockBody, expressionBody, decl);
        }

        private MemberDeclarationSyntax ParseIndexerDeclaration(
            SyntaxListBuilder<AttributeListSyntax> attributes,
            SyntaxListBuilder modifiers,
            SyntaxToken refKeyword,
            TypeSyntax type,
            ExplicitInterfaceSpecifierSyntax explicitInterfaceOpt,
            SyntaxToken thisKeyword,
            TypeParameterListSyntax typeParameterList)
        {
            Debug.Assert(thisKeyword.Kind == SyntaxKind.ThisKeyword);

            // check to see if the user tried to create a generic indexer.
            if (typeParameterList != null)
            {
                thisKeyword = AddTrailingSkippedSyntax(thisKeyword, typeParameterList);
                thisKeyword = this.AddError(thisKeyword, ErrorCode.ERR_UnexpectedGenericName);
            }

            var parameterList = this.ParseBracketedParameterList();
            // TODO: ReportExtensionMethods(parameters, retval);
            if (parameterList.Parameters.Count == 0)
            {
                parameterList = this.AddErrorToLastToken(parameterList, ErrorCode.ERR_IndexerNeedsParam);
            }

            AccessorListSyntax accessorList = null;
            ArrowExpressionClauseSyntax expressionBody = null;
            SyntaxToken semicolon = null;
            // Try to parse accessor list unless there is an expression
            // body and no accessor list
            if (this.CurrentToken.Kind == SyntaxKind.EqualsGreaterThanToken)
            {
                expressionBody = this.ParseArrowExpressionClause();
                expressionBody = CheckFeatureAvailability(expressionBody, MessageID.IDS_FeatureExpressionBodiedIndexer);
                semicolon = this.EatToken(SyntaxKind.SemicolonToken);
            }
            else
            {
                accessorList = this.ParseAccessorList(isEvent: false);
                if (this.CurrentToken.Kind == SyntaxKind.SemicolonToken)
                {
                    semicolon = this.EatTokenWithPrejudice(ErrorCode.ERR_UnexpectedSemicolon);
                }
            }

            // If the user has erroneously provided both an accessor list
            // and an expression body, but no semicolon, we want to parse
            // the expression body and report the error (which is done later)
            if (this.CurrentToken.Kind == SyntaxKind.EqualsGreaterThanToken
                && semicolon == null)
            {
                expressionBody = this.ParseArrowExpressionClause();
                expressionBody = CheckFeatureAvailability(expressionBody, MessageID.IDS_FeatureExpressionBodiedIndexer);
                semicolon = this.EatToken(SyntaxKind.SemicolonToken);
            }

            var decl = _syntaxFactory.IndexerDeclaration(
                attributes,
                modifiers.ToTokenList(),
                refKeyword,
                type,
                explicitInterfaceOpt,
                thisKeyword,
                parameterList,
                accessorList,
                expressionBody,
                semicolon);

            return CheckForBlockAndExpressionBody(accessorList, expressionBody, decl);
        }

        private PropertyDeclarationSyntax ParsePropertyDeclaration(
            SyntaxListBuilder<AttributeListSyntax> attributes,
            SyntaxListBuilder modifiers,
            SyntaxToken refKeyword,
            TypeSyntax type,
            ExplicitInterfaceSpecifierSyntax explicitInterfaceOpt,
            SyntaxToken identifier,
            TypeParameterListSyntax typeParameterList)
        {
            // check to see if the user tried to create a generic property.
            if (typeParameterList != null)
            {
                identifier = AddTrailingSkippedSyntax(identifier, typeParameterList);
                identifier = this.AddError(identifier, ErrorCode.ERR_UnexpectedGenericName);
            }

            // We know we are parsing a property because we have seen either an
            // open brace or an arrow token
            Debug.Assert(this.CurrentToken.Kind == SyntaxKind.EqualsGreaterThanToken ||
                         this.CurrentToken.Kind == SyntaxKind.OpenBraceToken);

            AccessorListSyntax accessorList = null;
            if (this.CurrentToken.Kind == SyntaxKind.OpenBraceToken)
            {
                accessorList = this.ParseAccessorList(isEvent: false);
            }

            ArrowExpressionClauseSyntax expressionBody = null;
            EqualsValueClauseSyntax initializer = null;

            // Check for expression body
            if (this.CurrentToken.Kind == SyntaxKind.EqualsGreaterThanToken)
            {
                expressionBody = this.ParseArrowExpressionClause();
                expressionBody = CheckFeatureAvailability(expressionBody, MessageID.IDS_FeatureExpressionBodiedProperty);
            }
            // Check if we have an initializer
            else if (this.CurrentToken.Kind == SyntaxKind.EqualsToken)
            {
                var equals = this.EatToken(SyntaxKind.EqualsToken);
                var value = this.ParseVariableInitializer(allowStackAlloc: false);
                initializer = _syntaxFactory.EqualsValueClause(equals, refKeyword: null, value: value);
                initializer = CheckFeatureAvailability(initializer, MessageID.IDS_FeatureAutoPropertyInitializer);
            }

            SyntaxToken semicolon = null;
            if (expressionBody != null || initializer != null)
            {
                semicolon = this.EatToken(SyntaxKind.SemicolonToken);
            }
            else if (this.CurrentToken.Kind == SyntaxKind.SemicolonToken)
            {
                semicolon = this.EatTokenWithPrejudice(ErrorCode.ERR_UnexpectedSemicolon);
            }

            var decl = _syntaxFactory.PropertyDeclaration(
                attributes,
                modifiers.ToTokenList(),
                refKeyword,
                type,
                explicitInterfaceOpt,
                identifier,
                accessorList,
                expressionBody,
                initializer,
                semicolon);

            return CheckForBlockAndExpressionBody(accessorList, expressionBody, decl);
        }

        private AccessorListSyntax ParseAccessorList(bool isEvent)
        {
            var openBrace = this.EatToken(SyntaxKind.OpenBraceToken);
            var accessors = default(SyntaxList<AccessorDeclarationSyntax>);

            if (!openBrace.IsMissing || !this.IsTerminator())
            {
                // parse property accessors
                var builder = _pool.Allocate<AccessorDeclarationSyntax>();
                try
                {
                    bool hasGetOrAdd = false;
                    bool hasSetOrRemove = false;

                    while (true)
                    {
                        if (this.CurrentToken.Kind == SyntaxKind.CloseBraceToken)
                        {
                            break;
                        }
                        else if (this.IsPossibleAccessor())
                        {
                            var acc = this.ParseAccessorDeclaration(isEvent, ref hasGetOrAdd, ref hasSetOrRemove);
                            builder.Add(acc);
                        }
                        else if (this.SkipBadAccessorListTokens(ref openBrace, builder,
                            isEvent ? ErrorCode.ERR_AddOrRemoveExpected : ErrorCode.ERR_GetOrSetExpected) == PostSkipAction.Abort)
                        {
                            break;
                        }
                    }

                    accessors = builder.ToList();
                }
                finally
                {
                    _pool.Free(builder);
                }
            }

            var closeBrace = this.EatToken(SyntaxKind.CloseBraceToken);
            return _syntaxFactory.AccessorList(openBrace, accessors, closeBrace);
        }

        private ArrowExpressionClauseSyntax ParseArrowExpressionClause()
        {
            var arrowToken = this.EatToken(SyntaxKind.EqualsGreaterThanToken);

            var refKeyword = default(SyntaxToken);
            if (this.CurrentToken.Kind == SyntaxKind.RefKeyword)
            {
                refKeyword = this.EatToken();
                refKeyword = CheckFeatureAvailability(refKeyword, MessageID.IDS_FeatureRefLocalsReturns);
            }

            return _syntaxFactory.ArrowExpressionClause(arrowToken, refKeyword, this.ParseExpressionCore());
        }

        private PostSkipAction SkipBadAccessorListTokens(ref SyntaxToken openBrace, SyntaxListBuilder<AccessorDeclarationSyntax> list, ErrorCode error)
        {
            return this.SkipBadListTokensWithErrorCode(ref openBrace, list,
                p => p.CurrentToken.Kind != SyntaxKind.CloseBraceToken && !p.IsPossibleAccessor(),
                p => p.IsTerminator(),
                error);
        }

        private bool IsPossibleAccessor()
        {
            return this.CurrentToken.Kind == SyntaxKind.IdentifierToken
                || IsPossibleAttributeDeclaration()
                || SyntaxFacts.GetAccessorDeclarationKind(this.CurrentToken.ContextualKind) != SyntaxKind.None
                || this.CurrentToken.Kind == SyntaxKind.OpenBraceToken  // for accessor blocks w/ missing keyword
                || this.CurrentToken.Kind == SyntaxKind.SemicolonToken // for empty body accessors w/ missing keyword
                || IsPossibleAccessorModifier();
        }

        private bool IsPossibleAccessorModifier()
        {
            // We only want to accept a modifier as the start of an accessor if the modifiers are
            // actually followed by "get/set/add/remove".  Otherwise, we might thing think we're 
            // starting an accessor when we're actually starting a normal class member.  For example:
            //
            //      class C {
            //          public int Prop { get { this.
            //          private DateTime x;
            //
            // We don't want to think of the "private" in "private DateTime x" as starting an accessor
            // here.  If we do, we'll get totally thrown off in parsing the remainder and that will
            // throw off the rest of the features that depend on a good syntax tree.
            // 
            // Note: we allow all modifiers here.  That's because we want to parse things like
            // "abstract get" as an accessor.  This way we can provide a good error message
            // to the user that this is not allowed.
            if (IsPossibleModifier())
            {
                var peekIndex = 1;
                while (IsPossibleModifier(this.PeekToken(peekIndex)))
                {
                    peekIndex++;
                }

                var token = this.PeekToken(peekIndex);
                if (token.Kind == SyntaxKind.CloseBraceToken || token.Kind == SyntaxKind.EndOfFileToken)
                {
                    // If we see "{ get { } public }
                    // then we will think that "public" likely starts an accessor.
                    return true;
                }

                switch (token.ContextualKind)
                {
                    case SyntaxKind.GetKeyword:
                    case SyntaxKind.SetKeyword:
                    case SyntaxKind.AddKeyword:
                    case SyntaxKind.RemoveKeyword:
                        return true;
                }
            }

            return false;
        }

        private enum PostSkipAction
        {
            Continue,
            Abort
        }

        private PostSkipAction SkipBadSeparatedListTokensWithExpectedKind<T, TNode>(
            ref T startToken,
            SeparatedSyntaxListBuilder<TNode> list,
            Func<LanguageParser, bool> isNotExpectedFunction,
            Func<LanguageParser, bool> abortFunction,
            SyntaxKind expected)
            where T : CSharpSyntaxNode
            where TNode : CSharpSyntaxNode
        {
            // We're going to cheat here and pass the underlying SyntaxListBuilder of "list" to the helper method so that
            // it can append skipped trivia to the last element, regardless of whether that element is a node or a token.
            CSharpSyntaxNode trailingTrivia;
            var action = this.SkipBadListTokensWithExpectedKindHelper(list.UnderlyingBuilder, isNotExpectedFunction, abortFunction, expected, out trailingTrivia);
            if (trailingTrivia != null)
            {
                startToken = AddTrailingSkippedSyntax(startToken, trailingTrivia);
            }
            return action;
        }

        private PostSkipAction SkipBadListTokensWithErrorCode<T, TNode>(
            ref T startToken,
            SyntaxListBuilder<TNode> list,
            Func<LanguageParser, bool> isNotExpectedFunction,
            Func<LanguageParser, bool> abortFunction,
            ErrorCode error)
            where T : CSharpSyntaxNode
            where TNode : CSharpSyntaxNode
        {
            CSharpSyntaxNode trailingTrivia;
            var action = this.SkipBadListTokensWithErrorCodeHelper(list, isNotExpectedFunction, abortFunction, error, out trailingTrivia);
            if (trailingTrivia != null)
            {
                startToken = AddTrailingSkippedSyntax(startToken, trailingTrivia);
            }
            return action;
        }

        /// <remarks>
        /// WARNING: it is possible that "list" is really the underlying builder of a SeparateSyntaxListBuilder,
        /// so it is important that we not add anything to the list.
        /// </remarks>
        private PostSkipAction SkipBadListTokensWithExpectedKindHelper(
            SyntaxListBuilder list,
            Func<LanguageParser, bool> isNotExpectedFunction,
            Func<LanguageParser, bool> abortFunction,
            SyntaxKind expected,
            out CSharpSyntaxNode trailingTrivia)
        {
            if (list.Count == 0)
            {
                return SkipBadTokensWithExpectedKind(isNotExpectedFunction, abortFunction, expected, out trailingTrivia);
            }
            else
            {
                CSharpSyntaxNode lastItemTrailingTrivia;
                var action = SkipBadTokensWithExpectedKind(isNotExpectedFunction, abortFunction, expected, out lastItemTrailingTrivia);
                if (lastItemTrailingTrivia != null)
                {
                    list[list.Count - 1] = AddTrailingSkippedSyntax(list[list.Count - 1], lastItemTrailingTrivia);
                }
                trailingTrivia = null;
                return action;
            }
        }

        private PostSkipAction SkipBadListTokensWithErrorCodeHelper<TNode>(
            SyntaxListBuilder<TNode> list,
            Func<LanguageParser, bool> isNotExpectedFunction,
            Func<LanguageParser, bool> abortFunction,
            ErrorCode error,
            out CSharpSyntaxNode trailingTrivia) where TNode : CSharpSyntaxNode
        {
            if (list.Count == 0)
            {
                return SkipBadTokensWithErrorCode(isNotExpectedFunction, abortFunction, error, out trailingTrivia);
            }
            else
            {
                CSharpSyntaxNode lastItemTrailingTrivia;
                var action = SkipBadTokensWithErrorCode(isNotExpectedFunction, abortFunction, error, out lastItemTrailingTrivia);
                if (lastItemTrailingTrivia != null)
                {
                    list[list.Count - 1] = AddTrailingSkippedSyntax(list[list.Count - 1], lastItemTrailingTrivia);
                }
                trailingTrivia = null;
                return action;
            }
        }

        private PostSkipAction SkipBadTokensWithExpectedKind(
            Func<LanguageParser, bool> isNotExpectedFunction,
            Func<LanguageParser, bool> abortFunction,
            SyntaxKind expected,
            out CSharpSyntaxNode trailingTrivia)
        {
            var nodes = _pool.Allocate();
            try
            {
                bool first = true;
                var action = PostSkipAction.Continue;
                while (isNotExpectedFunction(this))
                {
                    if (abortFunction(this))
                    {
                        action = PostSkipAction.Abort;
                        break;
                    }

                    var token = (first && !this.CurrentToken.ContainsDiagnostics) ? this.EatTokenWithPrejudice(expected) : this.EatToken();
                    first = false;
                    nodes.Add(token);
                }

                trailingTrivia = (nodes.Count > 0) ? nodes.ToListNode() : null;
                return action;
            }
            finally
            {
                _pool.Free(nodes);
            }
        }

        private PostSkipAction SkipBadTokensWithErrorCode(
            Func<LanguageParser, bool> isNotExpectedFunction,
            Func<LanguageParser, bool> abortFunction,
            ErrorCode errorCode,
            out CSharpSyntaxNode trailingTrivia)
        {
            var nodes = _pool.Allocate();
            try
            {
                bool first = true;
                var action = PostSkipAction.Continue;
                while (isNotExpectedFunction(this))
                {
                    if (abortFunction(this))
                    {
                        action = PostSkipAction.Abort;
                        break;
                    }

                    var token = (first && !this.CurrentToken.ContainsDiagnostics) ? this.EatTokenWithPrejudice(errorCode) : this.EatToken();
                    first = false;
                    nodes.Add(token);
                }

                trailingTrivia = (nodes.Count > 0) ? nodes.ToListNode() : null;
                return action;
            }
            finally
            {
                _pool.Free(nodes);
            }
        }

        private AccessorDeclarationSyntax ParseAccessorDeclaration(
            bool isEvent,
            ref bool hasGetOrAdd,
            ref bool hasSetOrRemove)
        {
            if (this.IsIncrementalAndFactoryContextMatches && CanReuseAccessorDeclaration(isEvent))
            {
                return (AccessorDeclarationSyntax)this.EatNode();
            }

            var accAttrs = _pool.Allocate<AttributeListSyntax>();
            var accMods = _pool.Allocate();
            try
            {
                this.ParseAttributeDeclarations(accAttrs);
                this.ParseModifiers(accMods);

                if (isEvent)
                {
                    if (accMods != null && accMods.Count > 0)
                    {
                        accMods[0] = this.AddError(accMods[0], ErrorCode.ERR_NoModifiersOnAccessor);
                    }
                }
                else
                {
                    if (accMods != null && accMods.Count > 0)
                    {
                        accMods[0] = CheckFeatureAvailability(accMods[0], MessageID.IDS_FeaturePropertyAccessorMods);
                    }
                }

                bool validAccName;
                SyntaxToken accessorName;
                SyntaxKind accessorKind;

                if (this.CurrentToken.Kind == SyntaxKind.IdentifierToken)
                {
                    accessorName = this.EatToken();

                    // Only convert the identifier to a keyword if it's a valid one.  Otherwise any
                    // other contextual keyword (like 'partial') will be converted into a keyword
                    // and will be invalid.
                    switch (accessorName.ContextualKind)
                    {
                        case SyntaxKind.GetKeyword:
                        case SyntaxKind.SetKeyword:
                        case SyntaxKind.AddKeyword:
                        case SyntaxKind.RemoveKeyword:
                            accessorName = ConvertToKeyword(accessorName);
                            break;
                    }

                    if (isEvent)
                    {
                        bool isAdd = IsNameAdd(accessorName);
                        bool isRemove = IsNameRemove(accessorName);
                        validAccName = isAdd || isRemove;
                        if (!validAccName)
                        {
                            accessorName = this.AddError(accessorName, ErrorCode.ERR_AddOrRemoveExpected);
                            accessorKind = SyntaxKind.UnknownAccessorDeclaration;
                        }
                        else
                        {
                            if ((isAdd && hasGetOrAdd) || (isRemove && hasSetOrRemove))
                            {
                                accessorName = this.AddError(accessorName, ErrorCode.ERR_DuplicateAccessor);
                            }

                            hasGetOrAdd |= isAdd;
                            hasSetOrRemove |= isRemove;
                            accessorKind = isRemove ? SyntaxKind.RemoveAccessorDeclaration : SyntaxKind.AddAccessorDeclaration;
                        }
                    }
                    else
                    {
                        // Regular property
                        bool isGet = IsNameGet(accessorName);
                        bool isSet = IsNameSet(accessorName);
                        validAccName = isGet || isSet;
                        if (!validAccName)
                        {
                            accessorName = this.AddError(accessorName, ErrorCode.ERR_GetOrSetExpected);
                            accessorKind = SyntaxKind.UnknownAccessorDeclaration;
                        }
                        else
                        {
                            if ((isGet && hasGetOrAdd) || (isSet && hasSetOrRemove))
                            {
                                accessorName = this.AddError(accessorName, ErrorCode.ERR_DuplicateAccessor);
                            }

                            hasGetOrAdd |= isGet;
                            hasSetOrRemove |= isSet;
                            accessorKind = isSet ? SyntaxKind.SetAccessorDeclaration : SyntaxKind.GetAccessorDeclaration;
                        }
                    }
                }
                else
                {
                    validAccName = false;
                    accessorName = SyntaxFactory.MissingToken(SyntaxKind.IdentifierToken);
                    accessorName = this.AddError(accessorName, isEvent ? ErrorCode.ERR_AddOrRemoveExpected : ErrorCode.ERR_GetOrSetExpected);
                    accessorKind = SyntaxKind.UnknownAccessorDeclaration;
                }

                BlockSyntax body = null;
                SyntaxToken semicolon = null;
                bool currentTokenIsSemicolon = this.CurrentToken.Kind == SyntaxKind.SemicolonToken;
                if (this.CurrentToken.Kind == SyntaxKind.OpenBraceToken || (validAccName && !currentTokenIsSemicolon && !IsTerminator()))
                {
                    body = this.ParseBlock(isMethodBody: true, isAccessorBody: true);
                }
                else if (currentTokenIsSemicolon || validAccName)
                {
                    semicolon = this.EatToken(SyntaxKind.SemicolonToken, ErrorCode.ERR_SemiOrLBraceExpected);

                    if (isEvent)
                    {
                        semicolon = this.AddError(semicolon, ErrorCode.ERR_AddRemoveMustHaveBody);
                    }
                }

                return _syntaxFactory.AccessorDeclaration(accessorKind, accAttrs, accMods.ToTokenList(), accessorName, body, semicolon);
            }
            finally
            {
                _pool.Free(accMods);
                _pool.Free(accAttrs);
            }
        }

        private bool CanReuseAccessorDeclaration(bool isEvent)
        {
            var parent = GetOldParent(this.CurrentNode);
            switch (this.CurrentNodeKind)
            {
                case SyntaxKind.AddAccessorDeclaration:
                case SyntaxKind.RemoveAccessorDeclaration:
                    if (isEvent && parent != null && parent.Kind() == SyntaxKind.EventDeclaration)
                    {
                        return true;
                    }

                    break;
                case SyntaxKind.GetAccessorDeclaration:
                case SyntaxKind.SetAccessorDeclaration:
                    if (!isEvent && parent != null && parent.Kind() == SyntaxKind.PropertyDeclaration)
                    {
                        return true;
                    }

                    break;
            }

            return false;
        }

        internal ParameterListSyntax ParseParenthesizedParameterList(bool allowThisKeyword, bool allowDefaults, bool allowAttributes)
        {
            if (this.IsIncrementalAndFactoryContextMatches && CanReuseParameterList(this.CurrentNode as CSharp.Syntax.ParameterListSyntax))
            {
                return (ParameterListSyntax)this.EatNode();
            }

            var parameters = _pool.AllocateSeparated<ParameterSyntax>();

            try
            {
                var openKind = SyntaxKind.OpenParenToken;
                var closeKind = SyntaxKind.CloseParenToken;

                SyntaxToken open;
                SyntaxToken close;
                this.ParseParameterList(out open, parameters, out close, openKind, closeKind, allowThisKeyword, allowDefaults, allowAttributes);
                return _syntaxFactory.ParameterList(open, parameters, close);
            }
            finally
            {
                _pool.Free(parameters);
            }
        }

        internal BracketedParameterListSyntax ParseBracketedParameterList(bool allowDefaults = true)
        {
            if (this.IsIncrementalAndFactoryContextMatches && CanReuseBracketedParameterList(this.CurrentNode as CSharp.Syntax.BracketedParameterListSyntax))
            {
                return (BracketedParameterListSyntax)this.EatNode();
            }

            var parameters = _pool.AllocateSeparated<ParameterSyntax>();

            try
            {
                var openKind = SyntaxKind.OpenBracketToken;
                var closeKind = SyntaxKind.CloseBracketToken;

                SyntaxToken open;
                SyntaxToken close;
                this.ParseParameterList(out open, parameters, out close, openKind, closeKind, allowThisKeyword: false, allowDefaults: allowDefaults, allowAttributes: true);
                return _syntaxFactory.BracketedParameterList(open, parameters, close);
            }
            finally
            {
                _pool.Free(parameters);
            }
        }

        private static bool CanReuseParameterList(CSharp.Syntax.ParameterListSyntax list)
        {
            if (list == null)
            {
                return false;
            }

            if (list.OpenParenToken.IsMissing)
            {
                return false;
            }

            if (list.CloseParenToken.IsMissing)
            {
                return false;
            }

            foreach (var parameter in list.Parameters)
            {
                if (!CanReuseParameter(parameter))
                {
                    return false;
                }
            }

            return true;
        }

        private static bool CanReuseBracketedParameterList(CSharp.Syntax.BracketedParameterListSyntax list)
        {
            if (list == null)
            {
                return false;
            }

            if (list.OpenBracketToken.IsMissing)
            {
                return false;
            }

            if (list.CloseBracketToken.IsMissing)
            {
                return false;
            }

            foreach (var parameter in list.Parameters)
            {
                if (!CanReuseParameter(parameter))
                {
                    return false;
                }
            }

            return true;
        }

        private void ParseParameterList(
            out SyntaxToken open,
            SeparatedSyntaxListBuilder<ParameterSyntax> nodes,
            out SyntaxToken close,
            SyntaxKind openKind,
            SyntaxKind closeKind,
            bool allowThisKeyword,
            bool allowDefaults,
            bool allowAttributes)
        {
            open = this.EatToken(openKind);

            var saveTerm = _termState;
            _termState |= TerminatorState.IsEndOfParameterList;

            var attributes = _pool.Allocate<AttributeListSyntax>();
            var modifiers = _pool.Allocate();
            try
            {
                if (this.CurrentToken.Kind != closeKind)
                {
tryAgain:
                    int mustBeLastIndex = -1;
                    bool mustBeLastHadParams = false;
                    bool hasParams = false;
                    bool hasArgList = false;

                    if (this.IsPossibleParameter(allowThisKeyword) || this.CurrentToken.Kind == SyntaxKind.CommaToken)
                    {
                        // first parameter
                        attributes.Clear();
                        modifiers.Clear();
                        var parameter = this.ParseParameter(attributes, modifiers, allowThisKeyword, allowDefaults, allowAttributes);
                        nodes.Add(parameter);
                        hasParams = modifiers.Any(SyntaxKind.ParamsKeyword);
                        hasArgList = parameter.Identifier.Kind == SyntaxKind.ArgListKeyword;
                        bool mustBeLast = hasParams || hasArgList;
                        if (mustBeLast && mustBeLastIndex == -1)
                        {
                            mustBeLastIndex = nodes.Count - 1;
                            mustBeLastHadParams = hasParams;
                        }

                        // additional parameters
                        while (true)
                        {
                            if (this.CurrentToken.Kind == closeKind)
                            {
                                break;
                            }
                            else if (this.CurrentToken.Kind == SyntaxKind.CommaToken || this.IsPossibleParameter(allowThisKeyword))
                            {
                                nodes.AddSeparator(this.EatToken(SyntaxKind.CommaToken));
                                attributes.Clear();
                                modifiers.Clear();
                                parameter = this.ParseParameter(attributes, modifiers, allowThisKeyword, allowDefaults, allowAttributes);
                                nodes.Add(parameter);
                                hasParams = modifiers.Any(SyntaxKind.ParamsKeyword);
                                hasArgList = parameter.Identifier.Kind == SyntaxKind.ArgListKeyword;
                                mustBeLast = hasParams || hasArgList;
                                if (mustBeLast && mustBeLastIndex == -1)
                                {
                                    mustBeLastIndex = nodes.Count - 1;
                                    mustBeLastHadParams = hasParams;
                                }

                                continue;
                            }
                            else if (this.SkipBadParameterListTokens(ref open, nodes, SyntaxKind.CommaToken, closeKind, allowThisKeyword) == PostSkipAction.Abort)
                            {
                                break;
                            }
                        }
                    }
                    else if (this.SkipBadParameterListTokens(ref open, nodes, SyntaxKind.IdentifierToken, closeKind, allowThisKeyword) == PostSkipAction.Continue)
                    {
                        goto tryAgain;
                    }

                    if (mustBeLastIndex >= 0 && mustBeLastIndex < nodes.Count - 1)
                    {
                        nodes[mustBeLastIndex] = this.AddError(nodes[mustBeLastIndex], mustBeLastHadParams ? ErrorCode.ERR_ParamsLast : ErrorCode.ERR_VarargsLast);
                    }
                }

                _termState = saveTerm;
                close = this.EatToken(closeKind);
            }
            finally
            {
                _pool.Free(modifiers);
                _pool.Free(attributes);
            }
        }

        private bool IsEndOfParameterList()
        {
            return this.CurrentToken.Kind == SyntaxKind.CloseParenToken
                || this.CurrentToken.Kind == SyntaxKind.CloseBracketToken;
        }

        private PostSkipAction SkipBadParameterListTokens(ref SyntaxToken open, SeparatedSyntaxListBuilder<ParameterSyntax> list, SyntaxKind expected, SyntaxKind closeKind, bool allowThisKeyword)
        {
            return this.SkipBadSeparatedListTokensWithExpectedKind(ref open, list,
                p => p.CurrentToken.Kind != SyntaxKind.CommaToken && !p.IsPossibleParameter(allowThisKeyword),
                p => p.CurrentToken.Kind == closeKind || p.IsTerminator(),
                expected);
        }

        private bool IsPossibleParameter(bool allowThisKeyword)
        {
            switch (this.CurrentToken.Kind)
            {
                case SyntaxKind.OpenBracketToken: // attribute
                case SyntaxKind.RefKeyword:
                case SyntaxKind.OutKeyword:
                case SyntaxKind.ParamsKeyword:
                case SyntaxKind.ArgListKeyword:
                case SyntaxKind.OpenParenToken:   // tuple
                    return true;

                case SyntaxKind.ThisKeyword:
                    return allowThisKeyword;

                case SyntaxKind.IdentifierToken:
                    return this.IsTrueIdentifier();

                default:
                    return IsPredefinedType(this.CurrentToken.Kind);
            }
        }

        private static bool CanReuseParameter(CSharp.Syntax.ParameterSyntax parameter, SyntaxListBuilder<AttributeListSyntax> attributes, SyntaxListBuilder modifiers)
        {
            if (parameter == null)
            {
                return false;
            }

            // cannot reuse parameter if it had attributes.
            //
            // TODO(cyrusn): Why?  We can reuse other constructs if they have attributes.
            if (attributes.Count != 0 || parameter.AttributeLists.Count != 0)
            {
                return false;
            }

            // cannot reuse parameter if it had modifiers.
            if ((modifiers != null && modifiers.Count != 0) || parameter.Modifiers.Count != 0)
            {
                return false;
            }

            return CanReuseParameter(parameter);
        }

        private static bool CanReuseParameter(CSharp.Syntax.ParameterSyntax parameter)
        {
            // cannot reuse a node that possibly ends in an expression
            if (parameter.Default != null)
            {
                return false;
            }

            // cannot reuse lambda parameters as normal parameters (parsed with
            // different rules)
            CSharp.CSharpSyntaxNode parent = parameter.Parent;
            if (parent != null)
            {
                if (parent.Kind() == SyntaxKind.SimpleLambdaExpression)
                {
                    return false;
                }

                CSharp.CSharpSyntaxNode grandparent = parent.Parent;
                if (grandparent != null && grandparent.Kind() == SyntaxKind.ParenthesizedLambdaExpression)
                {
                    Debug.Assert(parent.Kind() == SyntaxKind.ParameterList);
                    return false;
                }
            }

            return true;
        }

        private ParameterSyntax ParseParameter(
            SyntaxListBuilder<AttributeListSyntax> attributes,
            SyntaxListBuilder modifiers,
            bool allowThisKeyword,
            bool allowDefaults,
            bool allowAttributes)
        {
            if (this.IsIncrementalAndFactoryContextMatches && CanReuseParameter(this.CurrentNode as CSharp.Syntax.ParameterSyntax, attributes, modifiers))
            {
                return (ParameterSyntax)this.EatNode();
            }

            this.ParseAttributeDeclarations(attributes, allowAttributes);
            this.ParseParameterModifiers(modifiers, allowThisKeyword);

            var hasArgList = this.CurrentToken.Kind == SyntaxKind.ArgListKeyword;

            TypeSyntax type = null;
            if (!hasArgList)
            {
                type = this.ParseType(true);
            }
            else if (this.IsPossibleType())
            {
                type = this.ParseType(true);
                type = WithAdditionalDiagnostics(type, this.GetExpectedTokenError(SyntaxKind.CloseParenToken, SyntaxKind.IdentifierToken, 0, type.Width));
            }

            SyntaxToken name = null;
            if (!hasArgList)
            {
                name = this.ParseIdentifierToken();

                // When the user type "int foo[]", give them a useful error
                if (this.CurrentToken.Kind == SyntaxKind.OpenBracketToken && this.PeekToken(1).Kind == SyntaxKind.CloseBracketToken)
                {
                    var open = this.EatToken();
                    var close = this.EatToken();
                    open = this.AddError(open, ErrorCode.ERR_BadArraySyntax);
                    name = AddTrailingSkippedSyntax(name, SyntaxList.List(open, close));
                }
            }
            else if (this.IsPossibleName())
            {
                // Current token is an identifier token, we expected a CloseParenToken.
                // Get the expected token error for the missing token with correct diagnostic
                // span and then parse the identifier token.

                SyntaxDiagnosticInfo diag = this.GetExpectedTokenError(SyntaxKind.CloseParenToken, SyntaxKind.IdentifierToken);
                name = this.ParseIdentifierToken();
                name = WithAdditionalDiagnostics(name, diag);
            }
            else
            {
                // name is not optional on ParameterSyntax
                name = this.EatToken(SyntaxKind.ArgListKeyword);
            }

            EqualsValueClauseSyntax def = null;
            if (this.CurrentToken.Kind == SyntaxKind.EqualsToken)
            {
                var equals = this.EatToken(SyntaxKind.EqualsToken);
                var value = this.ParseExpressionCore();
                def = _syntaxFactory.EqualsValueClause(equals, refKeyword: null, value: value);

                if (!allowDefaults)
                {
                    def = this.AddError(def, equals, ErrorCode.ERR_DefaultValueNotAllowed);
                }
                else
                {
                    def = CheckFeatureAvailability(def, MessageID.IDS_FeatureOptionalParameter);
                }
            }

            return _syntaxFactory.Parameter(attributes, modifiers.ToTokenList(), type, name, def);
        }

        private static bool IsParameterModifier(SyntaxKind kind, bool allowThisKeyword)
        {
            return GetParamFlags(kind, allowThisKeyword) != ParamFlags.None;
        }

        [Flags]
        private enum ParamFlags
        {
            None = 0x00,
            This = 0x01,
            Ref = 0x02,
            Out = 0x04,
            Params = 0x08,
        }

        private static ParamFlags GetParamFlags(SyntaxKind kind, bool allowThisKeyword)
        {
            switch (kind)
            {
                case SyntaxKind.ThisKeyword:
                    // if (this.IsCSharp3Enabled)
                    return (allowThisKeyword ? ParamFlags.This : ParamFlags.None);

                // goto default;
                case SyntaxKind.RefKeyword:
                    return ParamFlags.Ref;
                case SyntaxKind.OutKeyword:
                    return ParamFlags.Out;
                case SyntaxKind.ParamsKeyword:
                    return ParamFlags.Params;
                default:
                    return ParamFlags.None;
            }
        }

        private void ParseParameterModifiers(SyntaxListBuilder modifiers, bool allowThisKeyword)
        {
            var flags = ParamFlags.None;

            while (IsParameterModifier(this.CurrentToken.Kind, allowThisKeyword))
            {
                var mod = this.EatToken();

                if (mod.Kind == SyntaxKind.ThisKeyword ||
                    mod.Kind == SyntaxKind.RefKeyword ||
                    mod.Kind == SyntaxKind.OutKeyword ||
                    mod.Kind == SyntaxKind.ParamsKeyword)
                {
                    if (mod.Kind == SyntaxKind.ThisKeyword)
                    {
                        mod = CheckFeatureAvailability(mod, MessageID.IDS_FeatureExtensionMethod);

                        if ((flags & ParamFlags.This) != 0)
                        {
                            mod = this.AddError(mod, ErrorCode.ERR_DupParamMod, SyntaxFacts.GetText(SyntaxKind.ThisKeyword));
                        }
                        else if ((flags & ParamFlags.Out) != 0)
                        {
                            mod = this.AddError(mod, ErrorCode.ERR_BadOutWithThis);
                        }
                        else if ((flags & ParamFlags.Ref) != 0)
                        {
                            mod = this.AddError(mod, ErrorCode.ERR_BadRefWithThis);
                        }
                        else if ((flags & ParamFlags.Params) != 0)
                        {
                            mod = this.AddError(mod, ErrorCode.ERR_BadParamModThis);
                        }
                        else
                        {
                            flags |= ParamFlags.This;
                        }
                    }
                    else if (mod.Kind == SyntaxKind.RefKeyword)
                    {
                        if ((flags & ParamFlags.Ref) != 0)
                        {
                            mod = this.AddError(mod, ErrorCode.ERR_DupParamMod, SyntaxFacts.GetText(SyntaxKind.RefKeyword));
                        }
                        else if ((flags & ParamFlags.This) != 0)
                        {
                            mod = this.AddError(mod, ErrorCode.ERR_BadRefWithThis);
                        }
                        else if ((flags & ParamFlags.Params) != 0)
                        {
                            mod = this.AddError(mod, ErrorCode.ERR_ParamsCantBeRefOut);
                        }
                        else if ((flags & ParamFlags.Out) != 0)
                        {
                            mod = this.AddError(mod, ErrorCode.ERR_MultiParamMod);
                        }
                        else
                        {
                            flags |= ParamFlags.Ref;
                        }
                    }
                    else if (mod.Kind == SyntaxKind.OutKeyword)
                    {
                        if ((flags & ParamFlags.Out) != 0)
                        {
                            mod = this.AddError(mod, ErrorCode.ERR_DupParamMod, SyntaxFacts.GetText(SyntaxKind.OutKeyword));
                        }
                        else if ((flags & ParamFlags.This) != 0)
                        {
                            mod = this.AddError(mod, ErrorCode.ERR_BadOutWithThis);
                        }
                        else if ((flags & ParamFlags.Params) != 0)
                        {
                            mod = this.AddError(mod, ErrorCode.ERR_ParamsCantBeRefOut);
                        }
                        else if ((flags & ParamFlags.Ref) != 0)
                        {
                            mod = this.AddError(mod, ErrorCode.ERR_MultiParamMod);
                        }
                        else
                        {
                            flags |= ParamFlags.Out;
                        }
                    }
                    else if (mod.Kind == SyntaxKind.ParamsKeyword)
                    {
                        if ((flags & ParamFlags.Params) != 0)
                        {
                            mod = this.AddError(mod, ErrorCode.ERR_DupParamMod, SyntaxFacts.GetText(SyntaxKind.ParamsKeyword));
                        }
                        else if ((flags & ParamFlags.This) != 0)
                        {
                            mod = this.AddError(mod, ErrorCode.ERR_BadParamModThis);
                        }
                        else if ((flags & (ParamFlags.Ref | ParamFlags.Out | ParamFlags.This)) != 0)
                        {
                            mod = this.AddError(mod, ErrorCode.ERR_MultiParamMod);
                        }
                        else
                        {
                            flags |= ParamFlags.Params;
                        }
                    }
                }

                modifiers.Add(mod);
            }
        }

        private MemberDeclarationSyntax ParseFixedSizeBufferDeclaration(
            SyntaxListBuilder<AttributeListSyntax> attributes,
            SyntaxListBuilder modifiers,
            SyntaxKind parentKind)
        {
            Debug.Assert(this.CurrentToken.Kind == SyntaxKind.FixedKeyword);

            var fixedToken = this.EatToken();
            fixedToken = CheckFeatureAvailability(fixedToken, MessageID.IDS_FeatureFixedBuffer);
            modifiers.Add(fixedToken);

            var type = this.ParseType(parentIsParameter: false);

            var saveTerm = _termState;
            _termState |= TerminatorState.IsEndOfFieldDeclaration;
            var variables = _pool.AllocateSeparated<VariableDeclaratorSyntax>();
            try
            {
                this.ParseVariableDeclarators(type, VariableFlags.Fixed, variables, parentKind);

                var semicolon = this.EatToken(SyntaxKind.SemicolonToken);

                return _syntaxFactory.FieldDeclaration(
                    attributes, modifiers.ToTokenList(),
                    _syntaxFactory.VariableDeclaration(type, variables, deconstruction: null),
                    semicolon);
            }
            finally
            {
                _termState = saveTerm;
                _pool.Free(variables);
            }
        }

        private MemberDeclarationSyntax ParseEventDeclaration(
            SyntaxListBuilder<AttributeListSyntax> attributes,
            SyntaxListBuilder modifiers,
            SyntaxKind parentKind)
        {
            Debug.Assert(this.CurrentToken.Kind == SyntaxKind.EventKeyword);

            var eventToken = this.EatToken();
            var type = this.ParseType(parentIsParameter: false);

            if (IsFieldDeclaration(isEvent: true))
            {
                return this.ParseEventFieldDeclaration(attributes, modifiers, eventToken, type, parentKind);
            }
            else
            {
                return this.ParseEventDeclarationWithAccessors(attributes, modifiers, eventToken, type);
            }
        }

        private MemberDeclarationSyntax ParseEventDeclarationWithAccessors(
            SyntaxListBuilder<AttributeListSyntax> attributes,
            SyntaxListBuilder modifiers,
            SyntaxToken eventToken,
            TypeSyntax type)
        {
            ExplicitInterfaceSpecifierSyntax explicitInterfaceOpt;
            SyntaxToken identifierOrThisOpt;
            TypeParameterListSyntax typeParameterList;

            this.ParseMemberName(out explicitInterfaceOpt, out identifierOrThisOpt, out typeParameterList, isEvent: true);

            // If we got an explicitInterfaceOpt but not an identifier, then we're in the special
            // case for ERR_ExplicitEventFieldImpl (see ParseMemberName for details).
            if (explicitInterfaceOpt != null && identifierOrThisOpt == null)
            {
                Debug.Assert(typeParameterList == null, "Exit condition of ParseMemberName in this scenario");

                // No need for a diagnostic, ParseMemberName has already added one.
                var missingIdentifier = CreateMissingIdentifierToken();

                var missingAccessorList =
                    _syntaxFactory.AccessorList(
                        SyntaxFactory.MissingToken(SyntaxKind.OpenBraceToken),
                        default(SyntaxList<AccessorDeclarationSyntax>),
                        SyntaxFactory.MissingToken(SyntaxKind.CloseBraceToken));

                return _syntaxFactory.EventDeclaration(
                    attributes,
                    modifiers.ToTokenList(),
                    eventToken,
                    type,
                    explicitInterfaceOpt, //already has an appropriate error attached
                    missingIdentifier,
                    missingAccessorList);
            }

            SyntaxToken identifier;

            if (identifierOrThisOpt == null)
            {
                identifier = CreateMissingIdentifierToken();
            }
            else if (identifierOrThisOpt.Kind != SyntaxKind.IdentifierToken)
            {
                Debug.Assert(identifierOrThisOpt.Kind == SyntaxKind.ThisKeyword);
                identifier = ConvertToMissingWithTrailingTrivia(identifierOrThisOpt, SyntaxKind.IdentifierToken);
            }
            else
            {
                identifier = identifierOrThisOpt;
            }

            Debug.Assert(identifier != null);
            Debug.Assert(identifier.Kind == SyntaxKind.IdentifierToken);

            if (identifier.IsMissing && !type.IsMissing)
            {
                identifier = this.AddError(identifier, ErrorCode.ERR_IdentifierExpected);
            }

            if (typeParameterList != null) // check to see if the user tried to create a generic event.
            {
                identifier = AddTrailingSkippedSyntax(identifier, typeParameterList);
                identifier = this.AddError(identifier, ErrorCode.ERR_UnexpectedGenericName);
            }

            var accessorList = this.ParseAccessorList(isEvent: true);

            var decl = _syntaxFactory.EventDeclaration(
                attributes,
                modifiers.ToTokenList(),
                eventToken,
                type,
                explicitInterfaceOpt,
                identifier,
                accessorList);

            decl = EatUnexpectedTrailingSemicolon(decl);

            return decl;
        }

        private TNode EatUnexpectedTrailingSemicolon<TNode>(TNode decl) where TNode : CSharpSyntaxNode
        {
            // allow for case of one unexpected semicolon...
            if (this.CurrentToken.Kind == SyntaxKind.SemicolonToken)
            {
                var semi = this.EatToken();
                semi = this.AddError(semi, ErrorCode.ERR_UnexpectedSemicolon);
                decl = AddTrailingSkippedSyntax(decl, semi);
            }

            return decl;
        }

        private FieldDeclarationSyntax ParseNormalFieldDeclaration(
            SyntaxListBuilder<AttributeListSyntax> attributes,
            SyntaxListBuilder modifiers,
            TypeSyntax type,
            SyntaxKind parentKind)
        {
            var saveTerm = _termState;
            _termState |= TerminatorState.IsEndOfFieldDeclaration;
            var variables = _pool.AllocateSeparated<VariableDeclaratorSyntax>();
            try
            {
                this.ParseVariableDeclarators(type, flags: 0, variables: variables, parentKind: parentKind);

                var semicolon = this.EatToken(SyntaxKind.SemicolonToken);
                return _syntaxFactory.FieldDeclaration(
                    attributes,
                    modifiers.ToTokenList(),
                    _syntaxFactory.VariableDeclaration(type, variables, deconstruction: null),
                    semicolon);
            }
            finally
            {
                _termState = saveTerm;
                _pool.Free(variables);
            }
        }

        private MemberDeclarationSyntax ParseEventFieldDeclaration(
            SyntaxListBuilder<AttributeListSyntax> attributes,
            SyntaxListBuilder modifiers,
            SyntaxToken eventToken,
            TypeSyntax type,
            SyntaxKind parentKind)
        {
            // An attribute specified on an event declaration that omits event accessors can apply
            // to the event being declared, to the associated field (if the event is not abstract),
            // or to the associated add and remove methods. In the absence of an
            // attribute-target-specifier, the attribute applies to the event. The presence of the
            // event attribute-target-specifier indicates that the attribute applies to the event;
            // the presence of the field attribute-target-specifier indicates that the attribute
            // applies to the field; and the presence of the method attribute-target-specifier
            // indicates that the attribute applies to the methods.
            //
            // NOTE(cyrusn): We allow more than the above here.  Specifically, even if the event is
            // abstract, we allow the attribute to specify that it belongs to a field.  Later, in the
            // semantic pass, we will disallow this.

            var saveTerm = _termState;
            _termState |= TerminatorState.IsEndOfFieldDeclaration;
            var variables = _pool.AllocateSeparated<VariableDeclaratorSyntax>();
            try
            {
                this.ParseVariableDeclarators(type, flags: 0, variables: variables, parentKind: parentKind);

                if (this.CurrentToken.Kind == SyntaxKind.DotToken)
                {
                    eventToken = this.AddError(eventToken, ErrorCode.ERR_ExplicitEventFieldImpl);  // Better error message for confusing event situation.
                }

                var semicolon = this.EatToken(SyntaxKind.SemicolonToken);
                return _syntaxFactory.EventFieldDeclaration(
                    attributes,
                    modifiers.ToTokenList(),
                    eventToken,
                    _syntaxFactory.VariableDeclaration(type, variables, deconstruction: null),
                    semicolon);
            }
            finally
            {
                _termState = saveTerm;
                _pool.Free(variables);
            }
        }

        private bool IsEndOfFieldDeclaration()
        {
            return this.CurrentToken.Kind == SyntaxKind.SemicolonToken;
        }

        private void ParseVariableDeclarators(TypeSyntax type, VariableFlags flags, SeparatedSyntaxListBuilder<VariableDeclaratorSyntax> variables, SyntaxKind parentKind)
        {
            // Although we try parse variable declarations in contexts where they are not allowed (non-interactive top-level or a namespace) 
            // the reported errors should take into consideration whether or not one expects them in the current context.
            bool variableDeclarationsExpected =
                parentKind != SyntaxKind.NamespaceDeclaration &&
                (parentKind != SyntaxKind.CompilationUnit || IsScript);

            LocalFunctionStatementSyntax localFunction;
            ParseVariableDeclarators(
                type,
                flags,
                variables,
                variableDeclarationsExpected,
                false,
                default(SyntaxList<SyntaxToken>),
                default(SyntaxToken),
                out localFunction);

            Debug.Assert(localFunction == null);
        }

        private void ParseVariableDeclarators(
            TypeSyntax type,
            VariableFlags flags,
            SeparatedSyntaxListBuilder<VariableDeclaratorSyntax> variables,
            bool variableDeclarationsExpected,
            bool allowLocalFunctions,
            SyntaxList<SyntaxToken> mods,
            SyntaxToken refTokenOpt,
            out LocalFunctionStatementSyntax localFunction)
        {
            variables.Add(
                this.ParseVariableDeclarator(
                    type,
                    flags,
                    isFirst: true,
                    allowLocalFunctions: allowLocalFunctions,
                    mods: mods,
                    refTokenOpt: refTokenOpt,
                    localFunction: out localFunction));

            if (localFunction != null)
            {
                // ParseVariableDeclarator returns null, so it is not added to variables
                Debug.Assert(variables.Count == 0);
                return;
            }

            while (true)
            {
                if (this.CurrentToken.Kind == SyntaxKind.SemicolonToken)
                {
                    break;
                }
                else if (this.CurrentToken.Kind == SyntaxKind.CommaToken)
                {
                    variables.AddSeparator(this.EatToken(SyntaxKind.CommaToken));
                    variables.Add(
                        this.ParseVariableDeclarator(
                            type,
                            flags,
                            isFirst: false,
                            allowLocalFunctions: false,
                            mods: mods,
                            refTokenOpt: refTokenOpt,
                            localFunction: out localFunction));
                }
                else if (!variableDeclarationsExpected || this.SkipBadVariableListTokens(variables, SyntaxKind.CommaToken) == PostSkipAction.Abort)
                {
                    break;
                }
            }
        }

        private PostSkipAction SkipBadVariableListTokens(SeparatedSyntaxListBuilder<VariableDeclaratorSyntax> list, SyntaxKind expected)
        {
            CSharpSyntaxNode tmp = null;
            Debug.Assert(list.Count > 0);
            return this.SkipBadSeparatedListTokensWithExpectedKind(ref tmp, list,
                p => this.CurrentToken.Kind != SyntaxKind.CommaToken,
                p => this.CurrentToken.Kind == SyntaxKind.SemicolonToken || this.IsTerminator(),
                expected);
        }

        [Flags]
        private enum VariableFlags
        {
            Fixed = 0x01,
            Const = 0x02,
            Local = 0x04
        }

        private static SyntaxTokenList GetOriginalModifiers(CSharp.CSharpSyntaxNode decl)
        {
            if (decl != null)
            {
                switch (decl.Kind())
                {
                    case SyntaxKind.FieldDeclaration:
                        return ((CSharp.Syntax.FieldDeclarationSyntax)decl).Modifiers;
                    case SyntaxKind.MethodDeclaration:
                        return ((CSharp.Syntax.MethodDeclarationSyntax)decl).Modifiers;
                    case SyntaxKind.ConstructorDeclaration:
                        return ((CSharp.Syntax.ConstructorDeclarationSyntax)decl).Modifiers;
                    case SyntaxKind.DestructorDeclaration:
                        return ((CSharp.Syntax.DestructorDeclarationSyntax)decl).Modifiers;
                    case SyntaxKind.PropertyDeclaration:
                        return ((CSharp.Syntax.PropertyDeclarationSyntax)decl).Modifiers;
                    case SyntaxKind.EventFieldDeclaration:
                        return ((CSharp.Syntax.EventFieldDeclarationSyntax)decl).Modifiers;
                    case SyntaxKind.AddAccessorDeclaration:
                    case SyntaxKind.RemoveAccessorDeclaration:
                    case SyntaxKind.GetAccessorDeclaration:
                    case SyntaxKind.SetAccessorDeclaration:
                        return ((CSharp.Syntax.AccessorDeclarationSyntax)decl).Modifiers;
                    case SyntaxKind.ClassDeclaration:
                    case SyntaxKind.StructDeclaration:
                    case SyntaxKind.InterfaceDeclaration:
                        return ((CSharp.Syntax.TypeDeclarationSyntax)decl).Modifiers;
                    case SyntaxKind.DelegateDeclaration:
                        return ((CSharp.Syntax.DelegateDeclarationSyntax)decl).Modifiers;
                }
            }

            return default(SyntaxTokenList);
        }

        private static bool WasFirstVariable(CSharp.Syntax.VariableDeclaratorSyntax variable)
        {
            var parent = GetOldParent(variable) as CSharp.Syntax.VariableDeclarationSyntax;
            if (parent != null)
            {
                return parent.Variables[0] == variable;
            }

            return false;
        }

        private static VariableFlags GetOriginalVariableFlags(CSharp.Syntax.VariableDeclaratorSyntax old)
        {
            var parent = GetOldParent(old);
            var mods = GetOriginalModifiers(parent);
            VariableFlags flags = default(VariableFlags);
            if (mods.Any(SyntaxKind.FixedKeyword))
            {
                flags |= VariableFlags.Fixed;
            }

            if (mods.Any(SyntaxKind.ConstKeyword))
            {
                flags |= VariableFlags.Const;
            }

            if (parent != null && (parent.Kind() == SyntaxKind.VariableDeclaration || parent.Kind() == SyntaxKind.LocalDeclarationStatement))
            {
                flags |= VariableFlags.Local;
            }

            return flags;
        }

        private static bool CanReuseVariableDeclarator(CSharp.Syntax.VariableDeclaratorSyntax old, VariableFlags flags, bool isFirst)
        {
            if (old == null)
            {
                return false;
            }

            SyntaxKind oldKind;

            return (flags == GetOriginalVariableFlags(old))
                && (isFirst == WasFirstVariable(old))
                && old.Initializer == null  // can't reuse node that possibly ends in an expression
                && (oldKind = GetOldParent(old).Kind()) != SyntaxKind.VariableDeclaration // or in a method body
                && oldKind != SyntaxKind.LocalDeclarationStatement;
        }

        private VariableDeclaratorSyntax ParseVariableDeclarator(
            TypeSyntax parentType,
            VariableFlags flags,
            bool isFirst,
            bool allowLocalFunctions,
            SyntaxList<SyntaxToken> mods,
            SyntaxToken refTokenOpt,
            out LocalFunctionStatementSyntax localFunction,
            bool isExpressionContext = false)
        {
            if (this.IsIncrementalAndFactoryContextMatches && CanReuseVariableDeclarator(this.CurrentNode as CSharp.Syntax.VariableDeclaratorSyntax, flags, isFirst))
            {
                localFunction = null;
                return (VariableDeclaratorSyntax)this.EatNode();
            }

            if (!isExpressionContext)
            {
                // Check for the common pattern of:
                //
                // C                    //<-- here
                // Console.WriteLine();
                //
                // Standard greedy parsing will assume that this should be parsed as a variable
                // declaration: "C Console".  We want to avoid that as it can confused parts of the
                // system further up.  So, if we see certain things following the identifier, then we can
                // assume it's not the actual name.  
                // 
                // So, if we're after a newline and we see a name followed by the list below, then we
                // assume that we're accidentally consuming too far into the next statement.
                //
                // <dot>, <arrow>, any binary operator (except =), <question>.  None of these characters
                // are allowed in a normal variable declaration.  This also provides a more useful error
                // message to the user.  Instead of telling them that a semicolon is expected after the
                // following token, then instead get a useful message about an identifier being missing.
                // The above list prevents:
                //
                // C                    //<-- here
                // Console.WriteLine();
                //
                // C                    //<-- here 
                // Console->WriteLine();
                //
                // C 
                // A + B;
                //
                // C 
                // A ? B : D;
                //
                // C 
                // A()
                var resetPoint = this.GetResetPoint();
                try
                {
                    var currentTokenKind = this.CurrentToken.Kind;
                    if (currentTokenKind == SyntaxKind.IdentifierToken && !parentType.IsMissing)
                    {
                        var isAfterNewLine = parentType.GetLastToken().TrailingTrivia.Any(SyntaxKind.EndOfLineTrivia);
                        if (isAfterNewLine)
                        {
                            int offset, width;
                            this.GetDiagnosticSpanForMissingToken(out offset, out width);

                            this.EatToken();
                            currentTokenKind = this.CurrentToken.Kind;

                            var isNonEqualsBinaryToken =
                                currentTokenKind != SyntaxKind.EqualsToken &&
                                SyntaxFacts.IsBinaryExpressionOperatorToken(currentTokenKind);

                            if (currentTokenKind == SyntaxKind.DotToken ||
                                currentTokenKind == SyntaxKind.OpenParenToken ||
                                currentTokenKind == SyntaxKind.MinusGreaterThanToken ||
                                isNonEqualsBinaryToken)
                            {
                                var missingIdentifier = CreateMissingIdentifierToken();
                                missingIdentifier = this.AddError(missingIdentifier, offset, width, ErrorCode.ERR_IdentifierExpected);

                                localFunction = null;
                                return _syntaxFactory.VariableDeclarator(missingIdentifier, null, null);
                            }
                        }
                    }
                }
                finally
                {
                    this.Reset(ref resetPoint);
                    this.Release(ref resetPoint);
                }
            }

            // NOTE: Diverges from Dev10.
            //
            // When we see parse an identifier and we see the partial contextual keyword, we check
            // to see whether it is already attached to a partial class or partial method
            // declaration.  However, in the specific case of variable declarators, Dev10
            // specifically treats it as a variable name, even if it could be interpreted as a
            // keyword.
            var name = this.ParseIdentifierToken();
            BracketedArgumentListSyntax argumentList = null;
            EqualsValueClauseSyntax initializer = null;
            TerminatorState saveTerm = _termState;
            bool isFixed = (flags & VariableFlags.Fixed) != 0;
            bool isConst = (flags & VariableFlags.Const) != 0;
            bool isLocal = (flags & VariableFlags.Local) != 0;

            // Give better error message in the case where the user did something like:
            //
            // X x = 1, Y y = 2; 
            // using (X x = expr1, Y y = expr2) ...
            //
            // The superfluous type name is treated as variable (it is an identifier) and a missing ',' is injected after it.
            if (!isFirst && this.IsTrueIdentifier())
            {
                name = this.AddError(name, ErrorCode.ERR_MultiTypeInDeclaration);
            }

            switch (this.CurrentToken.Kind)
            {
                case SyntaxKind.EqualsToken:
                    if (isFixed)
                    {
                        goto default;
                    }

                    var equals = this.EatToken();

                    SyntaxToken refKeyword = null;
                    if (isLocal && !isConst &&
                        this.CurrentToken.Kind == SyntaxKind.RefKeyword)
                    {
                        refKeyword = this.EatToken();
                        refKeyword = CheckFeatureAvailability(refKeyword, MessageID.IDS_FeatureRefLocalsReturns);
                    }

                    var init = this.ParseVariableInitializer(isLocal && !isConst);
                    initializer = _syntaxFactory.EqualsValueClause(equals, refKeyword, init);
                    break;

                case SyntaxKind.LessThanToken:
                    if (allowLocalFunctions && isFirst)
                    {
                        localFunction = TryParseLocalFunctionStatementBody(mods, refTokenOpt, parentType, name);
                        if (localFunction != null)
                        {
                            return null;
                        }
                    }
                    goto default;

                case SyntaxKind.OpenParenToken:
                    if (allowLocalFunctions && isFirst)
                    {
                        localFunction = TryParseLocalFunctionStatementBody(mods, refTokenOpt, parentType, name);
                        if (localFunction != null)
                        {
                            return null;
                        }
                    }

                    // Special case for accidental use of C-style constructors
                    // Fake up something to hold the arguments.
                    _termState |= TerminatorState.IsPossibleEndOfVariableDeclaration;
                    argumentList = this.ParseBracketedArgumentList();
                    _termState = saveTerm;
                    argumentList = this.AddError(argumentList, ErrorCode.ERR_BadVarDecl);
                    break;

                case SyntaxKind.OpenBracketToken:
                    bool sawNonOmittedSize;
                    _termState |= TerminatorState.IsPossibleEndOfVariableDeclaration;
                    var specifier = this.ParseArrayRankSpecifier(isArrayCreation: false, expectSizes: flags == VariableFlags.Fixed, sawNonOmittedSize: out sawNonOmittedSize);
                    _termState = saveTerm;
                    var open = specifier.OpenBracketToken;
                    var sizes = specifier.Sizes;
                    var close = specifier.CloseBracketToken;
                    if (isFixed && !sawNonOmittedSize)
                    {
                        close = this.AddError(close, ErrorCode.ERR_ValueExpected);
                    }

                    var args = _pool.AllocateSeparated<ArgumentSyntax>();
                    try
                    {
                        var withSeps = sizes.GetWithSeparators();
                        foreach (var item in withSeps)
                        {
                            var expression = item as ExpressionSyntax;
                            if (expression != null)
                            {
                                args.Add(_syntaxFactory.Argument(null, default(SyntaxToken), expression));
                            }
                            else
                            {
                                args.AddSeparator((SyntaxToken)item);
                            }
                        }

                        argumentList = _syntaxFactory.BracketedArgumentList(open, args, close);
                        if (!isFixed)
                        {
                            argumentList = this.AddError(argumentList, ErrorCode.ERR_CStyleArray);
                            // If we have "int x[] = new int[10];" then parse the initializer.
                            if (this.CurrentToken.Kind == SyntaxKind.EqualsToken)
                            {
                                goto case SyntaxKind.EqualsToken;
                            }
                        }
                    }
                    finally
                    {
                        _pool.Free(args);
                    }

                    break;

                default:
                    if (isConst)
                    {
                        name = this.AddError(name, ErrorCode.ERR_ConstValueRequired);  // Error here for missing constant initializers
                    }
                    else if (isFixed)
                    {
                        if (parentType.Kind == SyntaxKind.ArrayType)
                        {
                            // They accidentally put the array before the identifier
                            name = this.AddError(name, ErrorCode.ERR_FixedDimsRequired);
                        }
                        else
                        {
                            goto case SyntaxKind.OpenBracketToken;
                        }
                    }

                    break;
            }

            localFunction = null;
            return _syntaxFactory.VariableDeclarator(name, argumentList, initializer);
        }

        private bool IsPossibleEndOfVariableDeclaration()
        {
            switch (this.CurrentToken.Kind)
            {
                case SyntaxKind.CommaToken:
                case SyntaxKind.SemicolonToken:
                    return true;
                default:
                    return false;
            }
        }

        private ExpressionSyntax ParseVariableInitializer(bool allowStackAlloc)
        {
            switch (this.CurrentToken.Kind)
            {
                case SyntaxKind.StackAllocKeyword:
                    StackAllocArrayCreationExpressionSyntax stackAllocExpr = this.ParseStackAllocExpression();
                    if (!allowStackAlloc)
                    {
                        // CONSIDER: this is what dev10 reports (assuming unsafe constructs are allowed at all),
                        // but we could add a more specific error code.
                        stackAllocExpr = this.AddErrorToFirstToken(stackAllocExpr, ErrorCode.ERR_InvalidExprTerm, SyntaxFacts.GetText(SyntaxKind.StackAllocKeyword));
                    }
                    return stackAllocExpr;
                case SyntaxKind.OpenBraceToken:
                    return this.ParseArrayInitializer();
                default:
                    return this.ParseElementInitializer();
            }
        }

        private bool IsPossibleVariableInitializer(bool allowStack)
        {
            return (allowStack && this.CurrentToken.Kind == SyntaxKind.StackAllocKeyword)
                || this.CurrentToken.Kind == SyntaxKind.OpenBraceToken
                || this.IsPossibleExpression();
        }

        private FieldDeclarationSyntax ParseConstantFieldDeclaration(SyntaxListBuilder<AttributeListSyntax> attributes, SyntaxListBuilder modifiers, SyntaxKind parentKind)
        {
            var constToken = this.EatToken(SyntaxKind.ConstKeyword);
            modifiers.Add(constToken);

            var type = this.ParseType(false);

            var variables = _pool.AllocateSeparated<VariableDeclaratorSyntax>();
            try
            {
                this.ParseVariableDeclarators(type, VariableFlags.Const, variables, parentKind);
                var semicolon = this.EatToken(SyntaxKind.SemicolonToken);
                return _syntaxFactory.FieldDeclaration(
                    attributes,
                    modifiers.ToTokenList(),
                    _syntaxFactory.VariableDeclaration(type, variables, deconstruction: null),
                    semicolon);
            }
            finally
            {
                _pool.Free(variables);
            }
        }

        private DelegateDeclarationSyntax ParseDelegateDeclaration(SyntaxListBuilder<AttributeListSyntax> attributes, SyntaxListBuilder modifiers)
        {
            Debug.Assert(this.CurrentToken.Kind == SyntaxKind.DelegateKeyword);

            var delegateToken = this.EatToken(SyntaxKind.DelegateKeyword);

            SyntaxToken refKeyword = null;
            if (this.CurrentToken.Kind == SyntaxKind.RefKeyword)
            {
                refKeyword = this.EatToken();
                refKeyword = CheckFeatureAvailability(refKeyword, MessageID.IDS_FeatureRefLocalsReturns);
            }

            var type = this.ParseReturnType();

            var saveTerm = _termState;
            _termState |= TerminatorState.IsEndOfMethodSignature;
            var name = this.ParseIdentifierToken();
            var typeParameters = this.ParseTypeParameterList(allowVariance: true);
            var parameterList = this.ParseParenthesizedParameterList(allowThisKeyword: false, allowDefaults: true, allowAttributes: true);
            var constraints = default(SyntaxListBuilder<TypeParameterConstraintClauseSyntax>);
            try
            {
                if (this.CurrentToken.ContextualKind == SyntaxKind.WhereKeyword)
                {
                    constraints = _pool.Allocate<TypeParameterConstraintClauseSyntax>();
                    this.ParseTypeParameterConstraintClauses(typeParameters != null, constraints);
                }

                _termState = saveTerm;

                var semicolon = this.EatToken(SyntaxKind.SemicolonToken);
                return _syntaxFactory.DelegateDeclaration(attributes, modifiers.ToTokenList(), delegateToken, refKeyword, type, name, typeParameters, parameterList, constraints, semicolon);
            }
            finally
            {
                if (!constraints.IsNull)
                {
                    _pool.Free(constraints);
                }
            }
        }

        private EnumDeclarationSyntax ParseEnumDeclaration(SyntaxListBuilder<AttributeListSyntax> attributes, SyntaxListBuilder modifiers)
        {
            Debug.Assert(this.CurrentToken.Kind == SyntaxKind.EnumKeyword);

            var enumToken = this.EatToken(SyntaxKind.EnumKeyword);
            var name = this.ParseIdentifierToken();

            // check to see if the user tried to create a generic enum.
            var typeParameters = this.ParseTypeParameterList(allowVariance: true);

            if (typeParameters != null)
            {
                name = AddTrailingSkippedSyntax(name, typeParameters);
                name = this.AddError(name, ErrorCode.ERR_UnexpectedGenericName);
            }

            BaseListSyntax baseList = null;
            if (this.CurrentToken.Kind == SyntaxKind.ColonToken)
            {
                var colon = this.EatToken(SyntaxKind.ColonToken);
                var type = this.ParseType(false);
                var tmpList = _pool.AllocateSeparated<BaseTypeSyntax>();
                tmpList.Add(_syntaxFactory.SimpleBaseType(type));
                baseList = _syntaxFactory.BaseList(colon, tmpList);
                _pool.Free(tmpList);
            }

            var members = default(SeparatedSyntaxList<EnumMemberDeclarationSyntax>);
            var openBrace = this.EatToken(SyntaxKind.OpenBraceToken);

            if (!openBrace.IsMissing)
            {
                var builder = _pool.AllocateSeparated<EnumMemberDeclarationSyntax>();
                try
                {
                    this.ParseEnumMemberDeclarations(ref openBrace, builder);
                    members = builder.ToList();
                }
                finally
                {
                    _pool.Free(builder);
                }
            }

            var closeBrace = this.EatToken(SyntaxKind.CloseBraceToken);

            SyntaxToken semicolon = null;
            if (this.CurrentToken.Kind == SyntaxKind.SemicolonToken)
            {
                semicolon = this.EatToken();
            }

            return _syntaxFactory.EnumDeclaration(
                attributes,
                modifiers.ToTokenList(),
                enumToken,
                name,
                baseList,
                openBrace,
                members,
                closeBrace,
                semicolon);
        }

        private void ParseEnumMemberDeclarations(
            ref SyntaxToken openBrace,
            SeparatedSyntaxListBuilder<EnumMemberDeclarationSyntax> members)
        {
            if (this.CurrentToken.Kind != SyntaxKind.CloseBraceToken)
            {
tryAgain:

                if (this.IsPossibleEnumMemberDeclaration() || this.CurrentToken.Kind == SyntaxKind.CommaToken || this.CurrentToken.Kind == SyntaxKind.SemicolonToken)
                {
                    // first member
                    members.Add(this.ParseEnumMemberDeclaration());

                    // additional members
                    while (true)
                    {
                        if (this.CurrentToken.Kind == SyntaxKind.CloseBraceToken)
                        {
                            break;
                        }
                        else if (this.CurrentToken.Kind == SyntaxKind.CommaToken || this.CurrentToken.Kind == SyntaxKind.SemicolonToken || this.IsPossibleEnumMemberDeclaration())
                        {
                            if (this.CurrentToken.Kind == SyntaxKind.SemicolonToken)
                            {
                                // semicolon instead of comma.. consume it with error and act as if it were a comma.
                                members.AddSeparator(this.EatTokenWithPrejudice(SyntaxKind.CommaToken));
                            }
                            else
                            {
                                members.AddSeparator(this.EatToken(SyntaxKind.CommaToken));
                            }

                            // check for exit case after legal trailing comma
                            if (this.CurrentToken.Kind == SyntaxKind.CloseBraceToken)
                            {
                                break;
                            }
                            else if (!this.IsPossibleEnumMemberDeclaration())
                            {
                                goto tryAgain;
                            }

                            members.Add(this.ParseEnumMemberDeclaration());
                            continue;
                        }
                        else if (this.SkipBadEnumMemberListTokens(ref openBrace, members, SyntaxKind.CommaToken) == PostSkipAction.Abort)
                        {
                            break;
                        }
                    }
                }
                else if (this.SkipBadEnumMemberListTokens(ref openBrace, members, SyntaxKind.IdentifierToken) == PostSkipAction.Continue)
                {
                    goto tryAgain;
                }
            }
        }

        private PostSkipAction SkipBadEnumMemberListTokens(ref SyntaxToken openBrace, SeparatedSyntaxListBuilder<EnumMemberDeclarationSyntax> list, SyntaxKind expected)
        {
            return this.SkipBadSeparatedListTokensWithExpectedKind(ref openBrace, list,
                p => p.CurrentToken.Kind != SyntaxKind.CommaToken && p.CurrentToken.Kind != SyntaxKind.SemicolonToken && !p.IsPossibleEnumMemberDeclaration(),
                p => p.CurrentToken.Kind == SyntaxKind.CloseBraceToken || p.IsTerminator(),
                expected);
        }

        private EnumMemberDeclarationSyntax ParseEnumMemberDeclaration()
        {
            if (this.IsIncrementalAndFactoryContextMatches && this.CurrentNodeKind == SyntaxKind.EnumMemberDeclaration)
            {
                return (EnumMemberDeclarationSyntax)this.EatNode();
            }

            var memberAttrs = _pool.Allocate<AttributeListSyntax>();
            try
            {
                this.ParseAttributeDeclarations(memberAttrs);
                var memberName = this.ParseIdentifierToken();
                EqualsValueClauseSyntax equalsValue = null;
                if (this.CurrentToken.Kind == SyntaxKind.EqualsToken)
                {
                    var equals = this.EatToken(SyntaxKind.EqualsToken);
                    ExpressionSyntax value;
                    if (this.CurrentToken.Kind == SyntaxKind.CommaToken || this.CurrentToken.Kind == SyntaxKind.CloseBraceToken)
                    {
                        value = this.CreateMissingIdentifierName(); //an identifier is a valid expression
                        value = this.AddErrorToFirstToken(value, ErrorCode.ERR_ConstantExpected);
                    }
                    else
                    {
                        value = this.ParseExpressionCore();
                    }

                    equalsValue = _syntaxFactory.EqualsValueClause(equals, refKeyword: null, value: value);
                }

                return _syntaxFactory.EnumMemberDeclaration(memberAttrs, memberName, equalsValue);
            }
            finally
            {
                _pool.Free(memberAttrs);
            }
        }

        private bool IsPossibleEnumMemberDeclaration()
        {
            return this.CurrentToken.Kind == SyntaxKind.OpenBracketToken || this.IsTrueIdentifier();
        }

        private bool IsDotOrColonColon()
        {
            return this.CurrentToken.Kind == SyntaxKind.DotToken || this.CurrentToken.Kind == SyntaxKind.ColonColonToken;
        }

        // This is public and parses open types. You probably don't want to use it.
        public NameSyntax ParseName()
        {
            return this.ParseQualifiedName();
        }

        private IdentifierNameSyntax CreateMissingIdentifierName()
        {
            return _syntaxFactory.IdentifierName(CreateMissingIdentifierToken());
        }

        private static SyntaxToken CreateMissingIdentifierToken()
        {
            return SyntaxFactory.MissingToken(SyntaxKind.IdentifierToken);
        }

        [Flags]
        private enum NameOptions
        {
            None = 0,
            InExpression = 1 << 0, // Used to influence parser ambiguity around "<" and generics vs. expressions. Used in ParseSimpleName.
            InTypeList = 1 << 1, // Allows attributes to appear within the generic type argument list. Used during ParseInstantiation.
        }

        /// <summary>
        /// True if current identifier token is not really some contextual keyword
        /// </summary>
        /// <returns></returns>
        private bool IsTrueIdentifier()
        {
            if (this.CurrentToken.Kind == SyntaxKind.IdentifierToken)
            {
                if (!IsCurrentTokenPartialKeywordOfPartialMethodOrType() &&
                    !IsCurrentTokenQueryKeywordInQuery())
                {
                    return true;
                }
            }

            return false;
        }

        private IdentifierNameSyntax ParseIdentifierName()
        {
            if (this.IsIncrementalAndFactoryContextMatches && this.CurrentNodeKind == SyntaxKind.IdentifierName)
            {
                if (!SyntaxFacts.IsContextualKeyword(((CSharp.Syntax.IdentifierNameSyntax)this.CurrentNode).Identifier.Kind()))
                {
                    return (IdentifierNameSyntax)this.EatNode();
                }
            }

            var tk = ParseIdentifierToken();
            return SyntaxFactory.IdentifierName(tk);
        }

        private SyntaxToken ParseIdentifierToken()
        {
            var ctk = this.CurrentToken.Kind;
            if (ctk == SyntaxKind.IdentifierToken)
            {
                // Error tolerance for IntelliSense. Consider the following case: [EditorBrowsable( partial class Foo {
                // } Because we're parsing an attribute argument we'll end up consuming the "partial" identifier and
                // we'll eventually end up in an pretty confused state.  Because of that it becomes very difficult to
                // show the correct parameter help in this case.  So, when we see "partial" we check if it's being used
                // as an identifier or as a contextual keyword.  If it's the latter then we bail out.  See
                // Bug: vswhidbey/542125
                if (IsCurrentTokenPartialKeywordOfPartialMethodOrType() || IsCurrentTokenQueryKeywordInQuery())
                {
                    var result = CreateMissingIdentifierToken();
                    result = this.AddError(result, ErrorCode.ERR_InvalidExprTerm, this.CurrentToken.Text);
                    return result;
                }

                SyntaxToken identifierToken = this.EatToken();

                if (this.IsInAsync && identifierToken.ContextualKind == SyntaxKind.AwaitKeyword)
                {
                    identifierToken = this.AddError(identifierToken, ErrorCode.ERR_BadAwaitAsIdentifier);
                }

                return identifierToken;
            }
            else
            {
                var name = CreateMissingIdentifierToken();
                name = this.AddError(name, ErrorCode.ERR_IdentifierExpected);
                return name;
            }
        }

        private bool IsCurrentTokenQueryKeywordInQuery()
        {
            return this.IsInQuery && this.IsCurrentTokenQueryContextualKeyword;
        }

        private bool IsCurrentTokenPartialKeywordOfPartialMethodOrType()
        {
            if (this.CurrentToken.ContextualKind == SyntaxKind.PartialKeyword)
            {
                if (this.IsPartialType() || this.IsPartialMember())
                {
                    return true;
                }
            }

            return false;
        }

        private TypeParameterListSyntax ParseTypeParameterList(bool allowVariance)
        {
            if (this.CurrentToken.Kind != SyntaxKind.LessThanToken)
            {
                return null;
            }

            var saveTerm = _termState;
            _termState |= TerminatorState.IsEndOfTypeParameterList;
            try
            {
                var parameters = _pool.AllocateSeparated<TypeParameterSyntax>();
                var open = this.EatToken(SyntaxKind.LessThanToken);
                open = CheckFeatureAvailability(open, MessageID.IDS_FeatureGenerics);

                // first parameter
                parameters.Add(this.ParseTypeParameter(allowVariance));

                // remaining parameter & commas
                while (true)
                {
                    if (this.CurrentToken.Kind == SyntaxKind.GreaterThanToken || this.IsPossibleTypeParameterConstraintClauseStart())
                    {
                        break;
                    }
                    else if (this.CurrentToken.Kind == SyntaxKind.CommaToken)
                    {
                        parameters.AddSeparator(this.EatToken(SyntaxKind.CommaToken));
                        parameters.Add(this.ParseTypeParameter(allowVariance));
                    }
                    else if (this.SkipBadTypeParameterListTokens(parameters, SyntaxKind.CommaToken) == PostSkipAction.Abort)
                    {
                        break;
                    }
                }

                var close = this.EatToken(SyntaxKind.GreaterThanToken);

                return _syntaxFactory.TypeParameterList(open, parameters, close);
            }
            finally
            {
                _termState = saveTerm;
            }
        }

        private PostSkipAction SkipBadTypeParameterListTokens(SeparatedSyntaxListBuilder<TypeParameterSyntax> list, SyntaxKind expected)
        {
            CSharpSyntaxNode tmp = null;
            Debug.Assert(list.Count > 0);
            return this.SkipBadSeparatedListTokensWithExpectedKind(ref tmp, list,
                p => this.CurrentToken.Kind != SyntaxKind.CommaToken,
                p => this.CurrentToken.Kind == SyntaxKind.GreaterThanToken || this.IsTerminator(),
                expected);
        }

        private TypeParameterSyntax ParseTypeParameter(bool allowVariance)
        {
            if (this.IsPossibleTypeParameterConstraintClauseStart())
            {
                return _syntaxFactory.TypeParameter(
                    default(SyntaxList<AttributeListSyntax>),
                    default(SyntaxToken),
                    this.AddError(CreateMissingIdentifierToken(), ErrorCode.ERR_IdentifierExpected));
            }

            var attrs = _pool.Allocate<AttributeListSyntax>();
            try
            {
                if (this.CurrentToken.Kind == SyntaxKind.OpenBracketToken && this.PeekToken(1).Kind != SyntaxKind.CloseBracketToken)
                {
                    var saveTerm = _termState;
                    _termState = TerminatorState.IsEndOfTypeArgumentList;
                    this.ParseAttributeDeclarations(attrs);
                    _termState = saveTerm;
                }

                SyntaxToken varianceToken = null;
                if (this.CurrentToken.Kind == SyntaxKind.InKeyword || this.CurrentToken.Kind == SyntaxKind.OutKeyword)
                {
                    // Again, we always recognize the variance syntax, but give an error if
                    // it is not appropriate. 

                    varianceToken = this.EatToken();
                    varianceToken = CheckFeatureAvailability(varianceToken, MessageID.IDS_FeatureTypeVariance);

                    if (!allowVariance)
                    {
                        varianceToken = this.AddError(varianceToken, ErrorCode.ERR_IllegalVarianceSyntax);
                    }
                }

                return _syntaxFactory.TypeParameter(attrs, varianceToken, this.ParseIdentifierToken());
            }
            finally
            {
                _pool.Free(attrs);
            }
        }

        // Parses the parts of the names between Dots and ColonColons.
        private SimpleNameSyntax ParseSimpleName(NameOptions options = NameOptions.None)
        {
            var id = this.ParseIdentifierName();
            if (id.Identifier.IsMissing)
            {
                return id;
            }

            // You can pass ignore generics if you don't even want the parser to consider generics at all.
            // The name parsing will then stop at the first "<". It doesn't make sense to pass both Generic and IgnoreGeneric.

            SimpleNameSyntax name = id;
            if (this.CurrentToken.Kind == SyntaxKind.LessThanToken)
            {
                var pt = this.GetResetPoint();
                var kind = this.ScanTypeArgumentList((options & NameOptions.InExpression) != 0);
                this.Reset(ref pt);
                this.Release(ref pt);

                if (kind == ScanTypeArgumentListKind.DefiniteTypeArgumentList || (kind == ScanTypeArgumentListKind.PossibleTypeArgumentList && (options & NameOptions.InTypeList) != 0))
                {
                    Debug.Assert(this.CurrentToken.Kind == SyntaxKind.LessThanToken);
                    SyntaxToken open;
                    var types = _pool.AllocateSeparated<TypeSyntax>();
                    SyntaxToken close;
                    this.ParseTypeArgumentList(out open, types, out close);
                    name = _syntaxFactory.GenericName(id.Identifier,
                        _syntaxFactory.TypeArgumentList(open, types, close));
                    _pool.Free(types);
                }
            }

            return name;
        }

        private enum ScanTypeArgumentListKind
        {
            NotTypeArgumentList,
            PossibleTypeArgumentList,
            DefiniteTypeArgumentList
        }

        private ScanTypeArgumentListKind ScanTypeArgumentList(bool inExpression)
        {
            if (this.CurrentToken.Kind == SyntaxKind.LessThanToken)
            {
                if (inExpression)
                {
                    // Scan for a type argument list. If we think it's a type argument list
                    // then assume it is unless we see specific tokens following it.
                    if (this.ScanPossibleTypeArgumentList())
                    {
                        var tokenID = this.CurrentToken.Kind;
                        if (tokenID != SyntaxKind.OpenParenToken &&
                            tokenID != SyntaxKind.CloseParenToken &&
                            tokenID != SyntaxKind.CloseBracketToken &&
                            tokenID != SyntaxKind.ColonToken &&
                            tokenID != SyntaxKind.SemicolonToken &&
                            tokenID != SyntaxKind.CommaToken &&
                            tokenID != SyntaxKind.DotToken &&
                            tokenID != SyntaxKind.QuestionToken &&
                            tokenID != SyntaxKind.EqualsEqualsToken &&
                            tokenID != SyntaxKind.ExclamationEqualsToken &&

                            // The preceding tokens are from 7.5.4.2 Grammar Ambiguities;
                            // the following tokens are not.
                            tokenID != SyntaxKind.AmpersandAmpersandToken &&
                            tokenID != SyntaxKind.BarBarToken &&
                            tokenID != SyntaxKind.CaretToken &&
                            tokenID != SyntaxKind.BarToken &&
                            tokenID != SyntaxKind.CloseBraceToken &&
                            tokenID != SyntaxKind.EndOfFileToken)
                        {
                            return ScanTypeArgumentListKind.PossibleTypeArgumentList;
                        }
                        else
                        {
                            return ScanTypeArgumentListKind.DefiniteTypeArgumentList;
                        }
                    }
                }
                else
                {
                    return ScanTypeArgumentListKind.DefiniteTypeArgumentList;
                }
            }

            return ScanTypeArgumentListKind.NotTypeArgumentList;
        }

        private bool ScanPossibleTypeArgumentList()
        {
            SyntaxToken lastTokenOfList = null;
            return ScanPossibleTypeArgumentList(ref lastTokenOfList) != ScanTypeFlags.NotType;
        }

        private ScanTypeFlags ScanPossibleTypeArgumentList(ref SyntaxToken lastTokenOfList)
        {
            if (this.CurrentToken.Kind == SyntaxKind.LessThanToken)
            {
                ScanTypeFlags result = ScanTypeFlags.GenericTypeOrExpression;

                do
                {
                    lastTokenOfList = this.EatToken();

                    // We currently do not have the ability to scan attributes, so if this is an open square, we early out and assume it is an attribute
                    if (this.CurrentToken.Kind == SyntaxKind.OpenBracketToken)
                    {
                        return result;
                    }

                    if (this.CurrentToken.Kind == SyntaxKind.GreaterThanToken)
                    {
                        lastTokenOfList = EatToken();
                        return result;
                    }

                    switch (this.ScanType(out lastTokenOfList))
                    {
                        case ScanTypeFlags.NotType:
                            lastTokenOfList = null;
                            return ScanTypeFlags.NotType;

                        case ScanTypeFlags.MustBeType:
                        case ScanTypeFlags.GenericTypeOrMethod:
                            result = ScanTypeFlags.GenericTypeOrMethod;
                            break;
                    }
                }
                while (this.CurrentToken.Kind == SyntaxKind.CommaToken);

                if (this.CurrentToken.Kind != SyntaxKind.GreaterThanToken)
                {
                    lastTokenOfList = null;
                    return ScanTypeFlags.NotType;
                }

                lastTokenOfList = this.EatToken();
                return result;
            }

            return ScanTypeFlags.NonGenericTypeOrExpression;
        }

        // ParseInstantiation: Parses the generic argument/parameter parts of the name.
        private void ParseTypeArgumentList(out SyntaxToken open, SeparatedSyntaxListBuilder<TypeSyntax> types, out SyntaxToken close)
        {
            Debug.Assert(this.CurrentToken.Kind == SyntaxKind.LessThanToken);
            open = this.EatToken(SyntaxKind.LessThanToken);
            open = CheckFeatureAvailability(open, MessageID.IDS_FeatureGenerics);

            if (this.IsOpenName())
            {
                // NOTE: trivia will be attached to comma, not omitted type argument
                var omittedTypeArgumentInstance = _syntaxFactory.OmittedTypeArgument(SyntaxFactory.Token(SyntaxKind.OmittedTypeArgumentToken));
                types.Add(omittedTypeArgumentInstance);
                while (this.CurrentToken.Kind == SyntaxKind.CommaToken)
                {
                    types.AddSeparator(this.EatToken(SyntaxKind.CommaToken));
                    types.Add(omittedTypeArgumentInstance);
                }

                close = this.EatToken(SyntaxKind.GreaterThanToken);

                return;
            }

            // first type
            types.Add(this.ParseTypeArgument());

            // remaining types & commas
            while (true)
            {
                if (this.CurrentToken.Kind == SyntaxKind.GreaterThanToken || this.IsPossibleTypeParameterConstraintClauseStart())
                {
                    break;
                }
                else if (this.CurrentToken.Kind == SyntaxKind.CommaToken || this.IsPossibleType())
                {
                    types.AddSeparator(this.EatToken(SyntaxKind.CommaToken));
                    types.Add(this.ParseTypeArgument());
                }
                else if (this.SkipBadTypeArgumentListTokens(types, SyntaxKind.CommaToken) == PostSkipAction.Abort)
                {
                    break;
                }
            }

            close = this.EatToken(SyntaxKind.GreaterThanToken);
        }

        private PostSkipAction SkipBadTypeArgumentListTokens(SeparatedSyntaxListBuilder<TypeSyntax> list, SyntaxKind expected)
        {
            CSharpSyntaxNode tmp = null;
            Debug.Assert(list.Count > 0);
            return this.SkipBadSeparatedListTokensWithExpectedKind(ref tmp, list,
                p => this.CurrentToken.Kind != SyntaxKind.CommaToken && !this.IsPossibleType(),
                p => this.CurrentToken.Kind == SyntaxKind.GreaterThanToken || this.IsTerminator(),
                expected);
        }

        // Parses the individual generic parameter/arguments in a name.
        private TypeSyntax ParseTypeArgument()
        {
            if (this.IsPossibleTypeParameterConstraintClauseStart())
            {
                return this.AddError(this.CreateMissingIdentifierName(), ErrorCode.ERR_TypeExpected);
            }

            var attrs = _pool.Allocate<AttributeListSyntax>();
            try
            {
                if (this.CurrentToken.Kind == SyntaxKind.OpenBracketToken && this.PeekToken(1).Kind != SyntaxKind.CloseBracketToken)
                {
                    // Here, if we see a "[" that looks like it has something in it, we parse
                    // it as an attribute and then later put an error on the whole type if
                    // it turns out that attributes are not allowed. 
                    // TODO: should there be another flag that controls this behavior? we have
                    // "allowAttrs" but should there also be a "recognizeAttrs" that we can
                    // set to false in an expression context?

                    var saveTerm = _termState;
                    _termState = TerminatorState.IsEndOfTypeArgumentList;
                    this.ParseAttributeDeclarations(attrs);
                    _termState = saveTerm;
                }

                SyntaxToken varianceToken = null;
                if (this.CurrentToken.Kind == SyntaxKind.InKeyword || this.CurrentToken.Kind == SyntaxKind.OutKeyword)
                {
                    // Recognize the variance syntax, but give an error as it's
                    // only appropriate in a type parameter list.
                    varianceToken = this.EatToken();
                    varianceToken = CheckFeatureAvailability(varianceToken, MessageID.IDS_FeatureTypeVariance);
                    varianceToken = this.AddError(varianceToken, ErrorCode.ERR_IllegalVarianceSyntax);
                }

                var result = this.ParseType(parentIsParameter: false);

                // Consider the case where someone supplies an invalid type argument
                // Such as Action<0> or Action<static>.  In this case we generate a missing 
                // identifer in ParseType, but if we continue as is we'll immediately start to 
                // interpret 0 as the start of a new expression when we can tell it's most likely
                // meant to be part of the type list.  
                //
                // To solve this we check if the current token is not comma or greater than and 
                // the next token is a comma or greater than. If so we assume that the found 
                // token is part of this expression and we attempt to recover. This does open 
                // the door for cases where we have an  incomplete line to be interpretted as 
                // a single expression.  For example:
                //
                // Action< // Incomplete line
                // a>b;
                //
                // However, this only happens when the following expression is of the form a>... 
                // or a,... which  means this case should happen less frequently than what we're 
                // trying to solve here so we err on the side of better error messages
                // for the majority of cases.
                SyntaxKind nextTokenKind = SyntaxKind.None;

                if (result.IsMissing &&
                    (this.CurrentToken.Kind != SyntaxKind.CommaToken && this.CurrentToken.Kind != SyntaxKind.GreaterThanToken) &&
                    ((nextTokenKind = this.PeekToken(1).Kind) == SyntaxKind.CommaToken || nextTokenKind == SyntaxKind.GreaterThanToken))
                {
                    // Eat the current token and add it as skipped so we recover
                    result = AddTrailingSkippedSyntax(result, this.EatToken());
                }

                if (varianceToken != null)
                {
                    result = AddLeadingSkippedSyntax(result, varianceToken);
                }

                if (attrs.Count > 0)
                {
                    result = AddLeadingSkippedSyntax(result, attrs.ToListNode());
                    result = this.AddError(result, ErrorCode.ERR_TypeExpected);
                }

                return result;
            }
            finally
            {
                _pool.Free(attrs);
            }
        }

        private bool IsEndOfTypeArgumentList()
        {
            return this.CurrentToken.Kind == SyntaxKind.GreaterThanToken;
        }

        private bool IsOpenName()
        {
            bool isOpen = true;
            int n = 0;
            while (this.PeekToken(n).Kind == SyntaxKind.CommaToken)
            {
                n++;
            }

            if (this.PeekToken(n).Kind != SyntaxKind.GreaterThanToken)
            {
                isOpen = false;
            }

            return isOpen;
        }

        private void ParseMemberName(
            out ExplicitInterfaceSpecifierSyntax explicitInterfaceOpt,
            out SyntaxToken identifierOrThisOpt,
            out TypeParameterListSyntax typeParameterListOpt,
            bool isEvent)
        {
            identifierOrThisOpt = null;
            explicitInterfaceOpt = null;
            typeParameterListOpt = null;

            if (!IsPossibleMemberName())
            {
                // No clue what this is.  Just bail.  Our caller will have to
                // move forward and try again.
                return;
            }

            NameSyntax explicitInterfaceName = null;
            SyntaxToken separator = null;

            ResetPoint beforeIdentifierPoint = default(ResetPoint);
            bool beforeIdentifierPointSet = false;

            try
            {
                while (true)
                {
                    // Check if we got 'this'.  If so, then we have an indexer.
                    // Note: we parse out type parameters here as well so that
                    // we can give a useful error about illegal generic indexers.
                    if (this.CurrentToken.Kind == SyntaxKind.ThisKeyword)
                    {
                        beforeIdentifierPoint = GetResetPoint();
                        beforeIdentifierPointSet = true;
                        identifierOrThisOpt = this.EatToken();
                        typeParameterListOpt = this.ParseTypeParameterList(allowVariance: false);
                        break;
                    }

                    // now, scan past the next name.  if it's followed by a dot then
                    // it's part of the explicit name we're building up.  Otherwise,
                    // it's the name of the member.
                    var point = GetResetPoint();
                    bool isMemberName;
                    try
                    {
                        ScanNamedTypePart();
                        isMemberName = !IsDotOrColonColon();
                    }
                    finally
                    {
                        this.Reset(ref point);
                        this.Release(ref point);
                    }

                    if (isMemberName)
                    {
                        // We're past any explicit interface portion and We've 
                        // gotten to the member name.  
                        beforeIdentifierPoint = GetResetPoint();
                        beforeIdentifierPointSet = true;

                        if (separator != null && separator.Kind == SyntaxKind.ColonColonToken)
                        {
                            separator = this.AddError(separator, ErrorCode.ERR_AliasQualAsExpression);
                            separator = this.ConvertToMissingWithTrailingTrivia(separator, SyntaxKind.DotToken);
                        }

                        identifierOrThisOpt = this.ParseIdentifierToken();
                        typeParameterListOpt = this.ParseTypeParameterList(allowVariance: false);
                        break;
                    }
                    else
                    {
                        // If we saw a . or :: then we must have something explicit.
                        // first parse the upcoming name portion.

                        var saveTerm = _termState;
                        _termState |= TerminatorState.IsEndOfNameInExplicitInterface;

                        if (explicitInterfaceName == null)
                        {
                            // If this is the first time, then just get the next simple
                            // name and store it as the explicit interface name.
                            explicitInterfaceName = this.ParseSimpleName(NameOptions.InTypeList);

                            // Now, get the next separator.
                            separator = this.CurrentToken.Kind == SyntaxKind.ColonColonToken
                                ? this.EatToken() // fine after the first identifier
                                : this.EatToken(SyntaxKind.DotToken);
                        }
                        else
                        {
                            // Parse out the next part and combine it with the 
                            // current explicit name to form the new explicit name.
                            var tmp = this.ParseQualifiedNameRight(NameOptions.InTypeList, explicitInterfaceName, separator);
                            Debug.Assert(!ReferenceEquals(tmp, explicitInterfaceName), "We should have consumed something and updated explicitInterfaceName");
                            explicitInterfaceName = tmp;

                            // Now, get the next separator.
                            separator = this.CurrentToken.Kind == SyntaxKind.ColonColonToken
                                ? this.ConvertToMissingWithTrailingTrivia(this.EatToken(), SyntaxKind.DotToken)
                                : this.EatToken(SyntaxKind.DotToken);
                        }

                        _termState = saveTerm;
                    }
                }

                if (explicitInterfaceName != null)
                {
                    if (separator.Kind != SyntaxKind.DotToken)
                    {
                        separator = WithAdditionalDiagnostics(separator, GetExpectedTokenError(SyntaxKind.DotToken, separator.Kind, separator.GetLeadingTriviaWidth(), separator.Width));
                        separator = ConvertToMissingWithTrailingTrivia(separator, SyntaxKind.DotToken);
                    }

                    if (isEvent && this.CurrentToken.Kind != SyntaxKind.OpenBraceToken)
                    {
                        // CS0071: If you're explicitly implementing an event field, you have to use the accessor form
                        //
                        // Good:
                        //   event EventDelegate Parent.E
                        //   {
                        //      add { ... }
                        //      remove { ... }
                        //   }
                        //
                        // Bad:
                        //   event EventDelegate Parent.E; //(or anything else where the next token isn't open brace
                        //
                        // To recover: rollback to before the name of the field was parsed (just the part after the last
                        // dot), insert a missing identifier for the field name, insert missing accessors, and then treat
                        // the event name that's actually there as the beginning of a new member. e.g.
                        //
                        //   event EventDelegate Parent./*Missing nodes here*/
                        //
                        //   E;
                        //
                        // Rationale: The identifier could be the name of a type at the beginning of an existing member
                        // declaration (above which someone has started to type an explicit event implementation).

                        explicitInterfaceOpt = _syntaxFactory.ExplicitInterfaceSpecifier(
                            explicitInterfaceName,
                            AddError(separator, ErrorCode.ERR_ExplicitEventFieldImpl));

                        Debug.Assert(beforeIdentifierPointSet);
                        Reset(ref beforeIdentifierPoint);

                        //clear fields that were populated after the reset point
                        identifierOrThisOpt = null;
                        typeParameterListOpt = null;
                    }
                    else
                    {
                        explicitInterfaceOpt = _syntaxFactory.ExplicitInterfaceSpecifier(explicitInterfaceName, separator);
                    }
                }
            }
            finally
            {
                if (beforeIdentifierPointSet)
                {
                    Release(ref beforeIdentifierPoint);
                }
            }
        }

        private NameSyntax ParseAliasQualifiedName(NameOptions allowedParts = NameOptions.None)
        {
            NameSyntax name = this.ParseSimpleName(allowedParts);
            if (this.CurrentToken.Kind == SyntaxKind.ColonColonToken)
            {
                var token = this.EatToken();

                name = ParseQualifiedNameRight(allowedParts, name, token);
            }
            return name;
        }

        private NameSyntax ParseQualifiedName(NameOptions options = NameOptions.None)
        {
            NameSyntax name = this.ParseAliasQualifiedName(options);

            while (this.IsDotOrColonColon())
            {
                if (this.PeekToken(1).Kind == SyntaxKind.ThisKeyword)
                {
                    break;
                }

                var separator = this.EatToken();
                name = ParseQualifiedNameRight(options, name, separator);
            }

            return name;
        }

        private NameSyntax ParseQualifiedNameRight(
            NameOptions options,
            NameSyntax left,
            SyntaxToken separator)
        {
            var right = this.ParseSimpleName(options);

            if (separator.Kind == SyntaxKind.DotToken)
            {
                return _syntaxFactory.QualifiedName(left, separator, right);
            }
            else if (separator.Kind == SyntaxKind.ColonColonToken)
            {
                if (left.Kind != SyntaxKind.IdentifierName)
                {
                    separator = this.AddError(separator, ErrorCode.ERR_UnexpectedAliasedName, separator.ToString());
                }

                // If the left hand side is not an identifier name then the user has done
                // something like Foo.Bar::Blah. We've already made an error node for the
                // ::, so just pretend that they typed Foo.Bar.Blah and continue on.

                var identifierLeft = left as IdentifierNameSyntax;
                if (identifierLeft == null)
                {
                    separator = this.ConvertToMissingWithTrailingTrivia(separator, SyntaxKind.DotToken);
                    return _syntaxFactory.QualifiedName(left, separator, right);
                }
                else
                {
                    if (identifierLeft.Identifier.ContextualKind == SyntaxKind.GlobalKeyword)
                    {
                        identifierLeft = _syntaxFactory.IdentifierName(ConvertToKeyword(identifierLeft.Identifier));
                    }

                    identifierLeft = CheckFeatureAvailability(identifierLeft, MessageID.IDS_FeatureGlobalNamespace);

                    // If the name on the right had errors or warnings then we need to preserve
                    // them in the tree.
                    return WithAdditionalDiagnostics(_syntaxFactory.AliasQualifiedName(identifierLeft, separator, right), left.GetDiagnostics());
                }
            }
            else
            {
                return left;
            }
        }

        private SyntaxToken ConvertToMissingWithTrailingTrivia(SyntaxToken token, SyntaxKind expectedKind)
        {
            var newToken = SyntaxFactory.MissingToken(expectedKind);
            newToken = AddTrailingSkippedSyntax(newToken, token);
            return newToken;
        }

        private enum ScanTypeFlags
        {
            /// <summary>
            /// Definitely not a type name.
            /// </summary>
            NotType,

            /// <summary>
            /// Definitely a type name: either a predefined type (int, string, etc.) or an array type name (ending with a bracket).
            /// </summary>
            MustBeType,

            /// <summary>
            /// Might be a generic (qualified) type name or a method name.
            /// </summary>
            GenericTypeOrMethod,

            /// <summary>
            /// Might be a generic (qualified) type name or an expression or a method name.
            /// </summary>
            GenericTypeOrExpression,

            /// <summary>
            /// Might be a non-generic (qualified) type name or an expression.
            /// </summary>
            NonGenericTypeOrExpression,

            /// <summary>
            /// A type name with alias prefix (Alias::Name)
            /// </summary>
            AliasQualifiedName,

            /// <summary>
            /// Nullable type (ending with ?).
            /// </summary>
            NullableType,

            /// <summary>
            /// Might be a pointer type or a multiplication.
            /// </summary>
            PointerOrMultiplication,

            /// <summary>
            /// Might be a tuple type.
            /// </summary>
            TupleType,
        }

        private bool IsPossibleType()
        {
            var tk = this.CurrentToken.Kind;
            return IsPredefinedType(tk) || this.IsTrueIdentifier();
        }

        private bool IsPossibleName()
        {
            return this.IsTrueIdentifier();
        }

        private ScanTypeFlags ScanType()
        {
            SyntaxToken lastTokenOfType;
            return ScanType(out lastTokenOfType);
        }

        private ScanTypeFlags ScanType(out SyntaxToken lastTokenOfType)
        {
            ScanTypeFlags result = this.ScanNonArrayType(out lastTokenOfType);

            if (result == ScanTypeFlags.NotType)
            {
                return result;
            }

            // Finally, check for array types and nullables.
            while (this.CurrentToken.Kind == SyntaxKind.OpenBracketToken)
            {
                this.EatToken();
                if (this.CurrentToken.Kind != SyntaxKind.CloseBracketToken)
                {
                    while (this.CurrentToken.Kind == SyntaxKind.CommaToken)
                    {
                        this.EatToken();
                    }

                    if (this.CurrentToken.Kind != SyntaxKind.CloseBracketToken)
                    {
                        lastTokenOfType = null;
                        return ScanTypeFlags.NotType;
                    }
                }

                lastTokenOfType = this.EatToken();
                result = ScanTypeFlags.MustBeType;
            }

            return result;
        }

        private void ScanNamedTypePart()
        {
            SyntaxToken lastTokenOfType;
            ScanNamedTypePart(out lastTokenOfType);
        }

        private ScanTypeFlags ScanNamedTypePart(out SyntaxToken lastTokenOfType)
        {
            if (this.CurrentToken.Kind != SyntaxKind.IdentifierToken || !this.IsTrueIdentifier())
            {
                lastTokenOfType = null;
                return ScanTypeFlags.NotType;
            }

            lastTokenOfType = this.EatToken();
            if (this.CurrentToken.Kind == SyntaxKind.LessThanToken)
            {
                return this.ScanPossibleTypeArgumentList(ref lastTokenOfType);
            }
            else
            {
                return ScanTypeFlags.NonGenericTypeOrExpression;
            }
        }

        private ScanTypeFlags ScanNonArrayType()
        {
            SyntaxToken lastTokenOfType;
            return ScanNonArrayType(out lastTokenOfType);
        }

        private ScanTypeFlags ScanNonArrayType(out SyntaxToken lastTokenOfType)
        {
            ScanTypeFlags result;

            if (this.CurrentToken.Kind == SyntaxKind.IdentifierToken)
            {
                result = this.ScanNamedTypePart(out lastTokenOfType);
                if (result == ScanTypeFlags.NotType)
                {
                    return ScanTypeFlags.NotType;
                }

                bool isAlias = this.CurrentToken.Kind == SyntaxKind.ColonColonToken;

                // Scan a name
                for (bool firstLoop = true; IsDotOrColonColon(); firstLoop = false)
                {
                    if (!firstLoop && isAlias)
                    {
                        isAlias = false;
                    }

                    lastTokenOfType = this.EatToken();

                    result = this.ScanNamedTypePart(out lastTokenOfType);
                    if (result == ScanTypeFlags.NotType)
                    {
                        return ScanTypeFlags.NotType;
                    }
                }

                if (isAlias)
                {
                    result = ScanTypeFlags.AliasQualifiedName;
                }
            }
            else if (IsPredefinedType(this.CurrentToken.Kind))
            {
                // Simple type...
                lastTokenOfType = this.EatToken();
                result = ScanTypeFlags.MustBeType;
            }
            else if (this.CurrentToken.Kind == SyntaxKind.OpenParenToken)
            {
                lastTokenOfType = this.EatToken();

                result = this.ScanTupleType(out lastTokenOfType);
                if (result == ScanTypeFlags.NotType)
                {
                    return ScanTypeFlags.NotType;
                }
            }
            else
            {
                // Can't be a type!
                lastTokenOfType = null;
                return ScanTypeFlags.NotType;
            }

            if (this.CurrentToken.Kind == SyntaxKind.QuestionToken)
            {
                lastTokenOfType = this.EatToken();
                result = ScanTypeFlags.NullableType;
            }

            // Now check for pointer type(s)
            while (this.CurrentToken.Kind == SyntaxKind.AsteriskToken)
            {
                lastTokenOfType = this.EatToken();
                if (result == ScanTypeFlags.GenericTypeOrExpression || result == ScanTypeFlags.NonGenericTypeOrExpression)
                {
                    result = ScanTypeFlags.PointerOrMultiplication;
                }
                else if (result == ScanTypeFlags.GenericTypeOrMethod)
                {
                    result = ScanTypeFlags.MustBeType;
                }
            }

            return result;
        }

        /// <summary>
        /// Returns TupleType when a possible tuple type is found.
        /// Note that this is not MustBeType, so that the caller can consider deconstruction syntaxes.
        /// The caller is expected to have consumed the opening paren.
        /// </summary>
        private ScanTypeFlags ScanTupleType(out SyntaxToken lastTokenOfType)
        {
            bool mustBeType = false;

            var tupleElementType = ScanType(out lastTokenOfType);
            if (tupleElementType != ScanTypeFlags.NotType)
            {
                if (this.CurrentToken.Kind == SyntaxKind.IdentifierToken)
                {
                    lastTokenOfType = this.EatToken();
                }

                if (this.CurrentToken.Kind == SyntaxKind.CommaToken)
                {
                    do
                    {
                        lastTokenOfType = this.EatToken();
                        tupleElementType = ScanType(out lastTokenOfType);

                        if (tupleElementType == ScanTypeFlags.NotType)
                        {
                            lastTokenOfType = this.EatToken();
                            return ScanTypeFlags.NotType;
                        }
                        else if (tupleElementType == ScanTypeFlags.MustBeType)
                        {
                            mustBeType = true;
                        }

                        if (this.CurrentToken.Kind == SyntaxKind.IdentifierToken)
                        {
                            lastTokenOfType = this.EatToken();
                        }
                    }
                    while (this.CurrentToken.Kind == SyntaxKind.CommaToken);

                    if (this.CurrentToken.Kind == SyntaxKind.CloseParenToken)
                    {
                        lastTokenOfType = this.EatToken();

                        if (mustBeType)
                        {
                            return ScanTypeFlags.MustBeType;
                        }
                        else
                        {
                            return ScanTypeFlags.TupleType;
                        }
                    }
                }
            }
            // Can't be a type!
            lastTokenOfType = null;
            return ScanTypeFlags.NotType;
        }

        private static bool IsPredefinedType(SyntaxKind keyword)
        {
            return SyntaxFacts.IsPredefinedType(keyword);
        }

        public TypeSyntax ParseTypeName()
        {
            return ParseType(parentIsParameter: false);
        }

        private TypeSyntax ParseTypeOrVoid()
        {
            if (this.CurrentToken.Kind == SyntaxKind.VoidKeyword && this.PeekToken(1).Kind != SyntaxKind.AsteriskToken)
            {
                // Must be 'void' type, so create such a type node and return it.
                return _syntaxFactory.PredefinedType(this.EatToken());
            }

            return this.ParseType(parentIsParameter: false);
        }

        private TypeSyntax ParseType(bool parentIsParameter)
        {
            return ParseTypeCore(parentIsParameter, isOrAs: false, expectSizes: false, isArrayCreation: false);
        }

        private bool IsTerm()
        {
            switch (this.CurrentToken.Kind)
            {
                case SyntaxKind.ArgListKeyword:
                case SyntaxKind.MakeRefKeyword:
                case SyntaxKind.RefTypeKeyword:
                case SyntaxKind.RefValueKeyword:
                case SyntaxKind.BaseKeyword:
                case SyntaxKind.CheckedKeyword:
                case SyntaxKind.DefaultKeyword:
                case SyntaxKind.DelegateKeyword:
                case SyntaxKind.FalseKeyword:
                case SyntaxKind.NewKeyword:
                case SyntaxKind.NullKeyword:
                case SyntaxKind.SizeOfKeyword:
                case SyntaxKind.ThisKeyword:
                case SyntaxKind.TrueKeyword:
                case SyntaxKind.TypeOfKeyword:
                case SyntaxKind.UncheckedKeyword:
                case SyntaxKind.NumericLiteralToken:
                case SyntaxKind.StringKeyword:
                case SyntaxKind.StringLiteralToken:
                case SyntaxKind.CharacterLiteralToken:
                case SyntaxKind.OpenParenToken:
                case SyntaxKind.EqualsGreaterThanToken:
                case SyntaxKind.InterpolatedStringToken:
                case SyntaxKind.InterpolatedStringStartToken:
                    return true;
                case SyntaxKind.IdentifierToken:
                    return this.IsTrueIdentifier();
                default:
                    return false;
            }
        }

        private TypeSyntax ParseTypeCore(
            bool parentIsParameter,
            bool isOrAs,
            bool expectSizes,
            bool isArrayCreation)
        {
            var type = this.ParseUnderlyingType(parentIsParameter);

            if (this.CurrentToken.Kind == SyntaxKind.QuestionToken)
            {
                var resetPoint = this.GetResetPoint();
                try
                {
                    var question = this.EatToken();

                    if (isOrAs && (IsTerm() || IsPredefinedType(this.CurrentToken.Kind) || SyntaxFacts.IsAnyUnaryExpression(this.CurrentToken.Kind)))
                    {
                        this.Reset(ref resetPoint);

                        Debug.Assert(type != null);
                        return type;
                    }

                    question = CheckFeatureAvailability(question, MessageID.IDS_FeatureNullable);
                    type = _syntaxFactory.NullableType(type, question);
                }
                finally
                {
                    this.Release(ref resetPoint);
                }
            }

            // Check for pointer types (only if pType is NOT an array type)
            type = this.ParsePointerTypeMods(type);

            // Now check for arrays.
            if (this.IsPossibleRankAndDimensionSpecifier())
            {
                var ranks = _pool.Allocate<ArrayRankSpecifierSyntax>();
                try
                {
                    while (this.IsPossibleRankAndDimensionSpecifier())
                    {
                        bool unused;
                        var rank = this.ParseArrayRankSpecifier(isArrayCreation, expectSizes, out unused);
                        ranks.Add(rank);
                        expectSizes = false;
                    }

                    type = _syntaxFactory.ArrayType(type, ranks);
                }
                finally
                {
                    _pool.Free(ranks);
                }
            }

            Debug.Assert(type != null);
            return type;
        }

        private bool IsPossibleRankAndDimensionSpecifier()
        {
            if (this.CurrentToken.Kind == SyntaxKind.OpenBracketToken)
            {
                // When specifying rank and dimension, only commas and close square
                // brackets are valid after an open square bracket. However, we accept
                // numbers as well as the user might (mistakenly) try to specify the
                // array size here. This way, when the parser actually consumes these
                // tokens it will be able to specify an appropriate error message.
                /*
                SyntaxKind k = this.PeekToken(1).Kind;
                if (k == SyntaxKind.Comma ||
                    k == SyntaxKind.CloseBracket ||
                    k == SyntaxKind.NumericLiteral)
                {
                    return true;
                }
                 */
                return true;
            }

            return false;
        }

        private ArrayRankSpecifierSyntax ParseArrayRankSpecifier(bool isArrayCreation, bool expectSizes, out bool sawNonOmittedSize)
        {
            sawNonOmittedSize = false;
            bool sawOmittedSize = false;
            var open = this.EatToken(SyntaxKind.OpenBracketToken);
            var list = _pool.AllocateSeparated<ExpressionSyntax>();
            try
            {
                var omittedArraySizeExpressionInstance = _syntaxFactory.OmittedArraySizeExpression(SyntaxFactory.Token(SyntaxKind.OmittedArraySizeExpressionToken));
                while (this.CurrentToken.Kind != SyntaxKind.CloseBracketToken)
                {
                    if (this.CurrentToken.Kind == SyntaxKind.CommaToken)
                    {
                        // NOTE: trivia will be attached to comma, not omitted array size
                        sawOmittedSize = true;
                        list.Add(omittedArraySizeExpressionInstance);
                        list.AddSeparator(this.EatToken());
                    }
                    else if (this.IsPossibleExpression())
                    {
                        var size = this.ParseExpressionCore();
                        sawNonOmittedSize = true;
                        if (!expectSizes)
                        {
                            size = this.AddError(size, isArrayCreation ? ErrorCode.ERR_InvalidArray : ErrorCode.ERR_ArraySizeInDeclaration);
                        }

                        list.Add(size);

                        if (this.CurrentToken.Kind != SyntaxKind.CloseBracketToken)
                        {
                            list.AddSeparator(this.EatToken(SyntaxKind.CommaToken));
                        }
                    }
                    else if (this.SkipBadArrayRankSpecifierTokens(ref open, list, SyntaxKind.CommaToken) == PostSkipAction.Abort)
                    {
                        break;
                    }
                }

                // Don't end on a comma.
                // If the omitted size would be the only element, then skip it unless sizes were expected.
                if (((list.Count & 1) == 0))
                {
                    sawOmittedSize = true;
                    list.Add(omittedArraySizeExpressionInstance);
                }

                // Never mix omitted and non-omitted array sizes.  If there were non-omitted array sizes,
                // then convert all of the omitted array sizes to missing identifiers.
                if (sawOmittedSize && sawNonOmittedSize)
                {
                    for (int i = 0; i < list.Count; i++)
                    {
                        if (list[i].Kind == SyntaxKind.OmittedArraySizeExpression)
                        {
                            int width = list[i].Width;
                            int offset = list[i].GetLeadingTriviaWidth();
                            list[i] = this.AddError(this.CreateMissingIdentifierName(), offset, width, ErrorCode.ERR_ValueExpected);
                        }
                    }
                }

                // Eat the close brace and we're done.
                var close = this.EatToken(SyntaxKind.CloseBracketToken);

                return _syntaxFactory.ArrayRankSpecifier(open, list, close);
            }
            finally
            {
                _pool.Free(list);
            }
        }

        private TupleTypeSyntax ParseTupleType()
        {
            var open = this.EatToken(SyntaxKind.OpenParenToken);
            var list = _pool.AllocateSeparated<TupleElementSyntax>();
            try
            {
                if (this.CurrentToken.Kind != SyntaxKind.CloseParenToken)
                {
                    var element = ParseTupleElement();
                    list.Add(element);

                    while (this.CurrentToken.Kind == SyntaxKind.CommaToken)
                    {
                        var comma = this.EatToken(SyntaxKind.CommaToken);
                        list.AddSeparator(comma);

                        element = ParseTupleElement();
                        list.Add(element);
                    }
                }

                var close = this.EatToken(SyntaxKind.CloseParenToken);
                var result = _syntaxFactory.TupleType(open, list, close);

                if (!result.ContainsDiagnostics && list.Count < 2)
                {
                    result = this.AddError(result, ErrorCode.ERR_TupleTooFewElements);
                }

                result = CheckFeatureAvailability(result, MessageID.IDS_FeatureTuples);

                return result;
            }
            finally
            {
                _pool.Free(list);
            }
        }

        private TupleElementSyntax ParseTupleElement()
        {
            var type = ParseType(parentIsParameter: false);
            IdentifierNameSyntax name = null;

            if (CurrentToken.Kind == SyntaxKind.IdentifierToken)
            {
                name = ParseIdentifierName();
            }

            return _syntaxFactory.TupleElement(type, name);
        }

        private PostSkipAction SkipBadArrayRankSpecifierTokens(ref SyntaxToken openBracket, SeparatedSyntaxListBuilder<ExpressionSyntax> list, SyntaxKind expected)
        {
            return this.SkipBadSeparatedListTokensWithExpectedKind(ref openBracket, list,
                p => p.CurrentToken.Kind != SyntaxKind.CommaToken && !p.IsPossibleExpression(),
                p => p.CurrentToken.Kind == SyntaxKind.CloseBracketToken || p.IsTerminator(),
                expected);
        }

        private TypeSyntax ParseUnderlyingType(bool parentIsParameter)
        {
            if (IsPredefinedType(this.CurrentToken.Kind))
            {
                // This is a predefined type
                var token = this.EatToken();
                if (token.Kind == SyntaxKind.VoidKeyword && this.CurrentToken.Kind != SyntaxKind.AsteriskToken)
                {
                    token = this.AddError(token, parentIsParameter ? ErrorCode.ERR_NoVoidParameter : ErrorCode.ERR_NoVoidHere);
                }

                return _syntaxFactory.PredefinedType(token);
            }
            else if (this.CurrentToken.Kind == SyntaxKind.IdentifierToken)
            {
                return this.ParseQualifiedName();
            }
            else if (this.CurrentToken.Kind == SyntaxKind.OpenParenToken)
            {
                return this.ParseTupleType();
            }
            else
            {
                var name = this.CreateMissingIdentifierName();
                return this.AddError(name, ErrorCode.ERR_TypeExpected);
            }
        }

        private TypeSyntax ParsePointerTypeMods(TypeSyntax type)
        {
            // Check for pointer types
            while (this.CurrentToken.Kind == SyntaxKind.AsteriskToken)
            {
                type = _syntaxFactory.PointerType(type, this.EatToken());
            }

            return type;
        }

        public StatementSyntax ParseStatement()
        {
            return ParseWithStackGuard(
                ParseStatementCore,
                () => SyntaxFactory.EmptyStatement(SyntaxFactory.MissingToken(SyntaxKind.SemicolonToken)));
        }

        private StatementSyntax ParseStatementCore()
        {
            try
            {
                _recursionDepth++;
                StackGuard.EnsureSufficientExecutionStack(_recursionDepth);

                if (this.IsIncrementalAndFactoryContextMatches && this.CurrentNode is CSharp.Syntax.StatementSyntax)
                {
                    return (StatementSyntax)this.EatNode();
                }

                // First, try to parse as a non-declaration statement. If the statement is a single
                // expression then we only allow legal expression statements. (That is, "new C();",
                // "C();", "x = y;" and so on.)

                StatementSyntax result = ParseStatementNoDeclaration(allowAnyExpression: false);
                if (result != null)
                {
                    return result;
                }

                // We could not successfully parse the statement as a non-declaration. Try to parse
                // it as either a declaration or as an "await X();" statement that is in a non-async
                // method. 

                return ParsePossibleDeclarationOrBadAwaitStatement();
            }
            finally
            {
                _recursionDepth--;
            }
        }

        private StatementSyntax ParsePossibleDeclarationOrBadAwaitStatement()
        {
            ResetPoint resetPointBeforeStatement = this.GetResetPoint();
            StatementSyntax result = ParsePossibleDeclarationOrBadAwaitStatement(ref resetPointBeforeStatement);
            this.Release(ref resetPointBeforeStatement);
            return result;
        }

        private StatementSyntax ParsePossibleDeclarationOrBadAwaitStatement(ref ResetPoint resetPointBeforeStatement)
        {
            // Precondition: We have already attempted to parse the statement as a non-declaration and failed.
            //
            // That means that we are in one of the following cases:
            //
            // 1) This is not a statement. This can happen if the start of the statement was an
            //    accessibility modifier, but the rest of the statement did not parse as a local
            //    function. If there was an accessibility modifier and the statement parsed as
            //    local function, that should be marked as a mistake with local function visibility.
            //    Otherwise, it's likely the user just forgot a closing brace on their method.
            // 2) This is a perfectly mundane and correct local declaration statement like "int x;"
            // 3) This is a perfectly mundane but erroneous local declaration statement, like "int X();"
            // 4) We are in the rare case of the code containing "await x;" and the intention is that
            //    "await" is the type of "x".  This only works in a non-async method.
            // 5) We have what would be a legal await statement, like "await X();", but we are not in
            //    an async method, so the parse failed. (Had we been in an async method then the parse
            //    attempt done by our caller would have succeeded.)
            // 6) The statement begins with "await" but is not a legal local declaration and not a legal
            //    await expression regardless of whether the method is marked as "async".

            bool beginsWithAwait = this.CurrentToken.ContextualKind == SyntaxKind.AwaitKeyword;
            StatementSyntax result = ParseLocalDeclarationStatement();

            // Case (1)
            if (result == null)
            {
                this.Reset(ref resetPointBeforeStatement);
                return null;
            }

            // Cases (2), (3) and (4):
            if (!beginsWithAwait || !result.ContainsDiagnostics)
            {
                return result;
            }

            // The statement begins with "await" and could not be parsed as a legal declaration statement.
            // We know from our precondition that it is not a legal "await X();" statement, though it is
            // possible that it was only not legal because we were not in an async context.

            Debug.Assert(!IsInAsync);

            // Let's see if we're in case (5). Pretend that we're in an async method and see if parsing
            // a non-declaration statement would have succeeded.

            this.Reset(ref resetPointBeforeStatement);
            IsInAsync = true;
            result = ParseStatementNoDeclaration(allowAnyExpression: false);
            IsInAsync = false;

            if (!result.ContainsDiagnostics)
            {
                // We are in case (5). We do not report that we have an "await" expression in a non-async
                // method at parse time; rather we do that in BindAwait(), during the initial round of
                // semantic analysis.
                return result;
            }

            // We are in case (6); we can't figure out what is going on here. Our best guess is that it is
            // a malformed local declaration, so back up and re-parse it.

            this.Reset(ref resetPointBeforeStatement);
            result = ParseLocalDeclarationStatement();
            Debug.Assert(result.ContainsDiagnostics);

            return result;
        }

        /// <summary>
        /// Parses any statement but a declaration statement. Returns null if the lookahead looks like a declaration.
        /// </summary>
        /// <remarks>
        /// Variable declarations in global code are parsed as field declarations so we need to fallback if we encounter a declaration statement.
        /// </remarks>
        private StatementSyntax ParseStatementNoDeclaration(bool allowAnyExpression)
        {
            switch (this.CurrentToken.Kind)
            {
                case SyntaxKind.FixedKeyword:
                    return this.ParseFixedStatement();
                case SyntaxKind.BreakKeyword:
                    return this.ParseBreakStatement();
                case SyntaxKind.ContinueKeyword:
                    return this.ParseContinueStatement();
                case SyntaxKind.TryKeyword:
                case SyntaxKind.CatchKeyword:
                case SyntaxKind.FinallyKeyword:
                    return this.ParseTryStatement();
                case SyntaxKind.CheckedKeyword:
                case SyntaxKind.UncheckedKeyword:
                    return this.ParseCheckedStatement();
                case SyntaxKind.ConstKeyword:
                    return null;
                case SyntaxKind.DoKeyword:
                    return this.ParseDoStatement();
                case SyntaxKind.ForKeyword:
                case SyntaxKind.ForEachKeyword:
                    return this.ParseForOrForEachStatement();
                case SyntaxKind.GotoKeyword:
                    return this.ParseGotoStatement();
                case SyntaxKind.IfKeyword:
                    return this.ParseIfStatement();
                case SyntaxKind.LockKeyword:
                    return this.ParseLockStatement();
                case SyntaxKind.ReturnKeyword:
                    return this.ParseReturnStatement();
                case SyntaxKind.SwitchKeyword:
                    return this.ParseSwitchStatement();
                case SyntaxKind.ThrowKeyword:
                    return this.ParseThrowStatement();
                case SyntaxKind.UnsafeKeyword:
                    // Checking for brace to disambiguate between unsafe statement and unsafe local function
                    if (this.IsPossibleUnsafeStatement())
                    {
                        return this.ParseUnsafeStatement();
                    }
                    goto default;
                case SyntaxKind.UsingKeyword:
                    return this.ParseUsingStatement();
                case SyntaxKind.WhileKeyword:
                    return this.ParseWhileStatement();
                case SyntaxKind.OpenBraceToken:
                    return this.ParseBlock();
                case SyntaxKind.SemicolonToken:
                    return _syntaxFactory.EmptyStatement(this.EatToken());
                case SyntaxKind.IdentifierToken:
                    if (this.IsPossibleLabeledStatement())
                    {
                        return this.ParseLabeledStatement();
                    }
                    else if (this.IsPossibleYieldStatement())
                    {
                        return this.ParseYieldStatement();
                    }
                    else if (this.IsPossibleAwaitExpressionStatement())
                    {
                        return this.ParseExpressionStatement();
                    }
                    else if (this.IsQueryExpression(mayBeVariableDeclaration: true, mayBeMemberDeclaration: allowAnyExpression))
                    {
                        return this.ParseExpressionStatement(this.ParseQueryExpression(0));
                    }
                    else
                    {
                        goto default;
                    }

                default:
                    if (this.IsPossibleLocalDeclarationStatement(allowAnyExpression))
                    {
                        return null;
                    }
                    else
                    {
                        return this.ParseExpressionStatement();
                    }
            }
        }

        private bool IsPossibleLabeledStatement()
        {
            return this.PeekToken(1).Kind == SyntaxKind.ColonToken && this.IsTrueIdentifier();
        }

        private bool IsPossibleUnsafeStatement()
        {
            return this.PeekToken(1).Kind == SyntaxKind.OpenBraceToken;
        }

        private bool IsPossibleYieldStatement()
        {
            return this.CurrentToken.ContextualKind == SyntaxKind.YieldKeyword && (this.PeekToken(1).Kind == SyntaxKind.ReturnKeyword || this.PeekToken(1).Kind == SyntaxKind.BreakKeyword);
        }

        private bool IsPossibleLocalDeclarationStatement(bool allowAnyExpression)
        {
            // This method decides whether to parse a statement as a
            // declaration or as an expression statement. In the old
            // compiler it would simple call IsLocalDeclaration.

            var tk = this.CurrentToken.ContextualKind;
            if (tk == SyntaxKind.RefKeyword ||
                (SyntaxFacts.IsPredefinedType(tk) && this.PeekToken(1).Kind != SyntaxKind.DotToken) || IsDeclarationModifier(tk) || IsAdditionalLocalFunctionModifier(tk) &&
                (tk != SyntaxKind.AsyncKeyword || (this.PeekToken(1).Kind != SyntaxKind.DelegateKeyword && !ScanAsyncLambda(0))))
            {
                return true;
            }

            bool? typedIdentifier = IsPossibleTypedIdentifierStart(this.CurrentToken, this.PeekToken(1), allowThisKeyword: false);
            if (typedIdentifier != null)
            {
                return typedIdentifier.Value;
            }

            bool deconstruction = IsPossibleDeconstructionDeclaration();
            if (deconstruction)
            {
                return true;
            }

            var resetPoint = this.GetResetPoint();
            try
            {
                ScanTypeFlags st = this.ScanType();

                // We could always return true for st == AliasQualName in addition to MustBeType on the first line, however, we want it to return false in the case where
                // CurrentToken.Kind != SyntaxKind.Identifier so that error cases, like: A::N(), are not parsed as variable declarations and instead are parsed as A.N() where we can give
                // a better error message saying "did you meant to use a '.'?"
                if (st == ScanTypeFlags.MustBeType && this.CurrentToken.Kind != SyntaxKind.DotToken)
                {
                    return true;
                }

                if (st == ScanTypeFlags.NotType || this.CurrentToken.Kind != SyntaxKind.IdentifierToken)
                {
                    return false;
                }

                // T? and T* might start an expression, we need to parse further to disambiguate:
                if (allowAnyExpression)
                {
                    if (st == ScanTypeFlags.PointerOrMultiplication)
                    {
                        return false;
                    }
                    else if (st == ScanTypeFlags.NullableType)
                    {
                        return IsPossibleDeclarationStatementFollowingNullableType();
                    }
                }

                return true;
            }
            finally
            {
                this.Reset(ref resetPoint);
                this.Release(ref resetPoint);
            }
        }

        // Looks ahead for a declaration of a field, property or method declaration following a nullable type T?.
        private bool IsPossibleDeclarationStatementFollowingNullableType()
        {
            if (IsFieldDeclaration(isEvent: false))
            {
                return IsPossibleFieldDeclarationFollowingNullableType();
            }

            ExplicitInterfaceSpecifierSyntax explicitInterfaceOpt;
            SyntaxToken identifierOrThisOpt;
            TypeParameterListSyntax typeParameterListOpt;
            this.ParseMemberName(out explicitInterfaceOpt, out identifierOrThisOpt, out typeParameterListOpt, isEvent: false);

            if (explicitInterfaceOpt == null && identifierOrThisOpt == null && typeParameterListOpt == null)
            {
                return false;
            }

            // looks like a property:
            if (this.CurrentToken.Kind == SyntaxKind.OpenBraceToken)
            {
                return true;
            }

            // don't accept indexers:
            if (identifierOrThisOpt.Kind == SyntaxKind.ThisKeyword)
            {
                return false;
            }

            return IsPossibleMethodDeclarationFollowingNullableType();
        }

        // At least one variable declaration terminated by a semicolon or a comma.
        //   idf;
        //   idf,
        //   idf = <expr>;
        //   idf = <expr>, 
        private bool IsPossibleFieldDeclarationFollowingNullableType()
        {
            if (this.CurrentToken.Kind != SyntaxKind.IdentifierToken)
            {
                return false;
            }

            this.EatToken();

            if (this.CurrentToken.Kind == SyntaxKind.EqualsToken)
            {
                var saveTerm = _termState;
                _termState |= TerminatorState.IsEndOfFieldDeclaration;
                this.EatToken();
                this.ParseVariableInitializer(allowStackAlloc: false);
                _termState = saveTerm;
            }

            return this.CurrentToken.Kind == SyntaxKind.CommaToken || this.CurrentToken.Kind == SyntaxKind.SemicolonToken;
        }

        private bool IsPossibleMethodDeclarationFollowingNullableType()
        {
            var saveTerm = _termState;
            _termState |= TerminatorState.IsEndOfMethodSignature;

            var paramList = this.ParseParenthesizedParameterList(allowThisKeyword: true, allowDefaults: true, allowAttributes: true);

            _termState = saveTerm;
            var separatedParameters = paramList.Parameters.GetWithSeparators();

            // parsed full signature:
            if (!paramList.CloseParenToken.IsMissing)
            {
                // (...) {
                // (...) where
                if (this.CurrentToken.Kind == SyntaxKind.OpenBraceToken || this.CurrentToken.ContextualKind == SyntaxKind.WhereKeyword)
                {
                    return true;
                }

                // disambiguates conditional expressions
                // (...) :
                if (this.CurrentToken.Kind == SyntaxKind.ColonToken)
                {
                    return false;
                }
            }

            // no parameters, just an open paren followed by a token that doesn't belong to a parameter definition:
            if (separatedParameters.Count == 0)
            {
                return false;
            }

            var parameter = (ParameterSyntax)separatedParameters[0];

            // has an attribute:
            //   ([Attr]
            if (parameter.AttributeLists.Count > 0)
            {
                return true;
            }

            // has params modifier:
            //   (params
            for (int i = 0; i < parameter.Modifiers.Count; i++)
            {
                if (parameter.Modifiers[i].Kind == SyntaxKind.ParamsKeyword)
                {
                    return true;
                }
            }

            if (parameter.Type == null)
            {
                // has arglist:
                //   (__arglist
                if (parameter.Identifier.Kind == SyntaxKind.ArgListKeyword)
                {
                    return true;
                }
            }
            else if (parameter.Type.Kind == SyntaxKind.NullableType)
            {
                // nullable type with modifiers
                //   (ref T?
                //   (out T?
                if (parameter.Modifiers.Count > 0)
                {
                    return true;
                }

                // nullable type, identifier, and separator or closing parent
                //   (T ? idf,
                //   (T ? idf)
                if (!parameter.Identifier.IsMissing &&
                    (separatedParameters.Count >= 2 && !separatedParameters[1].IsMissing ||
                     separatedParameters.Count == 1 && !paramList.CloseParenToken.IsMissing))
                {
                    return true;
                }
            }
            else if (parameter.Type.Kind == SyntaxKind.IdentifierName &&
                    ((IdentifierNameSyntax)parameter.Type).Identifier.ContextualKind == SyntaxKind.FromKeyword)
            {
                // assume that "from" is meant to be a query start ("from" bound to a type is rare):
                // (from
                return false;
            }
            else
            {
                // has a name and a non-nullable type:
                //   (T idf
                //   (ref T idf
                //   (out T idf
                if (!parameter.Identifier.IsMissing)
                {
                    return true;
                }
            }

            return false;
        }

        private bool IsPossibleNewExpression()
        {
            Debug.Assert(this.CurrentToken.Kind == SyntaxKind.NewKeyword);

            // skip new
            SyntaxToken nextToken = PeekToken(1);

            // new { }
            // new [ ]
            switch (nextToken.Kind)
            {
                case SyntaxKind.OpenBraceToken:
                case SyntaxKind.OpenBracketToken:
                    return true;
            }

            //
            // Declaration with new modifier vs. new expression
            // Parse it as an expression if the type is not followed by an identifier or this keyword.
            //
            // Member declarations:
            //   new T Idf ...
            //   new T this ...
            //   new partial Idf    ("partial" as a type name)
            //   new partial this   ("partial" as a type name)
            //   new partial T Idf
            //   new partial T this
            //   new <modifier>
            //   new <class|interface|struct|enum>
            //   new partial <class|interface|struct|enum>
            //
            // New expressions:
            //   new T []
            //   new T { }
            //   new <non-type>
            //
            if (SyntaxFacts.GetBaseTypeDeclarationKind(nextToken.Kind) != SyntaxKind.None)
            {
                return false;
            }

            SyntaxModifier modifier = GetModifier(nextToken);
            if (modifier == SyntaxModifier.Partial)
            {
                if (SyntaxFacts.IsPredefinedType(PeekToken(2).Kind))
                {
                    return false;
                }

                // class, struct, enum, interface keywords, but also other modifiers that are not allowed after 
                // partial keyword but start class declaration, so we can assume the user just swapped them.
                if (IsPossibleStartOfTypeDeclaration(PeekToken(2).Kind))
                {
                    return false;
                }
            }
            else if (modifier != SyntaxModifier.None)
            {
                return false;
            }

            bool? typedIdentifier = IsPossibleTypedIdentifierStart(nextToken, PeekToken(2), allowThisKeyword: true);
            if (typedIdentifier != null)
            {
                // new Idf Idf
                // new Idf .
                // new partial T
                // new partial .
                return !typedIdentifier.Value;
            }

            var resetPoint = this.GetResetPoint();
            try
            {
                // skips new keyword
                EatToken();

                ScanTypeFlags st = this.ScanType();

                return !IsPossibleMemberName() || st == ScanTypeFlags.NotType;
            }
            finally
            {
                this.Reset(ref resetPoint);
                this.Release(ref resetPoint);
            }
        }

        /// <returns>
        /// true if the current token can be the first token of a typed identifier (a type name followed by an identifier),
        /// false if it definitely can't be,
        /// null if we need to scan further to find out.
        /// </returns>
        private static bool? IsPossibleTypedIdentifierStart(SyntaxToken current, SyntaxToken next, bool allowThisKeyword)
        {
            if (current.Kind == SyntaxKind.IdentifierToken)
            {
                switch (next.Kind)
                {
                    // tokens that can be in type names...
                    case SyntaxKind.DotToken:
                    case SyntaxKind.AsteriskToken:
                    case SyntaxKind.QuestionToken:
                    case SyntaxKind.OpenBracketToken:
                    case SyntaxKind.LessThanToken:
                    case SyntaxKind.ColonColonToken:
                        return null;

                    case SyntaxKind.OpenParenToken:
                        if (current.IsVar())
                        {
                            // potential deconstruction-declaration
                            return null;
                        }
                        else
                        {
                            return false;
                        }

                    case SyntaxKind.IdentifierToken:
                        return true;

                    case SyntaxKind.ThisKeyword:
                        return allowThisKeyword;

                    default:
                        return false;
                }
            }

            return null;
        }

        // If "isMethodBody" is true, then this is the immediate body of a method/accessor.
        // In this case, we create a many-child list if the body is not a small single statement.
        // This then allows a "with many weak children" red node when the red node is created.
        // If "isAccessorBody" is true, then we produce a special diagnostic if the open brace is
        // missing.  Also, "isMethodBody" must be true.
        private BlockSyntax ParseBlock(bool isMethodBody = false, bool isAccessorBody = false)
        {
            // This makes logical sense, but isn't actually required.
            Debug.Assert(!isAccessorBody || isMethodBody, "An accessor body is a method body.");

            // Check again for incremental re-use, since ParseBlock is called from a bunch of places
            // other than ParseStatementCore()
            if (this.IsIncrementalAndFactoryContextMatches && this.CurrentNodeKind == SyntaxKind.Block)
            {
                return (BlockSyntax)this.EatNode();
            }

            // There's a special error code for a missing token after an accessor keyword
            var openBrace = isAccessorBody && this.CurrentToken.Kind != SyntaxKind.OpenBraceToken
                ? this.AddError(SyntaxFactory.MissingToken(SyntaxKind.OpenBraceToken), ErrorCode.ERR_SemiOrLBraceExpected)
                : this.EatToken(SyntaxKind.OpenBraceToken);

            var statements = _pool.Allocate<StatementSyntax>();
            try
            {
                CSharpSyntaxNode tmp = openBrace;
                this.ParseStatements(ref tmp, statements, stopOnSwitchSections: false);
                openBrace = (SyntaxToken)tmp;
                var closeBrace = this.EatToken(SyntaxKind.CloseBraceToken);

                SyntaxList<StatementSyntax> statementList;
                if (isMethodBody && IsLargeEnoughNonEmptyStatementList(statements))
                {
                    // Force creation a many-children list, even if only 1, 2, or 3 elements in the statement list.
                    statementList = new SyntaxList<StatementSyntax>(SyntaxList.List(((SyntaxListBuilder)statements).ToArray()));
                }
                else
                {
                    statementList = statements;
                }

                return _syntaxFactory.Block(openBrace, statementList, closeBrace);
            }
            finally
            {
                _pool.Free(statements);
            }
        }

        // Is this statement list non-empty, and large enough to make using weak children beneficial?
        private static bool IsLargeEnoughNonEmptyStatementList(SyntaxListBuilder<StatementSyntax> statements)
        {
            if (statements.Count == 0)
            {
                return false;
            }
            else if (statements.Count == 1)
            {
                // If we have a single statement, it might be small, like "return null", or large,
                // like a loop or if or switch with many statements inside. Use the width as a proxy for
                // how big it is. If it's small, its better to forgo a many children list anyway, since the
                // weak reference would consume as much memory as is saved.
                return statements[0].Width > 60;
            }
            else
            {
                // For 2 or more statements, go ahead and create a many-children lists.
                return true;
            }
        }

        private void ParseStatements(ref CSharpSyntaxNode previousNode, SyntaxListBuilder<StatementSyntax> statements, bool stopOnSwitchSections)
        {
            var saveTerm = _termState;
            _termState |= TerminatorState.IsPossibleStatementStartOrStop; // partial statements can abort if a new statement starts
            if (stopOnSwitchSections)
            {
                _termState |= TerminatorState.IsSwitchSectionStart;
            }

            while (this.CurrentToken.Kind != SyntaxKind.CloseBraceToken
                && this.CurrentToken.Kind != SyntaxKind.EndOfFileToken
                && !(stopOnSwitchSections && this.IsPossibleSwitchSection()))
            {
                if (this.IsPossibleStatement(acceptAccessibilityMods: true))
                {
                    var statement = this.ParseStatementCore();
                    if (statement != null)
                    {
                        statements.Add(statement);
                        continue;
                    }
                }

                CSharpSyntaxNode trailingTrivia;
                var action = this.SkipBadStatementListTokens(statements, SyntaxKind.CloseBraceToken, out trailingTrivia);
                if (trailingTrivia != null)
                {
                    previousNode = AddTrailingSkippedSyntax(previousNode, trailingTrivia);
                }

                if (action == PostSkipAction.Abort)
                {
                    break;
                }
            }

            _termState = saveTerm;
        }

        private bool IsPossibleStatementStartOrStop()
        {
            return this.CurrentToken.Kind == SyntaxKind.SemicolonToken
                || this.IsPossibleStatement(acceptAccessibilityMods: true);
        }

        private PostSkipAction SkipBadStatementListTokens(SyntaxListBuilder<StatementSyntax> statements, SyntaxKind expected, out CSharpSyntaxNode trailingTrivia)
        {
            return this.SkipBadListTokensWithExpectedKindHelper(
                statements,
                // We know we have a bad statement, so it can't be a local
                // function, meaning we shouldn't consider accessibility
                // modifiers to be the start of a statement
                p => !p.IsPossibleStatement(acceptAccessibilityMods: false),
                p => p.CurrentToken.Kind == SyntaxKind.CloseBraceToken || p.IsTerminator(),
                expected,
                out trailingTrivia
            );
        }

        private bool IsPossibleStatement(bool acceptAccessibilityMods)
        {
            var tk = this.CurrentToken.Kind;
            switch (tk)
            {
                case SyntaxKind.FixedKeyword:
                case SyntaxKind.BreakKeyword:
                case SyntaxKind.ContinueKeyword:
                case SyntaxKind.TryKeyword:
                case SyntaxKind.CheckedKeyword:
                case SyntaxKind.UncheckedKeyword:
                case SyntaxKind.ConstKeyword:
                case SyntaxKind.DoKeyword:
                case SyntaxKind.ForKeyword:
                case SyntaxKind.ForEachKeyword:
                case SyntaxKind.GotoKeyword:
                case SyntaxKind.IfKeyword:
                case SyntaxKind.LockKeyword:
                case SyntaxKind.ReturnKeyword:
                case SyntaxKind.SwitchKeyword:
                case SyntaxKind.ThrowKeyword:
                case SyntaxKind.UnsafeKeyword:
                case SyntaxKind.UsingKeyword:
                case SyntaxKind.WhileKeyword:
                case SyntaxKind.OpenBraceToken:
                case SyntaxKind.SemicolonToken:
                case SyntaxKind.StaticKeyword:
                case SyntaxKind.ReadOnlyKeyword:
                case SyntaxKind.VolatileKeyword:
                case SyntaxKind.RefKeyword:
                    return true;

                case SyntaxKind.IdentifierToken:
                    return IsTrueIdentifier();

                case SyntaxKind.CatchKeyword:
                case SyntaxKind.FinallyKeyword:
                    return !_isInTry;

                // Accessibility modifiers are not legal in a statement,
                // but a common mistake for local functions. Parse to give a
                // better error message.
                case SyntaxKind.PublicKeyword:
                case SyntaxKind.InternalKeyword:
                case SyntaxKind.ProtectedKeyword:
                case SyntaxKind.PrivateKeyword:
                    return acceptAccessibilityMods;

                default:
                    return IsPredefinedType(tk)
                        || IsPossibleExpression();
            }
        }

        private FixedStatementSyntax ParseFixedStatement()
        {
            var @fixed = this.EatToken(SyntaxKind.FixedKeyword);
            var openParen = this.EatToken(SyntaxKind.OpenParenToken);
            var saveTerm = _termState;
            _termState |= TerminatorState.IsEndOfFixedStatement;
            var decl = ParseVariableDeclaration();
            _termState = saveTerm;
            var closeParen = this.EatToken(SyntaxKind.CloseParenToken);
            StatementSyntax statement = this.ParseEmbeddedStatement(false);
            return _syntaxFactory.FixedStatement(@fixed, openParen, decl, closeParen, statement);
        }

        private bool IsEndOfFixedStatement()
        {
            return this.CurrentToken.Kind == SyntaxKind.CloseParenToken
                || this.CurrentToken.Kind == SyntaxKind.OpenBraceToken
                || this.CurrentToken.Kind == SyntaxKind.SemicolonToken;
        }

        private StatementSyntax ParseEmbeddedStatement(bool complexCheck)
        {
            StatementSyntax statement;

            if (this.CurrentToken.Kind == SyntaxKind.SemicolonToken && (!complexCheck || this.PeekToken(1).Kind == SyntaxKind.OpenBraceToken))
            {
                statement = this.ParseStatementCore();
                statement = this.AddError(statement, ErrorCode.WRN_PossibleMistakenNullStatement);
            }
            else
            {
                statement = this.ParseStatementCore();
            }

            // An "embedded" statement is simply a statement that is not a labelled
            // statement or a declaration statement.  Parse a normal statement and post-
            // check for the error case.
            switch (statement?.Kind)
            {
                case SyntaxKind.LabeledStatement:
                case SyntaxKind.LocalDeclarationStatement:
                case SyntaxKind.LocalFunctionStatement:
                    statement = this.AddError(statement, ErrorCode.ERR_BadEmbeddedStmt);
                    break;
            }

            return statement;
        }

        private BreakStatementSyntax ParseBreakStatement()
        {
            var breakKeyword = this.EatToken(SyntaxKind.BreakKeyword);
            var semicolon = this.EatToken(SyntaxKind.SemicolonToken);
            return _syntaxFactory.BreakStatement(breakKeyword, semicolon);
        }

        private ContinueStatementSyntax ParseContinueStatement()
        {
            var continueKeyword = this.EatToken(SyntaxKind.ContinueKeyword);
            var semicolon = this.EatToken(SyntaxKind.SemicolonToken);
            return _syntaxFactory.ContinueStatement(continueKeyword, semicolon);
        }

        private TryStatementSyntax ParseTryStatement()
        {
            var isInTry = _isInTry;
            _isInTry = true;

            var @try = this.EatToken(SyntaxKind.TryKeyword);

            BlockSyntax block;
            if (@try.IsMissing)
            {
                block = _syntaxFactory.Block(this.EatToken(SyntaxKind.OpenBraceToken), default(SyntaxList<StatementSyntax>), this.EatToken(SyntaxKind.CloseBraceToken));
            }
            else
            {
                var saveTerm = _termState;
                _termState |= TerminatorState.IsEndOfTryBlock;
                block = this.ParseBlock();
                _termState = saveTerm;
            }

            var catches = default(SyntaxListBuilder<CatchClauseSyntax>);
            FinallyClauseSyntax @finally = null;
            try
            {
                bool hasEnd = false;
                bool hasCatchAll = false;

                if (this.CurrentToken.Kind == SyntaxKind.CatchKeyword)
                {
                    hasEnd = true;
                    catches = _pool.Allocate<CatchClauseSyntax>();
                    while (this.CurrentToken.Kind == SyntaxKind.CatchKeyword)
                    {
                        var clause = this.ParseCatchClause(hasCatchAll);
                        hasCatchAll |= clause.Declaration == null && clause.Filter == null;
                        catches.Add(clause);
                    }
                }

                if (this.CurrentToken.Kind == SyntaxKind.FinallyKeyword)
                {
                    hasEnd = true;
                    var fin = this.EatToken();
                    var finBlock = this.ParseBlock();
                    @finally = _syntaxFactory.FinallyClause(fin, finBlock);
                }

                if (!hasEnd)
                {
                    block = this.AddErrorToLastToken(block, ErrorCode.ERR_ExpectedEndTry);

                    // synthesize missing tokens for "finally { }":
                    @finally = _syntaxFactory.FinallyClause(
                        SyntaxToken.CreateMissing(SyntaxKind.FinallyKeyword, null, null),
                        _syntaxFactory.Block(
                            SyntaxToken.CreateMissing(SyntaxKind.OpenBraceToken, null, null),
                            default(SyntaxList<StatementSyntax>),
                            SyntaxToken.CreateMissing(SyntaxKind.CloseBraceToken, null, null)));
                }

                _isInTry = isInTry;

                return _syntaxFactory.TryStatement(@try, block, catches, @finally);
            }
            finally
            {
                if (!catches.IsNull)
                {
                    _pool.Free(catches);
                }
            }
        }

        private bool IsEndOfTryBlock()
        {
            return this.CurrentToken.Kind == SyntaxKind.CloseBraceToken
                || this.CurrentToken.Kind == SyntaxKind.CatchKeyword
                || this.CurrentToken.Kind == SyntaxKind.FinallyKeyword;
        }

        private CatchClauseSyntax ParseCatchClause(bool hasCatchAll)
        {
            Debug.Assert(this.CurrentToken.Kind == SyntaxKind.CatchKeyword);

            var @catch = this.EatToken();

            // Check for the error of catch clause following empty catch here.
            if (hasCatchAll)
            {
                @catch = this.AddError(@catch, ErrorCode.ERR_TooManyCatches);
            }

            CatchDeclarationSyntax decl = null;
            var saveTerm = _termState;

            if (this.CurrentToken.Kind == SyntaxKind.OpenParenToken)
            {
                var openParen = this.EatToken();
                _termState |= TerminatorState.IsEndOfCatchClause;
                var type = this.ParseClassType();
                SyntaxToken name = null;

                if (this.IsTrueIdentifier())
                {
                    name = this.ParseIdentifierToken();
                }

                _termState = saveTerm;
                var closeParen = this.EatToken(SyntaxKind.CloseParenToken);
                decl = _syntaxFactory.CatchDeclaration(openParen, type, name, closeParen);
            }

            CatchFilterClauseSyntax filter = null;

            var keywordKind = this.CurrentToken.ContextualKind;
            if (keywordKind == SyntaxKind.WhenKeyword || keywordKind == SyntaxKind.IfKeyword)
            {
                var whenKeyword = this.EatContextualToken(SyntaxKind.WhenKeyword);
                if (keywordKind == SyntaxKind.IfKeyword)
                {
                    // The initial design of C# exception filters called for the use of the
                    // "if" keyword in this position.  We've since changed to "when", but 
                    // the error recovery experience for early adopters (and for old source
                    // stored in the symbol server) will be better if we consume "if" as
                    // though it were "when".
                    whenKeyword = AddTrailingSkippedSyntax(whenKeyword, EatToken());
                }
                whenKeyword = CheckFeatureAvailability(whenKeyword, MessageID.IDS_FeatureExceptionFilter);
                _termState |= TerminatorState.IsEndOfilterClause;
                var openParen = this.EatToken(SyntaxKind.OpenParenToken);
                var filterExpression = this.ParseExpressionCore();

                _termState = saveTerm;
                var closeParen = this.EatToken(SyntaxKind.CloseParenToken);
                filter = _syntaxFactory.CatchFilterClause(whenKeyword, openParen, filterExpression, closeParen);
            }

            _termState |= TerminatorState.IsEndOfCatchBlock;
            var block = this.ParseBlock();
            _termState = saveTerm;

            return _syntaxFactory.CatchClause(@catch, decl, filter, block);
        }

        private bool IsEndOfCatchClause()
        {
            return this.CurrentToken.Kind == SyntaxKind.CloseParenToken
                || this.CurrentToken.Kind == SyntaxKind.OpenBraceToken
                || this.CurrentToken.Kind == SyntaxKind.CloseBraceToken
                || this.CurrentToken.Kind == SyntaxKind.CatchKeyword
                || this.CurrentToken.Kind == SyntaxKind.FinallyKeyword;
        }

        private bool IsEndOfFilterClause()
        {
            return this.CurrentToken.Kind == SyntaxKind.CloseParenToken
                || this.CurrentToken.Kind == SyntaxKind.OpenBraceToken
                || this.CurrentToken.Kind == SyntaxKind.CloseBraceToken
                || this.CurrentToken.Kind == SyntaxKind.CatchKeyword
                || this.CurrentToken.Kind == SyntaxKind.FinallyKeyword;
        }
        private bool IsEndOfCatchBlock()
        {
            return this.CurrentToken.Kind == SyntaxKind.CloseBraceToken
                || this.CurrentToken.Kind == SyntaxKind.CatchKeyword
                || this.CurrentToken.Kind == SyntaxKind.FinallyKeyword;
        }

        private TypeSyntax ParseClassType()
        {
            var type = this.ParseType(false);
            switch (type.Kind)
            {
                case SyntaxKind.PredefinedType:
                    var kt = ((PredefinedTypeSyntax)type).Keyword.Kind;
                    if (kt != SyntaxKind.ObjectKeyword && kt != SyntaxKind.StringKeyword)
                    {
                        goto default;
                    }

                    break;
                default:
                    if (!SyntaxFacts.IsName(type.Kind))
                    {
                        type = this.AddError(type, ErrorCode.ERR_ClassTypeExpected);
                    }

                    break;
            }

            return type;
        }

        private StatementSyntax ParseCheckedStatement()
        {
            Debug.Assert(this.CurrentToken.Kind == SyntaxKind.CheckedKeyword || this.CurrentToken.Kind == SyntaxKind.UncheckedKeyword);

            if (this.PeekToken(1).Kind == SyntaxKind.OpenParenToken)
            {
                return this.ParseExpressionStatement();
            }

            var spec = this.EatToken();
            var block = this.ParseBlock();
            return _syntaxFactory.CheckedStatement(SyntaxFacts.GetCheckStatement(spec.Kind), spec, block);
        }

        private DoStatementSyntax ParseDoStatement()
        {
            Debug.Assert(this.CurrentToken.Kind == SyntaxKind.DoKeyword);
            var @do = this.EatToken(SyntaxKind.DoKeyword);
            var statement = this.ParseEmbeddedStatement(false);
            var @while = this.EatToken(SyntaxKind.WhileKeyword);
            var openParen = this.EatToken(SyntaxKind.OpenParenToken);
            var saveTerm = _termState;
            _termState |= TerminatorState.IsEndOfDoWhileExpression;
            var expression = this.ParseExpressionCore();
            _termState = saveTerm;
            var closeParen = this.EatToken(SyntaxKind.CloseParenToken);
            var semicolon = this.EatToken(SyntaxKind.SemicolonToken);
            return _syntaxFactory.DoStatement(@do, statement, @while, openParen, expression, closeParen, semicolon);
        }

        private bool IsEndOfDoWhileExpression()
        {
            return this.CurrentToken.Kind == SyntaxKind.CloseParenToken
                || this.CurrentToken.Kind == SyntaxKind.SemicolonToken;
        }

        private StatementSyntax ParseForOrForEachStatement()
        {
            Debug.Assert(this.CurrentToken.Kind == SyntaxKind.ForKeyword || this.CurrentToken.Kind == SyntaxKind.ForEachKeyword);

            // Check if the user wrote the following accidentally:
            //
            // for (SomeType t in
            //
            // instead of
            //
            // foreach (SomeType t in
            //
            // In that case, parse it as a foreach, but given the appropriate message that a
            // 'foreach' keyword was expected.
            var resetPoint = this.GetResetPoint();
            try
            {
                if (this.CurrentToken.Kind == SyntaxKind.ForKeyword)
                {
                    this.EatToken();
                    if (this.EatToken().Kind == SyntaxKind.OpenParenToken &&
                        this.ScanType() != ScanTypeFlags.NotType &&
                        this.EatToken().Kind == SyntaxKind.IdentifierToken &&
                        this.EatToken().Kind == SyntaxKind.InKeyword)
                    {
                        // Looks like a foreach statement.  Parse it that way instead
                        this.Reset(ref resetPoint);
                        return this.ParseForEachStatement();
                    }
                    else
                    {
                        // Normal for statement.
                        this.Reset(ref resetPoint);
                        return this.ParseForStatement();
                    }
                }
                else
                {
                    return this.ParseForEachStatement();
                }
            }
            finally
            {
                this.Release(ref resetPoint);
            }
        }

        private ForStatementSyntax ParseForStatement()
        {
            Debug.Assert(this.CurrentToken.Kind == SyntaxKind.ForKeyword);

            var @for = this.EatToken(SyntaxKind.ForKeyword);
            var openParen = this.EatToken(SyntaxKind.OpenParenToken);

            var saveTerm = _termState;
            _termState |= TerminatorState.IsEndOfForStatementArgument;

            var resetPoint = this.GetResetPoint();
            var initializers = _pool.AllocateSeparated<ExpressionSyntax>();
            var incrementors = _pool.AllocateSeparated<ExpressionSyntax>();
            try
            {
                // Here can be either a declaration or an expression statement list.  Scan
                // for a declaration first.
                SyntaxToken refKeyword = null;
                VariableDeclarationSyntax decl = null;
                bool isDeclaration = false;
                if (this.CurrentToken.Kind == SyntaxKind.RefKeyword)
                {
                    refKeyword = this.EatToken();
                    refKeyword = CheckFeatureAvailability(refKeyword, MessageID.IDS_FeatureRefLocalsReturns);

                    isDeclaration = true;
                }
                else
                {
                    decl = TryParseDeconstructionDeclaration(withEquals: true);

                    if (decl == null)
                    {
                        isDeclaration = !this.IsQueryExpression(mayBeVariableDeclaration: true, mayBeMemberDeclaration: false) &&
                                        this.ScanType() != ScanTypeFlags.NotType &&
                                        this.IsTrueIdentifier();

                        this.Reset(ref resetPoint);
                    }
                }

                if (isDeclaration)
                {
                    decl = ParseVariableDeclaration();
                }
                else if (decl == null)
                {
                    // Not a type followed by an identifier, and not a deconstruction-declaration, so it must be an expression list.
                    if (this.CurrentToken.Kind != SyntaxKind.SemicolonToken)
                    {
                        this.ParseForStatementExpressionList(ref openParen, initializers);
                    }
                }

                var semi = this.EatToken(SyntaxKind.SemicolonToken);

                ExpressionSyntax condition = null;
                if (this.CurrentToken.Kind != SyntaxKind.SemicolonToken)
                {
                    condition = this.ParseExpressionCore();
                }

                var semi2 = this.EatToken(SyntaxKind.SemicolonToken);

                if (this.CurrentToken.Kind != SyntaxKind.CloseParenToken)
                {
                    this.ParseForStatementExpressionList(ref semi2, incrementors);
                }

                var closeParen = this.EatToken(SyntaxKind.CloseParenToken);
                var statement = ParseEmbeddedStatement(true);

                return _syntaxFactory.ForStatement(@for, openParen, refKeyword, decl, initializers, semi, condition, semi2, incrementors, closeParen, statement);
            }
            finally
            {
                _termState = saveTerm;
                this.Release(ref resetPoint);
                _pool.Free(incrementors);
                _pool.Free(initializers);
            }
        }

        private bool IsEndOfForStatementArgument()
        {
            return this.CurrentToken.Kind == SyntaxKind.SemicolonToken
                || this.CurrentToken.Kind == SyntaxKind.CloseParenToken
                || this.CurrentToken.Kind == SyntaxKind.OpenBraceToken;
        }

        private void ParseForStatementExpressionList(ref SyntaxToken startToken, SeparatedSyntaxListBuilder<ExpressionSyntax> list)
        {
            if (this.CurrentToken.Kind != SyntaxKind.CloseParenToken && this.CurrentToken.Kind != SyntaxKind.SemicolonToken)
            {
tryAgain:
                if (this.IsPossibleExpression() || this.CurrentToken.Kind == SyntaxKind.CommaToken)
                {
                    // first argument
                    list.Add(this.ParseExpressionCore());

                    // additional arguments
                    while (true)
                    {
                        if (this.CurrentToken.Kind == SyntaxKind.CloseParenToken || this.CurrentToken.Kind == SyntaxKind.SemicolonToken)
                        {
                            break;
                        }
                        else if (this.CurrentToken.Kind == SyntaxKind.CommaToken || this.IsPossibleExpression())
                        {
                            list.AddSeparator(this.EatToken(SyntaxKind.CommaToken));
                            list.Add(this.ParseExpressionCore());
                            continue;
                        }
                        else if (this.SkipBadForStatementExpressionListTokens(ref startToken, list, SyntaxKind.CommaToken) == PostSkipAction.Abort)
                        {
                            break;
                        }
                    }
                }
                else if (this.SkipBadForStatementExpressionListTokens(ref startToken, list, SyntaxKind.IdentifierToken) == PostSkipAction.Continue)
                {
                    goto tryAgain;
                }
            }
        }

        private PostSkipAction SkipBadForStatementExpressionListTokens(ref SyntaxToken startToken, SeparatedSyntaxListBuilder<ExpressionSyntax> list, SyntaxKind expected)
        {
            return this.SkipBadSeparatedListTokensWithExpectedKind(ref startToken, list,
                p => p.CurrentToken.Kind != SyntaxKind.CommaToken && !p.IsPossibleExpression(),
                p => p.CurrentToken.Kind == SyntaxKind.CloseParenToken || p.CurrentToken.Kind == SyntaxKind.SemicolonToken || p.IsTerminator(),
                expected);
        }

        private ForEachStatementSyntax ParseForEachStatement()
        {
            // Can be a 'for' keyword if the user typed: 'for (SomeType t in'
            Debug.Assert(this.CurrentToken.Kind == SyntaxKind.ForEachKeyword || this.CurrentToken.Kind == SyntaxKind.ForKeyword);

            // Syntax for foreach is either:
            //  foreach ( <type> <identifier> in <expr> ) <embedded-statement>
            // or
            //  foreach ( <deconstruction-declaration> in <expr> ) <embedded-statement>

            SyntaxToken @foreach;

            // If we're at a 'for', then consume it and attach
            // it as skipped text to the missing 'foreach' token.
            if (this.CurrentToken.Kind == SyntaxKind.ForKeyword)
            {
                var skippedForToken = this.EatToken();
                skippedForToken = this.AddError(skippedForToken, ErrorCode.ERR_SyntaxError, SyntaxFacts.GetText(SyntaxKind.ForEachKeyword), SyntaxFacts.GetText(SyntaxKind.ForKeyword));
                @foreach = ConvertToMissingWithTrailingTrivia(skippedForToken, SyntaxKind.ForEachKeyword);
            }
            else
            {
                @foreach = this.EatToken(SyntaxKind.ForEachKeyword);
            }

            var openParen = this.EatToken(SyntaxKind.OpenParenToken);

            var deconstruction = TryParseDeconstructionDeclaration(withEquals: false);

            TypeSyntax type = null;
            SyntaxToken name = null;
            if (deconstruction == null)
            {
                type = this.ParseType(false);
                if (this.CurrentToken.Kind == SyntaxKind.InKeyword)
                {
                    name = this.ParseIdentifierToken();
                    name = this.AddError(name, ErrorCode.ERR_BadForeachDecl);
                }
                else
                {
                    name = this.ParseIdentifierToken();
                }
            }

            var @in = this.EatToken(SyntaxKind.InKeyword, ErrorCode.ERR_InExpected);
            var expression = this.ParseExpressionCore();
            var closeParen = this.EatToken(SyntaxKind.CloseParenToken);
            var statement = this.ParseEmbeddedStatement(true);

            return _syntaxFactory.ForEachStatement(@foreach, openParen, type, name, deconstruction, @in, expression, closeParen, statement);
        }

        private GotoStatementSyntax ParseGotoStatement()
        {
            Debug.Assert(this.CurrentToken.Kind == SyntaxKind.GotoKeyword);

            var @goto = this.EatToken(SyntaxKind.GotoKeyword);

            SyntaxToken caseOrDefault = null;
            ExpressionSyntax arg = null;
            SyntaxKind kind;

            if (this.CurrentToken.Kind == SyntaxKind.CaseKeyword || this.CurrentToken.Kind == SyntaxKind.DefaultKeyword)
            {
                caseOrDefault = this.EatToken();
                if (caseOrDefault.Kind == SyntaxKind.CaseKeyword)
                {
                    kind = SyntaxKind.GotoCaseStatement;
                    arg = this.ParseExpressionCore();
                }
                else
                {
                    kind = SyntaxKind.GotoDefaultStatement;
                }
            }
            else
            {
                kind = SyntaxKind.GotoStatement;
                arg = this.ParseIdentifierName();
            }

            var semicolon = this.EatToken(SyntaxKind.SemicolonToken);
            return _syntaxFactory.GotoStatement(kind, @goto, caseOrDefault, arg, semicolon);
        }

        private IfStatementSyntax ParseIfStatement()
        {
            Debug.Assert(this.CurrentToken.Kind == SyntaxKind.IfKeyword);
            var @if = this.EatToken(SyntaxKind.IfKeyword);
            var openParen = this.EatToken(SyntaxKind.OpenParenToken);
            var condition = this.ParseExpressionCore();
            var closeParen = this.EatToken(SyntaxKind.CloseParenToken);
            var statement = this.ParseEmbeddedStatement(false);
            var elseClause = ParseElseClauseOpt();

            return _syntaxFactory.IfStatement(@if, openParen, condition, closeParen, statement, elseClause);
        }

        private ElseClauseSyntax ParseElseClauseOpt()
        {
            if (this.CurrentToken.Kind != SyntaxKind.ElseKeyword)
            {
                return null;
            }

            var elseToken = this.EatToken(SyntaxKind.ElseKeyword);
            var elseStatement = this.ParseEmbeddedStatement(false);
            return _syntaxFactory.ElseClause(elseToken, elseStatement);
        }

        private LockStatementSyntax ParseLockStatement()
        {
            Debug.Assert(this.CurrentToken.Kind == SyntaxKind.LockKeyword);
            var @lock = this.EatToken(SyntaxKind.LockKeyword);
            var openParen = this.EatToken(SyntaxKind.OpenParenToken);
            var expression = this.ParseExpressionCore();
            var closeParen = this.EatToken(SyntaxKind.CloseParenToken);
            var statement = this.ParseEmbeddedStatement(false);
            return _syntaxFactory.LockStatement(@lock, openParen, expression, closeParen, statement);
        }

        private ReturnStatementSyntax ParseReturnStatement()
        {
            Debug.Assert(this.CurrentToken.Kind == SyntaxKind.ReturnKeyword);
            var @return = this.EatToken(SyntaxKind.ReturnKeyword);
            SyntaxToken refKeyword = null;
            ExpressionSyntax arg = null;
            if (this.CurrentToken.Kind != SyntaxKind.SemicolonToken)
            {
                if (this.CurrentToken.Kind == SyntaxKind.RefKeyword)
                {
                    refKeyword = this.EatToken();
                    refKeyword = CheckFeatureAvailability(refKeyword, MessageID.IDS_FeatureRefLocalsReturns);
                }
                arg = this.ParseExpressionCore();
            }

            var semicolon = this.EatToken(SyntaxKind.SemicolonToken);
            return _syntaxFactory.ReturnStatement(@return, refKeyword, arg, semicolon);
        }

        private YieldStatementSyntax ParseYieldStatement()
        {
            Debug.Assert(this.CurrentToken.ContextualKind == SyntaxKind.YieldKeyword);

            var yieldToken = ConvertToKeyword(this.EatToken());
            SyntaxToken returnOrBreak = null;
            ExpressionSyntax arg = null;
            SyntaxKind kind;

            yieldToken = CheckFeatureAvailability(yieldToken, MessageID.IDS_FeatureIterators);

            if (this.CurrentToken.Kind == SyntaxKind.BreakKeyword)
            {
                kind = SyntaxKind.YieldBreakStatement;
                returnOrBreak = this.EatToken();
            }
            else
            {
                kind = SyntaxKind.YieldReturnStatement;
                returnOrBreak = this.EatToken(SyntaxKind.ReturnKeyword);
                if (this.CurrentToken.Kind == SyntaxKind.SemicolonToken)
                {
                    returnOrBreak = this.AddError(returnOrBreak, ErrorCode.ERR_EmptyYield);
                }
                else
                {
                    arg = this.ParseExpressionCore();
                }
            }

            var semi = this.EatToken(SyntaxKind.SemicolonToken);
            return _syntaxFactory.YieldStatement(kind, yieldToken, returnOrBreak, arg, semi);
        }

        private SwitchStatementSyntax ParseSwitchStatement()
        {
            Debug.Assert(this.CurrentToken.Kind == SyntaxKind.SwitchKeyword);
            var @switch = this.EatToken(SyntaxKind.SwitchKeyword);
            var openParen = this.EatToken(SyntaxKind.OpenParenToken);
            var expression = this.ParseExpressionCore();
            var closeParen = this.EatToken(SyntaxKind.CloseParenToken);
            var openBrace = this.EatToken(SyntaxKind.OpenBraceToken);

            if (this.CurrentToken.Kind == SyntaxKind.CloseBraceToken)
            {
                openBrace = this.AddError(openBrace, ErrorCode.WRN_EmptySwitch);
            }

            var sections = _pool.Allocate<SwitchSectionSyntax>();
            try
            {
                while (this.IsPossibleSwitchSection())
                {
                    var swcase = this.ParseSwitchSection();
                    sections.Add(swcase);
                }

                var closeBrace = this.EatToken(SyntaxKind.CloseBraceToken);
                return _syntaxFactory.SwitchStatement(@switch, openParen, expression, closeParen, openBrace, sections, closeBrace);
            }
            finally
            {
                _pool.Free(sections);
            }
        }

        private bool IsPossibleSwitchSection()
        {
            return (this.CurrentToken.Kind == SyntaxKind.CaseKeyword) ||
                   (this.CurrentToken.Kind == SyntaxKind.DefaultKeyword && this.PeekToken(1).Kind != SyntaxKind.OpenParenToken);
        }

        private SwitchSectionSyntax ParseSwitchSection()
        {
            Debug.Assert(this.IsPossibleSwitchSection());

            // First, parse case label(s)
            var labels = _pool.Allocate<SwitchLabelSyntax>();
            var statements = _pool.Allocate<StatementSyntax>();
            try
            {
                do
                {
                    SyntaxToken specifier;
                    SwitchLabelSyntax label;
                    SyntaxToken colon;
                    if (this.CurrentToken.Kind == SyntaxKind.CaseKeyword)
                    {
                        ExpressionSyntax expression;
                        specifier = this.EatToken();

                        if (this.CurrentToken.Kind == SyntaxKind.ColonToken)
                        {
                            expression = this.CreateMissingIdentifierName();
                            expression = this.AddError(expression, ErrorCode.ERR_ConstantExpected);
                            colon = this.EatToken(SyntaxKind.ColonToken);
                            label = _syntaxFactory.CaseSwitchLabel(specifier, expression, colon);
                        }
                        else
                        {
                            var node = ParseExpressionOrPattern(whenIsKeyword: true);
                            if (this.CurrentToken.ContextualKind == SyntaxKind.WhenKeyword && node is ExpressionSyntax)
                            {
                                // if there is a 'where' token, we treat a case expression as a constant pattern.
                                node = _syntaxFactory.ConstantPattern((ExpressionSyntax)node);
                            }
                            if (node is PatternSyntax)
                            {
                                var whenClause = ParseWhenClause();
                                colon = this.EatToken(SyntaxKind.ColonToken);
                                label = _syntaxFactory.CasePatternSwitchLabel(specifier, (PatternSyntax)node, whenClause, colon);
                                label = CheckFeatureAvailability(label, MessageID.IDS_FeaturePatternMatching);
                            }
                            else
                            {
                                colon = this.EatToken(SyntaxKind.ColonToken);
                                label = _syntaxFactory.CaseSwitchLabel(specifier, (ExpressionSyntax)node, colon);
                            }
                        }
                    }
                    else
                    {
                        Debug.Assert(this.CurrentToken.Kind == SyntaxKind.DefaultKeyword);
                        specifier = this.EatToken(SyntaxKind.DefaultKeyword);
                        colon = this.EatToken(SyntaxKind.ColonToken);
                        label = _syntaxFactory.DefaultSwitchLabel(specifier, colon);
                    }

                    labels.Add(label);
                }
                while (IsPossibleSwitchSection());

                // Next, parse statement list stopping for new sections
                CSharpSyntaxNode tmp = labels[labels.Count - 1];
                this.ParseStatements(ref tmp, statements, true);
                labels[labels.Count - 1] = (SwitchLabelSyntax)tmp;

                return _syntaxFactory.SwitchSection(labels, statements);
            }
            finally
            {
                _pool.Free(statements);
                _pool.Free(labels);
            }
        }

        private ThrowStatementSyntax ParseThrowStatement()
        {
            Debug.Assert(this.CurrentToken.Kind == SyntaxKind.ThrowKeyword);
            var @throw = this.EatToken(SyntaxKind.ThrowKeyword);
            ExpressionSyntax arg = null;
            if (this.CurrentToken.Kind != SyntaxKind.SemicolonToken)
            {
                arg = this.ParseExpressionCore();
            }

            var semi = this.EatToken(SyntaxKind.SemicolonToken);
            return _syntaxFactory.ThrowStatement(@throw, arg, semi);
        }

        private UnsafeStatementSyntax ParseUnsafeStatement()
        {
            Debug.Assert(this.CurrentToken.Kind == SyntaxKind.UnsafeKeyword);
            var @unsafe = this.EatToken(SyntaxKind.UnsafeKeyword);
            var block = this.ParseBlock();
            return _syntaxFactory.UnsafeStatement(@unsafe, block);
        }

        private UsingStatementSyntax ParseUsingStatement()
        {
            var @using = this.EatToken(SyntaxKind.UsingKeyword);
            var openParen = this.EatToken(SyntaxKind.OpenParenToken);

            VariableDeclarationSyntax declaration = null;
            ExpressionSyntax expression = null;

            var resetPoint = this.GetResetPoint();
            ParseUsingExpression(ref declaration, ref expression, ref resetPoint);
            this.Release(ref resetPoint);

            var closeParen = this.EatToken(SyntaxKind.CloseParenToken);
            var statement = this.ParseEmbeddedStatement(false);

            return _syntaxFactory.UsingStatement(@using, openParen, declaration, expression, closeParen, statement);
        }

        private void ParseUsingExpression(ref VariableDeclarationSyntax declaration, ref ExpressionSyntax expression, ref ResetPoint resetPoint)
        {
            if (this.IsAwaitExpression())
            {
                expression = this.ParseExpressionCore();
                return;
            }

            // Now, this can be either an expression or a decl list

            ScanTypeFlags st;

            if (this.IsQueryExpression(mayBeVariableDeclaration: true, mayBeMemberDeclaration: false))
            {
                st = ScanTypeFlags.NotType;
            }
            else
            {
                st = this.ScanType();
            }

            if (st == ScanTypeFlags.NullableType)
            {
                // We need to handle:
                // * using (f ? x = a : x = b)
                // * using (f ? x = a)
                // * using (f ? x, y)

                if (this.CurrentToken.Kind != SyntaxKind.IdentifierToken)
                {
                    this.Reset(ref resetPoint);
                    expression = this.ParseExpressionCore();
                }
                else
                {
                    switch (this.PeekToken(1).Kind)
                    {
                        default:
                            this.Reset(ref resetPoint);
                            expression = this.ParseExpressionCore();
                            break;

                        case SyntaxKind.CommaToken:
                        case SyntaxKind.CloseParenToken:
                            this.Reset(ref resetPoint);
                            declaration = ParseVariableDeclaration();
                            break;

                        case SyntaxKind.EqualsToken:
                            // Parse it as a decl. If the next token is a : and only one variable was parsed,
                            // convert the whole thing to ?: expression.
                            this.Reset(ref resetPoint);
                            declaration = ParseVariableDeclaration();

                            // We may have non-nullable types in error scenarios.
                            if (this.CurrentToken.Kind == SyntaxKind.ColonToken &&
                                declaration.Type.Kind == SyntaxKind.NullableType &&
                                SyntaxFacts.IsName(((NullableTypeSyntax)declaration.Type).ElementType.Kind) &&
                                declaration.Variables.Count == 1)
                            {
                                // We have "name? id = expr :" so need to convert to a ?: expression.
                                this.Reset(ref resetPoint);
                                declaration = null;
                                expression = this.ParseExpressionCore();
                            }

                            break;
                    }
                }
            }
            else if (IsUsingStatementVariableDeclaration(st))
            {
                this.Reset(ref resetPoint);
                declaration = ParseVariableDeclaration();
            }
            else
            {
                // Must be an expression statement
                this.Reset(ref resetPoint);
                expression = this.ParseExpressionCore();
            }
        }

        private bool IsUsingStatementVariableDeclaration(ScanTypeFlags st)
        {
            Debug.Assert(st != ScanTypeFlags.NullableType);

            bool condition1 = st == ScanTypeFlags.MustBeType && this.CurrentToken.Kind != SyntaxKind.DotToken;
            bool condition2 = st != ScanTypeFlags.NotType && this.CurrentToken.Kind == SyntaxKind.IdentifierToken;
            bool condition3 = st == ScanTypeFlags.NonGenericTypeOrExpression || this.PeekToken(1).Kind == SyntaxKind.EqualsToken;

            return condition1 || (condition2 && condition3);
        }

        private WhileStatementSyntax ParseWhileStatement()
        {
            Debug.Assert(this.CurrentToken.Kind == SyntaxKind.WhileKeyword);
            var @while = this.EatToken(SyntaxKind.WhileKeyword);
            var openParen = this.EatToken(SyntaxKind.OpenParenToken);
            var condition = this.ParseExpressionCore();
            var closeParen = this.EatToken(SyntaxKind.CloseParenToken);
            var statement = this.ParseEmbeddedStatement(true);
            return _syntaxFactory.WhileStatement(@while, openParen, condition, closeParen, statement);
        }

        private LabeledStatementSyntax ParseLabeledStatement()
        {
            Debug.Assert(this.CurrentToken.Kind == SyntaxKind.IdentifierToken);

            // We have an identifier followed by a colon. But if the identifier is a contextual keyword in a query context,
            // ParseIdentifier will result in a missing name and Eat(Colon) will fail. We won't make forward progress.
            Debug.Assert(this.IsTrueIdentifier());

            var label = this.ParseIdentifierToken();
            var colon = this.EatToken(SyntaxKind.ColonToken);
            Debug.Assert(!colon.IsMissing);
            var statement = this.ParseStatementCore();
            return _syntaxFactory.LabeledStatement(label, colon, statement);
        }

        /// <summary>
        /// Parses any kind of local declaration statement: local variable, local function, or deconstruction declaration.
        /// </summary>
        private StatementSyntax ParseLocalDeclarationStatement()
        {
            VariableDeclarationSyntax deconstruction = TryParseDeconstructionDeclaration(withEquals: true);
            if (deconstruction != null)
            {
                var semicolon = this.EatToken(SyntaxKind.SemicolonToken);

                return _syntaxFactory.LocalDeclarationStatement(
                                         modifiers: default(SyntaxList<SyntaxToken>),
                                         refKeyword: null,
                                         declaration: deconstruction,
                                         semicolonToken: semicolon);
            }

            var mods = _pool.Allocate();
            var variables = _pool.AllocateSeparated<VariableDeclaratorSyntax>();
            try
            {
                this.ParseDeclarationModifiers(mods);

                SyntaxToken refKeyword = null;
                if (this.CurrentToken.Kind == SyntaxKind.RefKeyword)
                {
                    refKeyword = this.EatToken();
                    refKeyword = CheckFeatureAvailability(refKeyword, MessageID.IDS_FeatureRefLocalsReturns);
                }

                TypeSyntax type;
                LocalFunctionStatementSyntax localFunction;
                this.ParseLocalDeclaration(variables,
                    allowLocalFunctions: true,
                    mods: mods.ToTokenList(),
                    refTokenOpt: refKeyword,
                    type: out type,
                    localFunction: out localFunction);

                if (localFunction != null)
                {
                    Debug.Assert(variables.Count == 0);
                    return localFunction;
                }

                for (int i = 0; i < mods.Count; i++)
                {
                    var mod = (SyntaxToken)mods[i];

                    // If we find an accessibility modifier but no local function it's likely
                    // the user forgot a closing brace. Let's back out of statement parsing.
                    if (IsAccessibilityModifier(mod.ContextualKind))
                    {
                        return null;
                    }

                    if (IsAdditionalLocalFunctionModifier(mod.ContextualKind))
                    {
                        mods[i] = this.AddError(mod, ErrorCode.ERR_BadMemberFlag, mod.Text);
                    }
                }

                var semicolon = this.EatToken(SyntaxKind.SemicolonToken);
                return _syntaxFactory.LocalDeclarationStatement(
                    mods.ToTokenList(),
                    refKeyword,
                    _syntaxFactory.VariableDeclaration(type, variables, deconstruction: null),
                    semicolon);
            }
            finally
            {
                _pool.Free(variables);
                _pool.Free(mods);
            }
        }

<<<<<<< HEAD
        private WhenClauseSyntax ParseWhenClause()
=======
        /// <summary>
        /// Returns null and resets the pointer if this does not look like a deconstruction-declaration after all.
        /// </summary>
        private VariableDeclarationSyntax TryParseDeconstructionDeclaration(bool withEquals)
        {
            if (this.CurrentToken.Kind == SyntaxKind.OpenParenToken
               || (CurrentToken.IsVar() && this.PeekToken(1).Kind == SyntaxKind.OpenParenToken))
            {
                var resetPoint = this.GetResetPoint();

                try
                {
                    var deconstruction = ParseDeconstructionDeclaration(withEquals);
                    if (deconstruction == null || !DeconstructionVariableLooksGood(deconstruction, withEquals))
                    {
                        this.Reset(ref resetPoint);
                        return null;
                    }
                    else
                    {
                        return deconstruction;
                    }

                }
                finally
                {
                    this.Release(ref resetPoint);
                }
            }

            return null;
        }

        /// <summary>
        /// Parses a deconstruction-declaration, which can appear in a local-declaration statement or a for statement.
        /// Returns null if this does not look like a deconstruction-declaration after all (equal sign missing).
        ///
        /// The syntax is either var form: `var (deconstruction-declaration, ...) = expression` or list form `(deconstruction-declaration, ...) = expression`.
        /// Cannot return null, except at the top-level.
        /// </summary>
        /// <param name="withEquals">Specifies whether to look for and consume the equals sign and the following expression.</param>
        /// <param name="topLevel">Specifies whether to parse the terminal form of a deconstruction-declaration (which can't appear at the top-level).</param>
        private VariableDeclarationSyntax ParseDeconstructionDeclaration(bool withEquals, bool topLevel = true)
        {
            Debug.Assert(topLevel || !withEquals); // withEquals can only be set at the top-level

            VariableDeclarationSyntax result;
            if (this.CurrentToken.IsVar() && this.PeekToken(1).Kind == SyntaxKind.OpenParenToken)
            {
                // parses `var (...) = expression` form
                result = ParseDeconstructionVarForm(withEquals);
            }
            else if (this.CurrentToken.Kind == SyntaxKind.OpenParenToken)
            {
                // parses `(...) = expression` form
                result = ParseDeconstructionList(withEquals, justIdentifiers: false);
            }
            else if (!topLevel)
            {
                // parses `type id` part
                result = ParseDeconstructionTypeIdPart();
            }
            else
            {
                return null;
            }

            if (topLevel)
            {
                result = CheckFeatureAvailability(result, MessageID.IDS_FeatureTuples);
            }
            return result;
        }

        /// <summary>
        /// Parses `(..., ..., ...)` where each part is deconstruction variables (such as `type id` or `var (..., ...)` or another list `(..., ..., ...)`).
        /// Never returns null.
        /// </summary>
        private VariableDeclarationSyntax ParseDeconstructionList(bool withEquals, bool justIdentifiers)
        {
            var list = _pool.AllocateSeparated<VariableDeclarationSyntax>();

            try
            {
                var openParen = this.EatToken(SyntaxKind.OpenParenToken);

                if (this.CurrentToken.Kind != SyntaxKind.CloseParenToken)
                {
                    while (true)
                    {
                        VariableDeclarationSyntax variable;

                        if (justIdentifiers)
                        {
                            variable = ParseDeconstructionIdentifierOrIdentifiersParts(withEquals: false);
                        }
                        else
                        {
                            variable = ParseDeconstructionDeclaration(withEquals: false, topLevel: false);
                        }

                        Debug.Assert(variable != null);
                        list.Add(variable);

                        if (this.CurrentToken.Kind != SyntaxKind.CommaToken)
                        {
                            break;
                        }

                        var comma = this.EatToken(SyntaxKind.CommaToken);
                        list.AddSeparator(comma);
                    }
                }

                var closeParen = this.EatToken(SyntaxKind.CloseParenToken);

                SyntaxToken equals = null;
                ExpressionSyntax expression = null;
                if (withEquals)
                {
                    equals = this.EatToken(SyntaxKind.EqualsToken);
                    expression = this.ParseExpressionCore();
                }

                var deconstruction = _syntaxFactory.VariableDeconstructionDeclarator(openParen, list, closeParen, equals, expression);
                var result = _syntaxFactory.VariableDeclaration(type: null, variables: default(SeparatedSyntaxList<VariableDeclaratorSyntax>), deconstruction: deconstruction);

                if (!result.ContainsDiagnostics && list.Count < 2)
                {
                    result = this.AddError(result, ErrorCode.ERR_DeconstructTooFewElements);
                }

                return result;
            }
            finally
            {
                _pool.Free(list);
            }
        }

        /// <summary>
        /// Parses the var form of deconstruction. For instance, `var (x, y) = ...`
        /// Never returns null.
        /// </summary>
        private VariableDeclarationSyntax ParseDeconstructionVarForm(bool withEquals)
        {
            Debug.Assert(this.CurrentToken.IsVar());

            var varType = ParseType(parentIsParameter: false);
            var identifiers = ParseDeconstructionList(withEquals, justIdentifiers: true);

            return _syntaxFactory.VariableDeclaration(varType, default(SeparatedSyntaxList<VariableDeclaratorSyntax>), identifiers.Deconstruction);
        }

        /// <summary>
        /// Parses both `id` and `(id, ...)` in a deconstruction-declaration.
        /// Never returns null.
        /// </summary>
        private VariableDeclarationSyntax ParseDeconstructionIdentifierOrIdentifiersParts(bool withEquals)
        {
            if (this.CurrentToken.Kind == SyntaxKind.OpenParenToken)
            {
                return ParseDeconstructionList(withEquals: false, justIdentifiers: true);
            }
            else
            {
                return ParseDeconstructionIdPart();
            }
        }

        /// <summary>
        /// Parses an individual identifier in a deconstruction declaration. For instance, in `var (id, id) = ...`
        /// Never returns null.
        /// </summary>
        private VariableDeclarationSyntax ParseDeconstructionIdPart()
        {
            var identifier = ParseIdentifierToken();
            var declarator = _syntaxFactory.VariableDeclarator(identifier, null, null);
            return _syntaxFactory.VariableDeclaration(
                                    type: null,
                                    variables: SyntaxFactory.SeparatedList(declarator),
                                    deconstruction: null);
        }

        /// <summary>
        /// Parses an individual type and identifier in a deconstruction declaration. For instance, in `(type id, type id) = ...`
        /// Never returns null.
        /// </summary>
        private VariableDeclarationSyntax ParseDeconstructionTypeIdPart()
        {
            var type = ParseType(parentIsParameter: false);
            var identifier = ParseIdentifierToken();

            var declarator = _syntaxFactory.VariableDeclarator(identifier, null, null);
            return _syntaxFactory.VariableDeclaration(
                                    type: type,
                                    variables: SyntaxFactory.SeparatedList(declarator),
                                    deconstruction: null);
        }

        /// <summary>
        /// Check ahead for a deconstruction declaration. This requires at least one good-looking variable and the presence of an equals sign.
        /// Doesn't move the cursor.
        /// </summary>
        private bool IsPossibleDeconstructionDeclaration()
        {
            if ((this.CurrentToken.IsVar() && this.PeekToken(1).Kind == SyntaxKind.OpenParenToken) ||
                this.CurrentToken.Kind == SyntaxKind.OpenParenToken)
            {
                var resetPoint = this.GetResetPoint();
                try
                {
                    // We don't need to parse the expression following the equals token
                    var variables = ParseDeconstructionDeclaration(withEquals: false);
                    var equalsToken = this.EatToken(SyntaxKind.EqualsToken);

                    // We just need the equals token and one other confirmation that this is a deconstruction syntax
                    return DeconstructionVariableLooksGood(variables, withEquals: false) && !equalsToken.IsMissing;
                }
                finally
                {
                    this.Reset(ref resetPoint);
                    this.Release(ref resetPoint);
                }
            }
            else
            {
                return false;
            }
        }

        /// <summary>
        /// Returns true if one distinct clue is found that this is intended as deconstruction variables, and the equals sign is as expected.
        /// </summary>
        private static bool DeconstructionVariableLooksGood(VariableDeclarationSyntax node, bool withEquals = true)
        {
            if (node == null)
            {
                return false;
            }

            if (withEquals && node.Deconstruction != null && node.Deconstruction.EqualsToken.IsMissing)
            {
                return false;
            }

            if (node.Type != null)
            {
                if (node.Type.Kind == SyntaxKind.IdentifierName && ((IdentifierNameSyntax)node.Type).Identifier.IsVar()
                    && node.Deconstruction != null && !node.Deconstruction.OpenParenToken.IsMissing && !node.Deconstruction.CloseParenToken.IsMissing)
                {
                    // `var (..., ....)` with var and both parens present
                    return true;
                }

                if (!node.Type.IsMissing && node.Variables.Count == 1 && !node.Variables[0].Identifier.IsMissing)
                {
                    // `type id` with both type and id present
                    return true;
                }
            }
            else
            {
                if (node.Variables.Count == 0 && node.Deconstruction != null)
                {
                    // (..., ...) where one of the elements looks good
                    int count = node.Deconstruction.Variables.Count;
                    for (int i = 0; i < count; i++)
                    {
                        if (DeconstructionVariableLooksGood(node.Deconstruction.Variables[i], withEquals: false))
                        {
                            return true;
                        }
                    }
                }
            }

            return false;
        }

        private WhenClauseSyntax ParseWhenClauseOpt()
>>>>>>> 0b2b3c22
        {
            if (this.CurrentToken.ContextualKind != SyntaxKind.WhenKeyword)
            {
                return null;
            }

            var when = this.EatContextualToken(SyntaxKind.WhenKeyword);
            var condition = ParseSubExpression(Precedence.Expression);
            return _syntaxFactory.WhenClause(when, condition);
        }

        /// <summary>
        /// Parse a local variable declaration.
        /// </summary>
        /// <returns></returns>
        private VariableDeclarationSyntax ParseVariableDeclaration()
        {
            var variables = _pool.AllocateSeparated<VariableDeclaratorSyntax>();
            TypeSyntax type;
            LocalFunctionStatementSyntax localFunction;
            ParseLocalDeclaration(variables, false, default(SyntaxList<SyntaxToken>), default(SyntaxToken), out type, out localFunction);
            Debug.Assert(localFunction == null);
            var result = _syntaxFactory.VariableDeclaration(type, variables, deconstruction: null);
            _pool.Free(variables);
            return result;
        }

        private void ParseLocalDeclaration(
            SeparatedSyntaxListBuilder<VariableDeclaratorSyntax> variables,
            bool allowLocalFunctions,
            SyntaxList<SyntaxToken> mods,
            SyntaxToken refTokenOpt,
            out TypeSyntax type,
            out LocalFunctionStatementSyntax localFunction)
        {
            type = allowLocalFunctions ? ParseReturnType() : this.ParseType(false);

            VariableFlags flags = VariableFlags.Local;
            if (mods.Any(SyntaxKind.ConstKeyword))
            {
                flags |= VariableFlags.Const;
            }

            var saveTerm = _termState;
            _termState |= TerminatorState.IsEndOfDeclarationClause;
            this.ParseVariableDeclarators(
                type,
                flags,
                variables,
                variableDeclarationsExpected: true,
                allowLocalFunctions: allowLocalFunctions,
                refTokenOpt: refTokenOpt,
                mods: mods,
                localFunction: out localFunction);
            _termState = saveTerm;

            if (allowLocalFunctions && localFunction == null && (type as PredefinedTypeSyntax)?.Keyword.Kind == SyntaxKind.VoidKeyword)
            {
                type = this.AddError(type, ErrorCode.ERR_NoVoidHere);
            }

            if ((object)localFunction != null)
            {
                localFunction = CheckFeatureAvailability(localFunction, MessageID.IDS_FeatureLocalFunctions);
            }
        }

        private bool IsEndOfDeclarationClause()
        {
            switch (this.CurrentToken.Kind)
            {
                case SyntaxKind.SemicolonToken:
                case SyntaxKind.CloseParenToken:
                case SyntaxKind.ColonToken:
                    return true;
                default:
                    return false;
            }
        }

        private void ParseDeclarationModifiers(SyntaxListBuilder list)
        {
            SyntaxKind k;
            while (IsDeclarationModifier(k = this.CurrentToken.ContextualKind) || IsAdditionalLocalFunctionModifier(k))
            {
                SyntaxToken mod;
                if (k == SyntaxKind.AsyncKeyword)
                {
                    // check for things like "async async()" where async is the type and/or the function name
                    {
                        var resetPoint = this.GetResetPoint();

                        var invalid = !IsPossibleStartOfTypeDeclaration(this.EatToken().Kind) &&
                            !IsDeclarationModifier(this.CurrentToken.Kind) && !IsAdditionalLocalFunctionModifier(this.CurrentToken.Kind) &&
                            (ScanType() == ScanTypeFlags.NotType || this.CurrentToken.Kind != SyntaxKind.IdentifierToken);

                        this.Reset(ref resetPoint);
                        this.Release(ref resetPoint);

                        if (invalid)
                        {
                            break;
                        }
                    }

                    mod = this.EatContextualToken(k);
                    if (k == SyntaxKind.AsyncKeyword)
                    {
                        mod = CheckFeatureAvailability(mod, MessageID.IDS_FeatureAsync);
                    }
                }
                else
                {
                    mod = this.EatToken();
                }

                if (k == SyntaxKind.StaticKeyword || k == SyntaxKind.ReadOnlyKeyword || k == SyntaxKind.VolatileKeyword)
                {
                    mod = this.AddError(mod, ErrorCode.ERR_BadMemberFlag, mod.Text);
                }
                else if (list.Any(mod.Kind))
                {
                    // check for duplicates, can only be const
                    mod = this.AddError(mod, ErrorCode.ERR_TypeExpected, mod.Text);
                }

                list.Add(mod);
            }
        }

        private static bool IsDeclarationModifier(SyntaxKind kind)
        {
            switch (kind)
            {
                case SyntaxKind.ConstKeyword:
                case SyntaxKind.StaticKeyword:
                case SyntaxKind.ReadOnlyKeyword:
                case SyntaxKind.VolatileKeyword:
                    return true;
                default:
                    return false;
            }
        }

        private static bool IsAdditionalLocalFunctionModifier(SyntaxKind kind)
        {
            switch (kind)
            {
                case SyntaxKind.AsyncKeyword:
                case SyntaxKind.UnsafeKeyword:
                // Not a valid modifier, but we should parse to give a good
                // error message
                case SyntaxKind.PublicKeyword:
                case SyntaxKind.InternalKeyword:
                case SyntaxKind.ProtectedKeyword:
                case SyntaxKind.PrivateKeyword:
                    return true;

                default:
                    return false;
            }
        }

        private static bool IsAccessibilityModifier(SyntaxKind kind)
        {
            switch (kind)
            {
                // Accessibility modifiers aren't legal in a local function,
                // but a common mistake. Parse to give a better error message.
                case SyntaxKind.PublicKeyword:
                case SyntaxKind.InternalKeyword:
                case SyntaxKind.ProtectedKeyword:
                case SyntaxKind.PrivateKeyword:
                    return true;

                default:
                    return false;
            }
        }

        private LocalFunctionStatementSyntax TryParseLocalFunctionStatementBody(
            SyntaxList<SyntaxToken> modifiers,
            SyntaxToken refTokenOpt,
            TypeSyntax type,
            SyntaxToken identifier)
        {
            // This may potentially be an ambiguous parse until very far into the token stream, so we may have to backtrack.
            // For example, "await x()" is ambiguous at the current point of parsing (right now we're right after the x).
            // The point at which it becomes unambiguous is after the argument list. A "=>" or "{" means its a local function
            // (with return type @await), a ";" or other expression-y token means its an await of a function call.

            // Note that we could just check if we're in an async context, but that breaks some analyzers, because
            // "await f();" would be parsed as a local function statement when really we want a parse error so we can say
            // "did you mean to make this method be an async method?" (it's invalid either way, so the spec doesn't care)
            var resetPoint = this.GetResetPoint();

            // if forceAccept is true, then the parse is okay to return a local function statement even if a body doesn't follow the declaration.
            var forceAccept = false;

            bool parentScopeIsInAsync = IsInAsync;
            IsInAsync = false;
            SyntaxListBuilder badBuilder = null;
            for (int i = 0; i < modifiers.Count; i++)
            {
                switch (modifiers[i].ContextualKind)
                {
                    case SyntaxKind.AsyncKeyword:
                        IsInAsync = true;
                        forceAccept = true;
                        break;
                    case SyntaxKind.UnsafeKeyword:
                        forceAccept = true;
                        break;
                    case SyntaxKind.StaticKeyword:
                    case SyntaxKind.ReadOnlyKeyword:
                    case SyntaxKind.VolatileKeyword:
                        break; // already reported earlier, no need to report again
                    default:
                        if (badBuilder == null)
                        {
                            badBuilder = _pool.Allocate();
                            badBuilder.AddRange(modifiers);
                        }
                        badBuilder[i] = this.AddError(modifiers[i], ErrorCode.ERR_BadMemberFlag, ((SyntaxToken)modifiers[i]).Text);
                        break;
                }
            }
            if (badBuilder != null)
            {
                modifiers = badBuilder.ToTokenList();
                _pool.Free(badBuilder);
            }

            TypeParameterListSyntax typeParameterListOpt = this.ParseTypeParameterList(allowVariance: false);
            // "await f<T>()" still makes sense, so don't force accept a local function if there's a type parameter list.
            ParameterListSyntax paramList = this.ParseParenthesizedParameterList(allowThisKeyword: true, allowDefaults: true, allowAttributes: true);
            // "await x()" is ambiguous (see note at start of this method), but we assume "await x(await y)" is meant to be a function if it's in a non-async context.
            if (!forceAccept)
            {
                var paramListSyntax = paramList.Parameters;
                for (int i = 0; i < paramListSyntax.Count; i++)
                {
                    // "await x(y)" still parses as a parameter list, so check to see if it's a valid parameter (like "x(t y)")
                    forceAccept |= !paramListSyntax[i].ContainsDiagnostics;
                    if (forceAccept)
                        break;
                }
            }

            var constraints = default(SyntaxListBuilder<TypeParameterConstraintClauseSyntax>);
            if (this.CurrentToken.ContextualKind == SyntaxKind.WhereKeyword)
            {
                constraints = _pool.Allocate<TypeParameterConstraintClauseSyntax>();
                this.ParseTypeParameterConstraintClauses(typeParameterListOpt != null, constraints);
                forceAccept = true;
            }

            BlockSyntax blockBody;
            ArrowExpressionClauseSyntax expressionBody;
            SyntaxToken semicolon;
            this.ParseBlockAndExpressionBodiesWithSemicolon(out blockBody, out expressionBody, out semicolon, parseSemicolonAfterBlock: false);

            IsInAsync = parentScopeIsInAsync;

            if (!forceAccept && blockBody == null && expressionBody == null)
            {
                this.Reset(ref resetPoint);
                this.Release(ref resetPoint);
                return null;
            }
            this.Release(ref resetPoint);

            var decl = _syntaxFactory.LocalFunctionStatement(
                modifiers,
                refTokenOpt,
                type,
                identifier,
                typeParameterListOpt,
                paramList,
                constraints,
                blockBody,
                expressionBody,
                semicolon);

            decl = CheckForBlockAndExpressionBody(blockBody, expressionBody, decl);
            return decl;
        }

        private ExpressionStatementSyntax ParseExpressionStatement()
        {
            return ParseExpressionStatement(this.ParseExpressionCore());
        }

        private ExpressionStatementSyntax ParseExpressionStatement(ExpressionSyntax expression)
        {
            SyntaxToken semicolon;
            if (IsScript && this.CurrentToken.Kind == SyntaxKind.EndOfFileToken)
            {
                semicolon = SyntaxFactory.MissingToken(SyntaxKind.SemicolonToken);
            }
            else
            {
                // Do not report an error if the expression is not a statement expression.
                // The error is reported in semantic analysis.
                semicolon = this.EatToken(SyntaxKind.SemicolonToken);
            }

            return _syntaxFactory.ExpressionStatement(expression, semicolon);
        }

        public ExpressionSyntax ParseExpression()
        {
            return ParseWithStackGuard(
                this.ParseExpressionCore,
                this.CreateMissingIdentifierName);
        }

        private ExpressionSyntax ParseExpression(Precedence precedence)
        {
            return ParseWithStackGuard(
                () => this.ParseSubExpression(precedence),
                this.CreateMissingIdentifierName);
        }

        private ExpressionSyntax ParseExpressionCore()
        {
            return this.ParseSubExpression(Precedence.Expression);
        }

        private bool IsPossibleExpression()
        {
            var tk = this.CurrentToken.Kind;
            switch (tk)
            {
                case SyntaxKind.TypeOfKeyword:
                case SyntaxKind.DefaultKeyword:
                case SyntaxKind.SizeOfKeyword:
                case SyntaxKind.MakeRefKeyword:
                case SyntaxKind.RefTypeKeyword:
                case SyntaxKind.CheckedKeyword:
                case SyntaxKind.UncheckedKeyword:
                case SyntaxKind.RefValueKeyword:
                case SyntaxKind.ArgListKeyword:
                case SyntaxKind.BaseKeyword:
                case SyntaxKind.FalseKeyword:
                case SyntaxKind.ThisKeyword:
                case SyntaxKind.TrueKeyword:
                case SyntaxKind.NullKeyword:
                case SyntaxKind.OpenParenToken:
                case SyntaxKind.NumericLiteralToken:
                case SyntaxKind.StringLiteralToken:
                case SyntaxKind.InterpolatedStringStartToken:
                case SyntaxKind.InterpolatedStringToken:
                case SyntaxKind.CharacterLiteralToken:
                case SyntaxKind.NewKeyword:
                case SyntaxKind.DelegateKeyword:
                case SyntaxKind.ColonColonToken: // bad aliased name
                    return true;
                case SyntaxKind.IdentifierToken:
                    // Specifically allow the from contextual keyword, because it can always be the start of an
                    // expression (whether it is used as an identifier or a keyword).
                    return this.IsTrueIdentifier() || (this.CurrentToken.ContextualKind == SyntaxKind.FromKeyword);
                default:
                    return IsExpectedPrefixUnaryOperator(tk)
                        || (IsPredefinedType(tk) && tk != SyntaxKind.VoidKeyword)
                        || SyntaxFacts.IsAnyUnaryExpression(tk)
                        || SyntaxFacts.IsBinaryExpression(tk)
                        || SyntaxFacts.IsAssignmentExpressionOperatorToken(tk);
            }
        }

        private static bool IsInvalidSubExpression(SyntaxKind kind)
        {
            switch (kind)
            {
                case SyntaxKind.BreakKeyword:
                case SyntaxKind.CaseKeyword:
                case SyntaxKind.CatchKeyword:
                case SyntaxKind.ConstKeyword:
                case SyntaxKind.ContinueKeyword:
                case SyntaxKind.DoKeyword:
                case SyntaxKind.FinallyKeyword:
                case SyntaxKind.ForKeyword:
                case SyntaxKind.ForEachKeyword:
                case SyntaxKind.GotoKeyword:
                case SyntaxKind.IfKeyword:
                case SyntaxKind.LockKeyword:
                case SyntaxKind.ReturnKeyword:
                case SyntaxKind.SwitchKeyword:
                case SyntaxKind.TryKeyword:
                case SyntaxKind.UsingKeyword:
                case SyntaxKind.WhileKeyword:
                    return true;
                default:
                    return false;
            }
        }

        internal static bool IsRightAssociative(SyntaxKind op)
        {
            switch (op)
            {
                case SyntaxKind.SimpleAssignmentExpression:
                case SyntaxKind.AddAssignmentExpression:
                case SyntaxKind.SubtractAssignmentExpression:
                case SyntaxKind.MultiplyAssignmentExpression:
                case SyntaxKind.DivideAssignmentExpression:
                case SyntaxKind.ModuloAssignmentExpression:
                case SyntaxKind.AndAssignmentExpression:
                case SyntaxKind.ExclusiveOrAssignmentExpression:
                case SyntaxKind.OrAssignmentExpression:
                case SyntaxKind.LeftShiftAssignmentExpression:
                case SyntaxKind.RightShiftAssignmentExpression:
                case SyntaxKind.CoalesceExpression:
                    return true;
                default:
                    return false;
            }
        }

        enum Precedence : uint
        {
            Expression = 0, // Loosest possible precedence, used to accept all expressions
            Assignment,
            Lambda = Assignment, // "The => operator has the same precedence as assignment (=) and is right-associative."
            Ternary,
            Coalescing,
            ConditionalOr,
            ConditionalAnd,
            LogicalOr,
            LogicalXor,
            LogicalAnd,
            Equality,
            Relational,
            Shift,
            Additive,
            Mutiplicative,
            Unary,
            Cast,
            PointerIndirection,
            AddressOf,
            Primary_UNUSED, // Primaries are parsed in an ad-hoc manner.
        }

        private static Precedence GetPrecedence(SyntaxKind op)
        {
            switch (op)
            {
                case SyntaxKind.SimpleAssignmentExpression:
                case SyntaxKind.AddAssignmentExpression:
                case SyntaxKind.SubtractAssignmentExpression:
                case SyntaxKind.MultiplyAssignmentExpression:
                case SyntaxKind.DivideAssignmentExpression:
                case SyntaxKind.ModuloAssignmentExpression:
                case SyntaxKind.AndAssignmentExpression:
                case SyntaxKind.ExclusiveOrAssignmentExpression:
                case SyntaxKind.OrAssignmentExpression:
                case SyntaxKind.LeftShiftAssignmentExpression:
                case SyntaxKind.RightShiftAssignmentExpression:
                    return Precedence.Assignment;
                case SyntaxKind.CoalesceExpression:
                    return Precedence.Coalescing;
                case SyntaxKind.LogicalOrExpression:
                    return Precedence.ConditionalOr;
                case SyntaxKind.LogicalAndExpression:
                    return Precedence.ConditionalAnd;
                case SyntaxKind.BitwiseOrExpression:
                    return Precedence.LogicalOr;
                case SyntaxKind.ExclusiveOrExpression:
                    return Precedence.LogicalXor;
                case SyntaxKind.BitwiseAndExpression:
                    return Precedence.LogicalAnd;
                case SyntaxKind.EqualsExpression:
                case SyntaxKind.NotEqualsExpression:
                    return Precedence.Equality;
                case SyntaxKind.LessThanExpression:
                case SyntaxKind.LessThanOrEqualExpression:
                case SyntaxKind.GreaterThanExpression:
                case SyntaxKind.GreaterThanOrEqualExpression:
                case SyntaxKind.IsExpression:
                case SyntaxKind.AsExpression:
                case SyntaxKind.IsPatternExpression:
                    return Precedence.Relational;
                case SyntaxKind.LeftShiftExpression:
                case SyntaxKind.RightShiftExpression:
                    return Precedence.Shift;
                case SyntaxKind.AddExpression:
                case SyntaxKind.SubtractExpression:
                    return Precedence.Additive;
                case SyntaxKind.MultiplyExpression:
                case SyntaxKind.DivideExpression:
                case SyntaxKind.ModuloExpression:
                    return Precedence.Mutiplicative;
                case SyntaxKind.UnaryPlusExpression:
                case SyntaxKind.UnaryMinusExpression:
                case SyntaxKind.BitwiseNotExpression:
                case SyntaxKind.LogicalNotExpression:
                case SyntaxKind.PreIncrementExpression:
                case SyntaxKind.PreDecrementExpression:
                case SyntaxKind.TypeOfExpression:
                case SyntaxKind.SizeOfExpression:
                case SyntaxKind.CheckedExpression:
                case SyntaxKind.UncheckedExpression:
                case SyntaxKind.MakeRefExpression:
                case SyntaxKind.RefValueExpression:
                case SyntaxKind.RefTypeExpression:
                case SyntaxKind.AwaitExpression:
                    return Precedence.Unary;
                case SyntaxKind.CastExpression:
                    return Precedence.Cast;
                case SyntaxKind.PointerIndirectionExpression:
                    return Precedence.PointerIndirection;
                case SyntaxKind.AddressOfExpression:
                    return Precedence.AddressOf;
                default:
                    return Precedence.Expression;
            }
        }

        private static bool IsExpectedPrefixUnaryOperator(SyntaxKind kind)
        {
            return SyntaxFacts.IsPrefixUnaryExpression(kind) && kind != SyntaxKind.RefKeyword && kind != SyntaxKind.OutKeyword;
        }

        private static bool IsExpectedBinaryOperator(SyntaxKind kind)
        {
            return SyntaxFacts.IsBinaryExpression(kind);
        }

        private static bool IsExpectedAssignmentOperator(SyntaxKind kind)
        {
            return SyntaxFacts.IsAssignmentExpressionOperatorToken(kind);
        }

        private bool IsPossibleAwaitExpressionStatement()
        {
            return (this.IsScript || this.IsInAsync) && this.CurrentToken.ContextualKind == SyntaxKind.AwaitKeyword;
        }

        private bool IsAwaitExpression()
        {
            if (this.CurrentToken.ContextualKind == SyntaxKind.AwaitKeyword)
            {
                if (this.IsInAsync)
                {
                    // If we see an await in an async function, parse it as an unop.
                    return true;
                }

                // If we see an await followed by a token that cannot follow an identifier, parse await as a unop.
                // BindAwait() catches the cases where await successfully parses as a unop but is not in an async
                // function, and reports an appropriate ERR_BadAwaitWithoutAsync* error.
                switch (this.PeekToken(1).Kind)
                {
                    case SyntaxKind.IdentifierToken:

                    // Keywords
                    case SyntaxKind.NewKeyword:
                    case SyntaxKind.ThisKeyword:
                    case SyntaxKind.BaseKeyword:
                    case SyntaxKind.DelegateKeyword:
                    case SyntaxKind.TypeOfKeyword:
                    case SyntaxKind.CheckedKeyword:
                    case SyntaxKind.UncheckedKeyword:
                    case SyntaxKind.DefaultKeyword:

                    // Literals
                    case SyntaxKind.TrueKeyword:
                    case SyntaxKind.FalseKeyword:
                    case SyntaxKind.StringLiteralToken:
                    case SyntaxKind.InterpolatedStringStartToken:
                    case SyntaxKind.InterpolatedStringToken:
                    case SyntaxKind.NumericLiteralToken:
                    case SyntaxKind.NullKeyword:
                    case SyntaxKind.CharacterLiteralToken:
                        return true;
                }
            }

            return false;
        }

        private ExpressionSyntax ParseSubExpression(Precedence precedence)
        {
            _recursionDepth++;

            StackGuard.EnsureSufficientExecutionStack(_recursionDepth);

            var result = ParseSubExpressionCore(precedence);

            _recursionDepth--;
            return result;
        }

        private ExpressionSyntax ParseSubExpressionCore(Precedence precedence)
        {
            ExpressionSyntax leftOperand = null;
            Precedence newPrecedence = 0;
            SyntaxKind opKind = SyntaxKind.None;

            // all of these are tokens that start statements and are invalid
            // to start a expression with. if we see one, then we must have
            // something like:
            //
            // return
            // if (...
            // parse out a missing name node for the expression, and keep on going
            var tk = this.CurrentToken.Kind;
            if (IsInvalidSubExpression(tk))
            {
                return this.AddError(this.CreateMissingIdentifierName(), ErrorCode.ERR_InvalidExprTerm, SyntaxFacts.GetText(tk));
            }

            // No left operand, so we need to parse one -- possibly preceded by a
            // unary operator.
            if (IsExpectedPrefixUnaryOperator(tk))
            {
                opKind = SyntaxFacts.GetPrefixUnaryExpression(tk);
                newPrecedence = GetPrecedence(opKind);
                var opToken = this.EatToken();
                var operand = this.ParseSubExpression(newPrecedence);
                leftOperand = _syntaxFactory.PrefixUnaryExpression(opKind, opToken, operand);
            }
            else if (IsAwaitExpression())
            {
                opKind = SyntaxKind.AwaitExpression;
                newPrecedence = GetPrecedence(opKind);
                var awaitToken = this.EatContextualToken(SyntaxKind.AwaitKeyword);
                awaitToken = CheckFeatureAvailability(awaitToken, MessageID.IDS_FeatureAsync);
                var operand = this.ParseSubExpression(newPrecedence);
                leftOperand = _syntaxFactory.AwaitExpression(awaitToken, operand);
            }
            else if (this.IsQueryExpression(mayBeVariableDeclaration: false, mayBeMemberDeclaration: false))
            {
                leftOperand = this.ParseQueryExpression(precedence);
            }
            else if (this.CurrentToken.ContextualKind == SyntaxKind.FromKeyword && IsInQuery)
            {
                // If this "from" token wasn't the start of a query then it's not really an expression.
                // Consume it so that we don't try to parse it again as the next argument in an
                // argument list.
                SyntaxToken skipped = this.EatToken(); // consume but skip "from"
                skipped = this.AddError(skipped, ErrorCode.ERR_InvalidExprTerm, this.CurrentToken.Text);
                leftOperand = AddTrailingSkippedSyntax(this.CreateMissingIdentifierName(), skipped);
            }
            else
            {
                // Not a unary operator - get a primary expression.
                leftOperand = this.ParseTerm(precedence);
            }

            while (true)
            {
                // We either have a binary or assignment operator here, or we're finished.
                tk = this.CurrentToken.ContextualKind;

                bool isAssignmentOperator = false;
                if (IsExpectedBinaryOperator(tk))
                {
                    opKind = SyntaxFacts.GetBinaryExpression(tk);
                }
                else if (IsExpectedAssignmentOperator(tk))
                {
                    opKind = SyntaxFacts.GetAssignmentExpression(tk);
                    isAssignmentOperator = true;
                }
                else
                {
                    break;
                }

                newPrecedence = GetPrecedence(opKind);

                Debug.Assert(newPrecedence > 0);      // All binary operators must have precedence > 0!

                // check for >> or >>=
                bool doubleOp = false;
                if (tk == SyntaxKind.GreaterThanToken
                    && (this.PeekToken(1).Kind == SyntaxKind.GreaterThanToken || this.PeekToken(1).Kind == SyntaxKind.GreaterThanEqualsToken))
                {
                    // check to see if they really are adjacent
                    if (this.CurrentToken.GetTrailingTriviaWidth() == 0 && this.PeekToken(1).GetLeadingTriviaWidth() == 0)
                    {
                        if (this.PeekToken(1).Kind == SyntaxKind.GreaterThanToken)
                        {
                            opKind = SyntaxFacts.GetBinaryExpression(SyntaxKind.GreaterThanGreaterThanToken);
                        }
                        else
                        {
                            opKind = SyntaxFacts.GetAssignmentExpression(SyntaxKind.GreaterThanGreaterThanEqualsToken);
                            isAssignmentOperator = true;
                        }
                        newPrecedence = GetPrecedence(opKind);
                        doubleOp = true;
                    }
                }

                // Check the precedence to see if we should "take" this operator
                if (newPrecedence < precedence)
                {
                    break;
                }

                // Same precedence, but not right-associative -- deal with this "later"
                if ((newPrecedence == precedence) && !IsRightAssociative(opKind))
                {
                    break;
                }

                // Precedence is okay, so we'll "take" this operator.
                var opToken = this.EatContextualToken(tk);
                if (doubleOp)
                {
                    // combine tokens into a single token
                    var opToken2 = this.EatToken();
                    var kind = opToken2.Kind == SyntaxKind.GreaterThanToken ? SyntaxKind.GreaterThanGreaterThanToken : SyntaxKind.GreaterThanGreaterThanEqualsToken;
                    opToken = SyntaxFactory.Token(opToken.GetLeadingTrivia(), kind, opToken2.GetTrailingTrivia());
                }

                if (opKind == SyntaxKind.AsExpression)
                {
                    var type = this.ParseTypeCore(parentIsParameter: false, isOrAs: true, expectSizes: false, isArrayCreation: false);
                    leftOperand = _syntaxFactory.BinaryExpression(opKind, leftOperand, opToken, type);
                }
                else if (opKind == SyntaxKind.IsExpression)
                {
                    leftOperand = ParseIsExpression(leftOperand, opToken);
                }
                else
                {
                    if (isAssignmentOperator)
                    {
                        if (opKind == SyntaxKind.SimpleAssignmentExpression && this.CurrentToken.Kind == SyntaxKind.RefKeyword)
                        {
                            var refToken = this.EatToken();
                            refToken = this.AddError(refToken, ErrorCode.ERR_UnexpectedToken, refToken.Text);
                            opToken = AddTrailingSkippedSyntax(opToken, refToken);
                        }

                        leftOperand = _syntaxFactory.AssignmentExpression(opKind, leftOperand, opToken, this.ParseSubExpression(newPrecedence));
                    }
                    else
                    {
                        leftOperand = _syntaxFactory.BinaryExpression(opKind, leftOperand, opToken, this.ParseSubExpression(newPrecedence));
                    }
                }
            }

            // From the language spec:
            //
            // conditional-expression:
            //  null-coalescing-expression
            //  null-coalescing-expression   ?   expression   :   expression
            //
            // Only take the ternary if we're at a precedence less than the null coalescing
            // expression.

            if (tk == SyntaxKind.QuestionToken && precedence <= Precedence.Ternary)
            {
                var questionToken = this.EatToken();
                var colonLeft = this.ParseExpressionCore();
                var colon = this.EatToken(SyntaxKind.ColonToken);
                var colonRight = this.ParseExpressionCore();
                leftOperand = _syntaxFactory.ConditionalExpression(leftOperand, questionToken, colonLeft, colon, colonRight);
            }

            return leftOperand;
        }

        private ExpressionSyntax ParseIsExpression(ExpressionSyntax leftOperand, SyntaxToken opToken)
        {
            var node = this.ParseTypeOrPattern();
            if (node is PatternSyntax)
            {
                var result = _syntaxFactory.IsPatternExpression(leftOperand, opToken, (PatternSyntax)node);
                return CheckFeatureAvailability(result, MessageID.IDS_FeaturePatternMatching);
            }
            else
            {
                Debug.Assert(node is TypeSyntax);
                return _syntaxFactory.BinaryExpression(SyntaxKind.IsExpression, leftOperand, opToken, (TypeSyntax)node);
            }
        }

        private ExpressionSyntax ParseTerm(Precedence precedence)
        {
            ExpressionSyntax expr = null;

            var tk = this.CurrentToken.Kind;
            switch (tk)
            {
                case SyntaxKind.TypeOfKeyword:
                    expr = this.ParseTypeOfExpression();
                    break;
                case SyntaxKind.DefaultKeyword:
                    expr = this.ParseDefaultExpression();
                    break;
                case SyntaxKind.SizeOfKeyword:
                    expr = this.ParseSizeOfExpression();
                    break;
                case SyntaxKind.MakeRefKeyword:
                    expr = this.ParseMakeRefExpression();
                    break;
                case SyntaxKind.RefTypeKeyword:
                    expr = this.ParseRefTypeExpression();
                    break;
                case SyntaxKind.CheckedKeyword:
                case SyntaxKind.UncheckedKeyword:
                    expr = this.ParseCheckedOrUncheckedExpression();
                    break;
                case SyntaxKind.RefValueKeyword:
                    expr = this.ParseRefValueExpression();
                    break;
                case SyntaxKind.ColonColonToken:
                    // misplaced ::
                    // TODO: this should not be a compound name.. (disallow dots)
                    expr = this.ParseQualifiedName(NameOptions.InExpression);
                    break;
                case SyntaxKind.IdentifierToken:
                    if (this.IsTrueIdentifier())
                    {
                        var contextualKind = this.CurrentToken.ContextualKind;
                        if (contextualKind == SyntaxKind.AsyncKeyword && this.PeekToken(1).Kind == SyntaxKind.DelegateKeyword)
                        {
                            expr = this.ParseAnonymousMethodExpression();
                        }
                        else if (this.IsPossibleLambdaExpression(precedence))
                        {
                            expr = this.ParseLambdaExpression();
                        }
                        else
                        {
                            expr = this.ParseAliasQualifiedName(NameOptions.InExpression);
                        }
                    }
                    else
                    {
                        expr = this.CreateMissingIdentifierName();
                        expr = this.AddError(expr, ErrorCode.ERR_InvalidExprTerm, this.CurrentToken.Text);
                    }

                    break;
                case SyntaxKind.ThisKeyword:
                    expr = _syntaxFactory.ThisExpression(this.EatToken());
                    break;
                case SyntaxKind.BaseKeyword:
                    expr = _syntaxFactory.BaseExpression(this.EatToken());
                    break;
                case SyntaxKind.ArgListKeyword:
                case SyntaxKind.FalseKeyword:

                case SyntaxKind.TrueKeyword:
                case SyntaxKind.NullKeyword:
                case SyntaxKind.NumericLiteralToken:
                case SyntaxKind.StringLiteralToken:
                case SyntaxKind.CharacterLiteralToken:
                    expr = _syntaxFactory.LiteralExpression(SyntaxFacts.GetLiteralExpression(tk), this.EatToken());
                    break;
                case SyntaxKind.InterpolatedStringStartToken:
                    throw new NotImplementedException(); // this should not occur because these tokens are produced and parsed immediately
                case SyntaxKind.InterpolatedStringToken:
                    expr = this.ParseInterpolatedStringToken();
                    break;
                case SyntaxKind.OpenParenToken:
                    expr = this.ParseCastOrParenExpressionOrLambdaOrTuple(precedence);
                    break;
                case SyntaxKind.NewKeyword:
                    expr = this.ParseNewExpression();
                    break;
                case SyntaxKind.DelegateKeyword:
                    expr = this.ParseAnonymousMethodExpression();
                    break;
                default:
                    // check for intrinsic type followed by '.'
                    if (IsPredefinedType(tk))
                    {
                        expr = _syntaxFactory.PredefinedType(this.EatToken());

                        if (this.CurrentToken.Kind != SyntaxKind.DotToken || tk == SyntaxKind.VoidKeyword)
                        {
                            expr = this.AddError(expr, ErrorCode.ERR_InvalidExprTerm, SyntaxFacts.GetText(tk));
                        }
                    }
                    else
                    {
                        expr = this.CreateMissingIdentifierName();

                        if (tk == SyntaxKind.EndOfFileToken)
                        {
                            expr = this.AddError(expr, ErrorCode.ERR_ExpressionExpected);
                        }
                        else
                        {
                            expr = this.AddError(expr, ErrorCode.ERR_InvalidExprTerm, SyntaxFacts.GetText(tk));
                        }
                    }

                    break;
            }

            return this.ParsePostFixExpression(expr);
        }

        private bool IsPossibleLambdaExpression(Precedence precedence)
        {
            if (precedence <= Precedence.Lambda && this.PeekToken(1).Kind == SyntaxKind.EqualsGreaterThanToken)
            {
                return true;
            }

            if (ScanAsyncLambda(precedence))
            {
                return true;
            }

            return false;
        }

        private ExpressionSyntax ParsePostFixExpression(ExpressionSyntax expr)
        {
            Debug.Assert(expr != null);

            while (true)
            {
                SyntaxKind tk = this.CurrentToken.Kind;
                switch (tk)
                {
                    case SyntaxKind.OpenParenToken:
                        expr = _syntaxFactory.InvocationExpression(expr, this.ParseParenthesizedArgumentList());
                        break;

                    case SyntaxKind.OpenBracketToken:
                        expr = _syntaxFactory.ElementAccessExpression(expr, this.ParseBracketedArgumentList());
                        break;

                    case SyntaxKind.PlusPlusToken:
                    case SyntaxKind.MinusMinusToken:
                        expr = _syntaxFactory.PostfixUnaryExpression(SyntaxFacts.GetPostfixUnaryExpression(tk), expr, this.EatToken());
                        break;

                    case SyntaxKind.ColonColonToken:
                        if (this.PeekToken(1).Kind == SyntaxKind.IdentifierToken)
                        {
                            // replace :: with missing dot and annotate with skipped text "::" and error
                            var ccToken = this.EatToken();
                            ccToken = this.AddError(ccToken, ErrorCode.ERR_UnexpectedAliasedName);
                            var dotToken = this.ConvertToMissingWithTrailingTrivia(ccToken, SyntaxKind.DotToken);
                            expr = _syntaxFactory.MemberAccessExpression(SyntaxKind.SimpleMemberAccessExpression, expr, dotToken, this.ParseSimpleName(NameOptions.InExpression));
                        }
                        else
                        {
                            // just some random trailing :: ?
                            expr = AddTrailingSkippedSyntax(expr, this.EatTokenWithPrejudice(SyntaxKind.DotToken));
                        }
                        break;

                    case SyntaxKind.MinusGreaterThanToken:
                        expr = _syntaxFactory.MemberAccessExpression(SyntaxKind.PointerMemberAccessExpression, expr, this.EatToken(), this.ParseSimpleName(NameOptions.InExpression));
                        break;
                    case SyntaxKind.DotToken:
                        expr = _syntaxFactory.MemberAccessExpression(SyntaxKind.SimpleMemberAccessExpression, expr, this.EatToken(), this.ParseSimpleName(NameOptions.InExpression));
                        break;

                    case SyntaxKind.QuestionToken:
                        if (CanStartConsequenceExpression(this.PeekToken(1).Kind))
                        {
                            var qToken = this.EatToken();
                            var consequence = ParseConsequenceSyntax();
                            expr = _syntaxFactory.ConditionalAccessExpression(expr, qToken, consequence);
                            expr = CheckFeatureAvailability(expr, MessageID.IDS_FeatureNullPropagatingOperator);
                            break;
                        }

                        goto default;
                    default:
                        return expr;
                }
            }
        }

        private static bool CanStartConsequenceExpression(SyntaxKind kind)
        {
            return kind == SyntaxKind.DotToken ||
                    kind == SyntaxKind.OpenBracketToken;
        }

        internal ExpressionSyntax ParseConsequenceSyntax()
        {
            SyntaxKind tk = this.CurrentToken.Kind;
            ExpressionSyntax expr = null;
            switch (tk)
            {
                case SyntaxKind.DotToken:
                    expr = _syntaxFactory.MemberBindingExpression(this.EatToken(), this.ParseSimpleName(NameOptions.InExpression));
                    break;

                case SyntaxKind.OpenBracketToken:
                    expr = _syntaxFactory.ElementBindingExpression(this.ParseBracketedArgumentList());
                    break;
            }

            Debug.Assert(expr != null);

            while (true)
            {
                tk = this.CurrentToken.Kind;
                switch (tk)
                {
                    case SyntaxKind.OpenParenToken:
                        expr = _syntaxFactory.InvocationExpression(expr, this.ParseParenthesizedArgumentList());
                        break;

                    case SyntaxKind.OpenBracketToken:
                        expr = _syntaxFactory.ElementAccessExpression(expr, this.ParseBracketedArgumentList());
                        break;

                    case SyntaxKind.DotToken:
                        expr = _syntaxFactory.MemberAccessExpression(SyntaxKind.SimpleMemberAccessExpression, expr, this.EatToken(), this.ParseSimpleName(NameOptions.InExpression));
                        break;

                    case SyntaxKind.QuestionToken:
                        if (CanStartConsequenceExpression(this.PeekToken(1).Kind))
                        {
                            var qToken = this.EatToken();
                            var consequence = ParseConsequenceSyntax();
                            expr = _syntaxFactory.ConditionalAccessExpression(expr, qToken, consequence);
                        }
                        return expr;

                    default:
                        return expr;
                }
            }
        }

        internal ArgumentListSyntax ParseParenthesizedArgumentList()
        {
            if (this.IsIncrementalAndFactoryContextMatches && this.CurrentNodeKind == SyntaxKind.ArgumentList)
            {
                return (ArgumentListSyntax)this.EatNode();
            }

            SyntaxToken openToken, closeToken;
            SeparatedSyntaxList<ArgumentSyntax> arguments;
            ParseArgumentList(out openToken, out arguments, out closeToken, SyntaxKind.OpenParenToken, SyntaxKind.CloseParenToken);

            return _syntaxFactory.ArgumentList(openToken, arguments, closeToken);
        }

        internal BracketedArgumentListSyntax ParseBracketedArgumentList()
        {
            if (this.IsIncrementalAndFactoryContextMatches && this.CurrentNodeKind == SyntaxKind.BracketedArgumentList)
            {
                return (BracketedArgumentListSyntax)this.EatNode();
            }

            SyntaxToken openToken, closeToken;
            SeparatedSyntaxList<ArgumentSyntax> arguments;
            ParseArgumentList(out openToken, out arguments, out closeToken, SyntaxKind.OpenBracketToken, SyntaxKind.CloseBracketToken);

            return _syntaxFactory.BracketedArgumentList(openToken, arguments, closeToken);
        }

        private void ParseArgumentList(
            out SyntaxToken openToken,
            out SeparatedSyntaxList<ArgumentSyntax> arguments,
            out SyntaxToken closeToken,
            SyntaxKind openKind,
            SyntaxKind closeKind)
        {
            bool isIndexer = openKind == SyntaxKind.OpenBracketToken;
            var open = this.EatToken(openKind);
            var saveTerm = _termState;
            _termState |= TerminatorState.IsEndOfArgumentList;

            SeparatedSyntaxListBuilder<ArgumentSyntax> list = default(SeparatedSyntaxListBuilder<ArgumentSyntax>);
            try
            {
                if (this.CurrentToken.Kind != closeKind && this.CurrentToken.Kind != SyntaxKind.SemicolonToken)
                {
tryAgain:
                    if (list.IsNull)
                    {
                        list = _pool.AllocateSeparated<ArgumentSyntax>();
                    }

                    if (this.IsPossibleArgumentExpression() || this.CurrentToken.Kind == SyntaxKind.CommaToken)
                    {
                        // first argument
                        list.Add(this.ParseArgumentExpression(isIndexer));

                        // additional arguments
                        while (true)
                        {
                            if (this.CurrentToken.Kind == closeKind || this.CurrentToken.Kind == SyntaxKind.SemicolonToken)
                            {
                                break;
                            }
                            else if (this.CurrentToken.Kind == SyntaxKind.CommaToken || this.IsPossibleArgumentExpression())
                            {
                                list.AddSeparator(this.EatToken(SyntaxKind.CommaToken));
                                list.Add(this.ParseArgumentExpression(isIndexer));
                                continue;
                            }
                            else if (this.SkipBadArgumentListTokens(ref open, list, SyntaxKind.CommaToken, closeKind) == PostSkipAction.Abort)
                            {
                                break;
                            }
                        }
                    }
                    else if (this.SkipBadArgumentListTokens(ref open, list, SyntaxKind.IdentifierToken, closeKind) == PostSkipAction.Continue)
                    {
                        goto tryAgain;
                    }
                }
                else if (isIndexer && this.CurrentToken.Kind == closeKind)
                {
                    // An indexer always expects at least one value. And so we need to give an error
                    // for the case where we see only "[]". ParseArgumentExpression gives it.

                    if (list.IsNull)
                    {
                        list = _pool.AllocateSeparated<ArgumentSyntax>();
                    }

                    list.Add(this.ParseArgumentExpression(isIndexer));
                }

                _termState = saveTerm;

                openToken = open;
                closeToken = this.EatToken(closeKind);
                arguments = list.ToList();
            }
            finally
            {
                if (!list.IsNull)
                {
                    _pool.Free(list);
                }
            }
        }

        private PostSkipAction SkipBadArgumentListTokens(ref SyntaxToken open, SeparatedSyntaxListBuilder<ArgumentSyntax> list, SyntaxKind expected, SyntaxKind closeKind)
        {
            return this.SkipBadSeparatedListTokensWithExpectedKind(ref open, list,
                p => p.CurrentToken.Kind != SyntaxKind.CommaToken && !p.IsPossibleArgumentExpression(),
                p => p.CurrentToken.Kind == closeKind || p.CurrentToken.Kind == SyntaxKind.SemicolonToken || p.IsTerminator(),
                expected);
        }

        private bool IsEndOfArgumentList()
        {
            return this.CurrentToken.Kind == SyntaxKind.CloseParenToken
                || this.CurrentToken.Kind == SyntaxKind.CloseBracketToken;
        }

        private bool IsPossibleArgumentExpression()
        {
            switch (this.CurrentToken.Kind)
            {
                case SyntaxKind.RefKeyword:
                case SyntaxKind.OutKeyword:
                    return true;
                default:
                    return this.IsPossibleExpression();
            }
        }

        private ArgumentSyntax ParseArgumentExpression(bool isIndexer)
        {
            NameColonSyntax nameColon = null;
            if (this.CurrentToken.Kind == SyntaxKind.IdentifierToken && this.PeekToken(1).Kind == SyntaxKind.ColonToken)
            {
                var name = this.ParseIdentifierName();
                var colon = this.EatToken(SyntaxKind.ColonToken);
                nameColon = _syntaxFactory.NameColon(name, colon);
                nameColon = CheckFeatureAvailability(nameColon, MessageID.IDS_FeatureNamedArgument);
            }

            SyntaxToken refOrOutKeyword = null;
            if (this.CurrentToken.Kind == SyntaxKind.RefKeyword || this.CurrentToken.Kind == SyntaxKind.OutKeyword)
            {
                refOrOutKeyword = this.EatToken();
            }

            ExpressionSyntax expression;

            if (isIndexer && (this.CurrentToken.Kind == SyntaxKind.CommaToken || this.CurrentToken.Kind == SyntaxKind.CloseBracketToken))
            {
                expression = this.AddError(this.CreateMissingIdentifierName(), ErrorCode.ERR_ValueExpected);
            }
            else if (this.CurrentToken.Kind == SyntaxKind.CommaToken)
            {
                expression = this.AddError(this.CreateMissingIdentifierName(), ErrorCode.ERR_MissingArgument);
            }
            else
            {
                // According to Language Specification, section 7.6.7 Element access
                //      The argument-list of an element-access is not allowed to contain ref or out arguments.
                // However, due to backward compatibility, compiler overlooks this restriction during parsing
                // and even ignores out/ref modifiers in element access during binding.
                //
                // We will enforce that language rule for out variables declarations at the parser level. 
                if (!isIndexer &&
                    refOrOutKeyword != null && refOrOutKeyword.Kind == SyntaxKind.OutKeyword &&
                    IsPossibleOutVarDeclaration())
                {
                    TypeSyntax typeSyntax = ParseType(parentIsParameter: false);
                    SyntaxToken identifier = CheckFeatureAvailability(this.ParseIdentifierToken(), MessageID.IDS_FeatureOutVar);

                    return _syntaxFactory.Argument(nameColon, refOrOutKeyword, 
                               _syntaxFactory.VariableDeclaration(typeSyntax,
                                   new SeparatedSyntaxList<VariableDeclaratorSyntax>(
                                       new SyntaxList<CSharpSyntaxNode>(
                                           _syntaxFactory.VariableDeclarator(identifier, null, null))),
                                   null));
                }
                else
                {
                    expression = this.ParseSubExpression(Precedence.Expression);
                }
            }

            return _syntaxFactory.Argument(nameColon, refOrOutKeyword, expression);
        }

        private bool IsPossibleOutVarDeclaration()
        {
            var tk = this.CurrentToken.Kind;
            if (SyntaxFacts.IsPredefinedType(tk) && this.PeekToken(1).Kind != SyntaxKind.DotToken)
            {
                return true;
            }

            var resetPoint = this.GetResetPoint();
            try
            {
                SyntaxToken lastTokenOfType;
                ScanTypeFlags st = this.ScanType(out lastTokenOfType);

                return st != ScanTypeFlags.NotType && this.IsTrueIdentifier(); 
            }
            finally
            {
                this.Reset(ref resetPoint);
                this.Release(ref resetPoint);
            }
        }

        private TypeOfExpressionSyntax ParseTypeOfExpression()
        {
            var keyword = this.EatToken();
            var openParen = this.EatToken(SyntaxKind.OpenParenToken);
            var type = this.ParseTypeOrVoid();
            var closeParen = this.EatToken(SyntaxKind.CloseParenToken);

            return _syntaxFactory.TypeOfExpression(keyword, openParen, type, closeParen);
        }

        private DefaultExpressionSyntax ParseDefaultExpression()
        {
            var keyword = this.EatToken();
            var openParen = this.EatToken(SyntaxKind.OpenParenToken);
            var type = this.ParseType(false);
            var closeParen = this.EatToken(SyntaxKind.CloseParenToken);

            keyword = CheckFeatureAvailability(keyword, MessageID.IDS_FeatureDefault);

            return _syntaxFactory.DefaultExpression(keyword, openParen, type, closeParen);
        }

        private SizeOfExpressionSyntax ParseSizeOfExpression()
        {
            var keyword = this.EatToken();
            var openParen = this.EatToken(SyntaxKind.OpenParenToken);
            var type = this.ParseType(false);
            var closeParen = this.EatToken(SyntaxKind.CloseParenToken);

            return _syntaxFactory.SizeOfExpression(keyword, openParen, type, closeParen);
        }

        private MakeRefExpressionSyntax ParseMakeRefExpression()
        {
            var keyword = this.EatToken();
            var openParen = this.EatToken(SyntaxKind.OpenParenToken);
            var expr = this.ParseSubExpression(Precedence.Expression);
            var closeParen = this.EatToken(SyntaxKind.CloseParenToken);

            return _syntaxFactory.MakeRefExpression(keyword, openParen, expr, closeParen);
        }

        private RefTypeExpressionSyntax ParseRefTypeExpression()
        {
            var keyword = this.EatToken();
            var openParen = this.EatToken(SyntaxKind.OpenParenToken);
            var expr = this.ParseSubExpression(0);
            var closeParen = this.EatToken(SyntaxKind.CloseParenToken);

            return _syntaxFactory.RefTypeExpression(keyword, openParen, expr, closeParen);
        }

        private CheckedExpressionSyntax ParseCheckedOrUncheckedExpression()
        {
            var checkedOrUnchecked = this.EatToken();
            Debug.Assert(checkedOrUnchecked.Kind == SyntaxKind.CheckedKeyword || checkedOrUnchecked.Kind == SyntaxKind.UncheckedKeyword);
            var kind = (checkedOrUnchecked.Kind == SyntaxKind.CheckedKeyword) ? SyntaxKind.CheckedExpression : SyntaxKind.UncheckedExpression;

            var openParen = this.EatToken(SyntaxKind.OpenParenToken);
            var expr = this.ParseSubExpression(Precedence.Expression);
            var closeParen = this.EatToken(SyntaxKind.CloseParenToken);

            return _syntaxFactory.CheckedExpression(kind, checkedOrUnchecked, openParen, expr, closeParen);
        }

        private RefValueExpressionSyntax ParseRefValueExpression()
        {
            var @refvalue = this.EatToken(SyntaxKind.RefValueKeyword);
            var openParen = this.EatToken(SyntaxKind.OpenParenToken);
            var expr = this.ParseSubExpression(Precedence.Expression);
            var comma = this.EatToken(SyntaxKind.CommaToken);
            var type = this.ParseType(false);
            var closeParen = this.EatToken(SyntaxKind.CloseParenToken);

            return _syntaxFactory.RefValueExpression(@refvalue, openParen, expr, comma, type, closeParen);
        }

        private bool ScanParenthesizedImplicitlyTypedLambda(Precedence precedence)
        {
            if (!(precedence <= Precedence.Lambda))
            {
                return false;
            }

            //  case 1:  ( x ,
            if (this.PeekToken(1).Kind == SyntaxKind.IdentifierToken
                && (!this.IsInQuery || !IsTokenQueryContextualKeyword(this.PeekToken(1)))
                && this.PeekToken(2).Kind == SyntaxKind.CommaToken)
            {
                // Make sure it really looks like a lambda, not just a tuple
                int curTk = 3;
                while (true)
                {
                    var tk = this.PeekToken(curTk++);

                    // skip  identifiers commas and predefined types in any combination for error recovery
                    if (tk.Kind != SyntaxKind.IdentifierToken
                        && !SyntaxFacts.IsPredefinedType(tk.Kind)
                        && tk.Kind != SyntaxKind.CommaToken
                        && (this.IsInQuery || !IsTokenQueryContextualKeyword(tk)))
                    {
                        break;
                    };
                }

                // ) =>
                return this.PeekToken(curTk - 1).Kind == SyntaxKind.CloseParenToken &&
                       this.PeekToken(curTk).Kind == SyntaxKind.EqualsGreaterThanToken;
            }

            //  case 2:  ( x ) =>
            if (this.PeekToken(1).Kind == SyntaxKind.IdentifierToken
                && (!this.IsInQuery || !IsTokenQueryContextualKeyword(this.PeekToken(1)))
                && this.PeekToken(2).Kind == SyntaxKind.CloseParenToken
                && this.PeekToken(3).Kind == SyntaxKind.EqualsGreaterThanToken)
            {
                return true;
            }

            //  case 3:  ( ) =>
            if (this.PeekToken(1).Kind == SyntaxKind.CloseParenToken
                && this.PeekToken(2).Kind == SyntaxKind.EqualsGreaterThanToken)
            {
                return true;
            }

            // case 4:  ( params
            // This case is interesting in that it is not legal; this error could be caught at parse time but we would rather
            // recover from the error and let the semantic analyzer deal with it.
            if (this.PeekToken(1).Kind == SyntaxKind.ParamsKeyword)
            {
                return true;
            }

            return false;
        }

        private bool ScanExplicitlyTypedLambda(Precedence precedence)
        {
            if (!(precedence <= Precedence.Lambda))
            {
                return false;
            }

            var resetPoint = this.GetResetPoint();
            try
            {
                // do we have the following:
                //   case 1: ( T x ,
                //   case 2: ( T x ) =>
                //   case 3: ( out T x,
                //   case 4: ( ref T x,
                //   case 5: ( out T x ) =>
                //   case 6: ( ref T x ) =>
                //
                // if so then parse it as a lambda

                // Advance past the open paren.
                this.EatToken();

                // Eat 'out' or 'ref' for cases [3, 6]
                if (this.CurrentToken.Kind == SyntaxKind.RefKeyword || this.CurrentToken.Kind == SyntaxKind.OutKeyword)
                {
                    this.EatToken();
                }

                // NOTE: if we see "out" or ref" and part of cases 3,4,5,6 followed by EOF, we'll parse as a lambda.
                if (this.CurrentToken.Kind == SyntaxKind.EndOfFileToken)
                {
                    return true;
                }

                // NOTE: advances CurrentToken
                if (this.ScanType() == ScanTypeFlags.NotType)
                {
                    return false;
                }

                if (this.CurrentToken.Kind == SyntaxKind.EndOfFileToken)
                {
                    return true;
                }

                if (!this.IsTrueIdentifier())
                {
                    return false;
                }

                switch (this.PeekToken(1).Kind)
                {
                    case SyntaxKind.EndOfFileToken:
                    case SyntaxKind.CommaToken:
                        return true;

                    case SyntaxKind.CloseParenToken:
                        switch (this.PeekToken(2).Kind)
                        {
                            case SyntaxKind.EndOfFileToken:
                            case SyntaxKind.EqualsGreaterThanToken:
                                return true;

                            default:
                                return false;
                        }
                    default:
                        return false;
                }
            }
            finally
            {
                this.Reset(ref resetPoint);
                this.Release(ref resetPoint);
            }
        }

        private ExpressionSyntax ParseCastOrParenExpressionOrLambdaOrTuple(Precedence precedence)
        {
            Debug.Assert(this.CurrentToken.Kind == SyntaxKind.OpenParenToken);

            var resetPoint = this.GetResetPoint();
            try
            {
                if (ScanParenthesizedImplicitlyTypedLambda(precedence))
                {
                    return this.ParseLambdaExpression();
                }

                // We have a decision to make -- is this a cast, or is it a parenthesized
                // expression?  Because look-ahead is cheap with our token stream, we check
                // to see if this "looks like" a cast (without constructing any parse trees)
                // to help us make the decision.
                if (this.ScanCast())
                {
                    if (!IsCurrentTokenQueryKeywordInQuery())
                    {
                        // Looks like a cast, so parse it as one.
                        this.Reset(ref resetPoint);
                        var openParen = this.EatToken(SyntaxKind.OpenParenToken);
                        var type = this.ParseType(false);
                        var closeParen = this.EatToken(SyntaxKind.CloseParenToken);
                        var expr = this.ParseSubExpression(Precedence.Cast);
                        return _syntaxFactory.CastExpression(openParen, type, closeParen, expr);
                    }
                }

                this.Reset(ref resetPoint);
                if (this.ScanExplicitlyTypedLambda(precedence))
                {
                    return this.ParseLambdaExpression();
                }

                // Doesn't look like a cast, so parse this as a parenthesized expression or tuple.
                {
                    this.Reset(ref resetPoint);
                    var openParen = this.EatToken(SyntaxKind.OpenParenToken);
                    var expression = this.ParseSubExpression(Precedence.Expression);

                    //  ( <expr>,    must be a tuple
                    if (this.CurrentToken.Kind == SyntaxKind.CommaToken)
                    {
                        var firstArg = _syntaxFactory.Argument(nameColon: null, refOrOutKeyword: default(SyntaxToken), expressionOrDeclaration: expression);
                        return ParseTupleExpressionTail(openParen, firstArg);
                    }

                    // ( name:
                    if (expression.Kind == SyntaxKind.IdentifierName &&
                        this.CurrentToken.Kind == SyntaxKind.ColonToken)
                    {
                        var nameColon = _syntaxFactory.NameColon((IdentifierNameSyntax)expression, EatToken());
                        expression = ParseSubExpression(0);

                        var firstArg = _syntaxFactory.Argument(nameColon, refOrOutKeyword: default(SyntaxToken), expressionOrDeclaration: expression);
                        return ParseTupleExpressionTail(openParen, firstArg);
                    }

                    var closeParen = this.EatToken(SyntaxKind.CloseParenToken);
                    return _syntaxFactory.ParenthesizedExpression(openParen, expression, closeParen);
                }
            }
            finally
            {
                this.Release(ref resetPoint);
            }
        }

        private TupleExpressionSyntax ParseTupleExpressionTail(SyntaxToken openParen, ArgumentSyntax firstArg)
        {
            var list = _pool.AllocateSeparated<ArgumentSyntax>();
            try
            {
                list.Add(firstArg);

                while (this.CurrentToken.Kind == SyntaxKind.CommaToken)
                {
                    var comma = this.EatToken(SyntaxKind.CommaToken);
                    list.AddSeparator(comma);

                    ArgumentSyntax arg;

                    var expression = ParseSubExpression(0);
                    if (expression.Kind == SyntaxKind.IdentifierName &&
                        this.CurrentToken.Kind == SyntaxKind.ColonToken)
                    {
                        var nameColon = _syntaxFactory.NameColon((IdentifierNameSyntax)expression, EatToken());
                        expression = ParseSubExpression(0);

                        arg = _syntaxFactory.Argument(nameColon, refOrOutKeyword: default(SyntaxToken), expressionOrDeclaration: expression);
                    }
                    else
                    {
                        arg = _syntaxFactory.Argument(nameColon: null, refOrOutKeyword: default(SyntaxToken), expressionOrDeclaration: expression);
                    }

                    list.Add(arg);
                }

                var closeParen = this.EatToken(SyntaxKind.CloseParenToken);
                var result = _syntaxFactory.TupleExpression(openParen, list, closeParen);

                if (!result.ContainsDiagnostics && list.Count < 2)
                {
                    result = this.AddError(result, ErrorCode.ERR_TupleTooFewElements);
                }

                result = CheckFeatureAvailability(result, MessageID.IDS_FeatureTuples);

                return result;
            }
            finally
            {
                _pool.Free(list);
            }
        }

        private bool ScanCast()
        {
            if (this.CurrentToken.Kind != SyntaxKind.OpenParenToken)
            {
                return false;
            }

            this.EatToken();

            var type = this.ScanType();
            if (type == ScanTypeFlags.NotType)
            {
                return false;
            }

            if (this.CurrentToken.Kind != SyntaxKind.CloseParenToken)
            {
                return false;
            }

            // If we have any of the following, we know it must be a cast:
            // 1) (Foo*)bar;
            // 2) (Foo?)bar;
            // 3) "(int)bar" or "(int[])bar"
            // 4) (G::Foo)bar
            if (type == ScanTypeFlags.PointerOrMultiplication ||
                type == ScanTypeFlags.NullableType ||
                type == ScanTypeFlags.MustBeType ||
                type == ScanTypeFlags.AliasQualifiedName)
            {
                return true;
            }

            this.EatToken();

            // check for ambiguous type or expression followed by disambiguating token.  i.e.
            //
            // "(A)b" is a cast.  But "(A)+b" is not a cast.  
            return (type == ScanTypeFlags.GenericTypeOrMethod || type == ScanTypeFlags.GenericTypeOrExpression || type == ScanTypeFlags.NonGenericTypeOrExpression || type == ScanTypeFlags.TupleType) && CanFollowCast(this.CurrentToken.Kind);
        }

        private bool ScanAsyncLambda(Precedence precedence)
        {
            // Adapted from CParser::ScanAsyncLambda

            // Precedence must not exceed that of lambdas
            if (precedence > Precedence.Lambda)
            {
                return false;
            }

            // Async lambda must start with 'async'
            if (this.CurrentToken.ContextualKind != SyntaxKind.AsyncKeyword)
            {
                return false;
            }

            // 'async <identifier> => ...' looks like an async simple lambda
            if (this.PeekToken(1).Kind == SyntaxKind.IdentifierToken && this.PeekToken(2).Kind == SyntaxKind.EqualsGreaterThanToken)
            {
                return true;
            }

            // Non-simple async lambda must be of the form 'async (...'
            if (this.PeekToken(1).Kind != SyntaxKind.OpenParenToken)
            {
                return false;
            }

            {
                var resetPoint = this.GetResetPoint();

                // Skip 'async'
                EatToken(SyntaxKind.IdentifierToken);

                // Check whether looks like implicitly or explicitly typed lambda
                bool isAsync = ScanParenthesizedImplicitlyTypedLambda(precedence) || ScanExplicitlyTypedLambda(precedence);

                // Restore current token index
                this.Reset(ref resetPoint);
                this.Release(ref resetPoint);

                return isAsync;
            }
        }

        private static bool CanFollowCast(SyntaxKind kind)
        {
            switch (kind)
            {
                case SyntaxKind.AsKeyword:
                case SyntaxKind.IsKeyword:
                case SyntaxKind.SemicolonToken:
                case SyntaxKind.CloseParenToken:
                case SyntaxKind.CloseBracketToken:
                case SyntaxKind.OpenBraceToken:
                case SyntaxKind.CloseBraceToken:
                case SyntaxKind.CommaToken:
                case SyntaxKind.EqualsToken:
                case SyntaxKind.PlusEqualsToken:
                case SyntaxKind.MinusEqualsToken:
                case SyntaxKind.AsteriskEqualsToken:
                case SyntaxKind.SlashEqualsToken:
                case SyntaxKind.PercentEqualsToken:
                case SyntaxKind.AmpersandEqualsToken:
                case SyntaxKind.CaretEqualsToken:
                case SyntaxKind.BarEqualsToken:
                case SyntaxKind.LessThanLessThanEqualsToken:
                case SyntaxKind.GreaterThanGreaterThanEqualsToken:
                case SyntaxKind.QuestionToken:
                case SyntaxKind.ColonToken:
                case SyntaxKind.BarBarToken:
                case SyntaxKind.AmpersandAmpersandToken:
                case SyntaxKind.BarToken:
                case SyntaxKind.CaretToken:
                case SyntaxKind.AmpersandToken:
                case SyntaxKind.EqualsEqualsToken:
                case SyntaxKind.ExclamationEqualsToken:
                case SyntaxKind.LessThanToken:
                case SyntaxKind.LessThanEqualsToken:
                case SyntaxKind.GreaterThanToken:
                case SyntaxKind.GreaterThanEqualsToken:
                case SyntaxKind.LessThanLessThanToken:
                case SyntaxKind.GreaterThanGreaterThanToken:
                case SyntaxKind.PlusToken:
                case SyntaxKind.MinusToken:
                case SyntaxKind.AsteriskToken:
                case SyntaxKind.SlashToken:
                case SyntaxKind.PercentToken:
                case SyntaxKind.PlusPlusToken:
                case SyntaxKind.MinusMinusToken:
                case SyntaxKind.OpenBracketToken:
                case SyntaxKind.DotToken:
                case SyntaxKind.MinusGreaterThanToken:
                case SyntaxKind.QuestionQuestionToken:
                case SyntaxKind.EndOfFileToken:
                    return false;
                default:
                    return true;
            }
        }

        private ExpressionSyntax ParseNewExpression()
        {
            Debug.Assert(this.CurrentToken.Kind == SyntaxKind.NewKeyword);

            if (this.IsAnonymousType())
            {
                return this.ParseAnonymousTypeExpression();
            }
            else if (this.IsImplicitlyTypedArray())
            {
                return this.ParseImplicitlyTypedArrayCreation();
            }
            else
            {
                // assume object creation as default case
                return this.ParseArrayOrObjectCreationExpression();
            }
        }

        private bool IsAnonymousType()
        {
            return this.CurrentToken.Kind == SyntaxKind.NewKeyword && this.PeekToken(1).Kind == SyntaxKind.OpenBraceToken;
        }

        private AnonymousObjectCreationExpressionSyntax ParseAnonymousTypeExpression()
        {
            Debug.Assert(IsAnonymousType());
            var @new = this.EatToken(SyntaxKind.NewKeyword);
            @new = CheckFeatureAvailability(@new, MessageID.IDS_FeatureAnonymousTypes);

            Debug.Assert(this.CurrentToken.Kind == SyntaxKind.OpenBraceToken);

            var openBrace = this.EatToken(SyntaxKind.OpenBraceToken);
            var expressions = _pool.AllocateSeparated<AnonymousObjectMemberDeclaratorSyntax>();
            this.ParseAnonymousTypeMemberInitializers(ref openBrace, ref expressions);
            var closeBrace = this.EatToken(SyntaxKind.CloseBraceToken);
            var result = _syntaxFactory.AnonymousObjectCreationExpression(@new, openBrace, expressions, closeBrace);
            _pool.Free(expressions);

            return result;
        }

        private void ParseAnonymousTypeMemberInitializers(ref SyntaxToken openBrace, ref SeparatedSyntaxListBuilder<AnonymousObjectMemberDeclaratorSyntax> list)
        {
            if (this.CurrentToken.Kind != SyntaxKind.CloseBraceToken)
            {
tryAgain:
                if (this.IsPossibleExpression() || this.CurrentToken.Kind == SyntaxKind.CommaToken)
                {
                    // first argument
                    list.Add(this.ParseAnonymousTypeMemberInitializer());

                    // additional arguments
                    while (true)
                    {
                        if (this.CurrentToken.Kind == SyntaxKind.CloseBraceToken)
                        {
                            break;
                        }
                        else if (this.CurrentToken.Kind == SyntaxKind.CommaToken || this.IsPossibleExpression())
                        {
                            list.AddSeparator(this.EatToken(SyntaxKind.CommaToken));

                            // check for exit case after legal trailing comma
                            if (this.CurrentToken.Kind == SyntaxKind.CloseBraceToken)
                            {
                                break;
                            }
                            else if (!this.IsPossibleExpression())
                            {
                                goto tryAgain;
                            }

                            list.Add(this.ParseAnonymousTypeMemberInitializer());
                            continue;
                        }
                        else if (this.SkipBadInitializerListTokens(ref openBrace, list, SyntaxKind.CommaToken) == PostSkipAction.Abort)
                        {
                            break;
                        }
                    }
                }
                else if (this.SkipBadInitializerListTokens(ref openBrace, list, SyntaxKind.IdentifierToken) == PostSkipAction.Continue)
                {
                    goto tryAgain;
                }
            }
        }

        private AnonymousObjectMemberDeclaratorSyntax ParseAnonymousTypeMemberInitializer()
        {
            bool isNamedAssignment = this.IsNamedAssignment();

            NameEqualsSyntax nameEquals = null;
            if (isNamedAssignment)
            {
                nameEquals = ParseNameEquals();
            }

            var expression = this.ParseExpressionCore();
            if (!isNamedAssignment && !IsAnonymousTypeMemberExpression(expression))
            {
                expression = this.AddError(expression, ErrorCode.ERR_InvalidAnonymousTypeMemberDeclarator);
            }

            return _syntaxFactory.AnonymousObjectMemberDeclarator(nameEquals, expression);
        }

        private static bool IsAnonymousTypeMemberExpression(ExpressionSyntax expr)
        {
            while (true)
            {
                switch (expr.Kind)
                {
                    case SyntaxKind.QualifiedName:
                        expr = ((QualifiedNameSyntax)expr).Right;
                        continue;
                    case SyntaxKind.ConditionalAccessExpression:
                        expr = ((ConditionalAccessExpressionSyntax)expr).WhenNotNull;
                        if (expr.Kind == SyntaxKind.MemberBindingExpression)
                        {
                            return true;
                        }

                        continue;
                    case SyntaxKind.IdentifierName:
                    case SyntaxKind.SimpleMemberAccessExpression:
                        return true;
                    default:
                        return false;
                }
            }
        }

        private bool IsInitializerMember()
        {
            return this.IsComplexElementInitializer() ||
                this.IsNamedAssignment() ||
                this.IsDictionaryInitializer() ||
                this.IsPossibleExpression();
        }

        private bool IsComplexElementInitializer()
        {
            return this.CurrentToken.Kind == SyntaxKind.OpenBraceToken;
        }

        private bool IsNamedAssignment()
        {
            return IsTrueIdentifier() && this.PeekToken(1).Kind == SyntaxKind.EqualsToken;
        }

        private bool IsDictionaryInitializer()
        {
            return this.CurrentToken.Kind == SyntaxKind.OpenBracketToken;
        }

        private ExpressionSyntax ParseArrayOrObjectCreationExpression()
        {
            SyntaxToken @new = this.EatToken(SyntaxKind.NewKeyword);
            bool isPossibleArrayCreation = this.IsPossibleArrayCreationExpression();
            var type = this.ParseTypeCore(parentIsParameter: false, isOrAs: false, expectSizes: isPossibleArrayCreation, isArrayCreation: isPossibleArrayCreation);

            if (type.Kind == SyntaxKind.ArrayType)
            {
                // Check for an initializer.
                InitializerExpressionSyntax initializer = null;
                if (this.CurrentToken.Kind == SyntaxKind.OpenBraceToken)
                {
                    initializer = this.ParseArrayInitializer();
                }
                else if (type.Kind == SyntaxKind.ArrayType)
                {
                    var rankSpec = ((ArrayTypeSyntax)type).RankSpecifiers[0];
                    if (GetNumberOfNonOmittedArraySizes(rankSpec) == 0)
                    {
                        type = this.AddError(type, rankSpec, ErrorCode.ERR_MissingArraySize);
                    }
                }

                return _syntaxFactory.ArrayCreationExpression(@new, (ArrayTypeSyntax)type, initializer);
            }
            else
            {
                ArgumentListSyntax argumentList = null;
                if (this.CurrentToken.Kind == SyntaxKind.OpenParenToken)
                {
                    argumentList = this.ParseParenthesizedArgumentList();
                }

                InitializerExpressionSyntax initializer = null;
                if (this.CurrentToken.Kind == SyntaxKind.OpenBraceToken)
                {
                    initializer = this.ParseObjectOrCollectionInitializer();
                }

                // we need one or the other
                if (argumentList == null && initializer == null)
                {
                    argumentList = _syntaxFactory.ArgumentList(
                        this.AddError(SyntaxFactory.MissingToken(SyntaxKind.OpenParenToken), ErrorCode.ERR_BadNewExpr),
                        default(SeparatedSyntaxList<ArgumentSyntax>),
                        SyntaxFactory.MissingToken(SyntaxKind.CloseParenToken));
                }

                return _syntaxFactory.ObjectCreationExpression(@new, type, argumentList, initializer);
            }
        }

        private static int GetNumberOfNonOmittedArraySizes(ArrayRankSpecifierSyntax rankSpec)
        {
            int count = rankSpec.Sizes.Count;
            int result = 0;
            for (int i = 0; i < count; i++)
            {
                if (rankSpec.Sizes[i].Kind != SyntaxKind.OmittedArraySizeExpression)
                {
                    result++;
                }
            }
            return result;
        }

        private bool IsPossibleArrayCreationExpression()
        {
            // previous token should be NewKeyword

            var resetPoint = this.GetResetPoint();
            try
            {
                ScanTypeFlags isType = this.ScanNonArrayType();
                return isType != ScanTypeFlags.NotType && this.CurrentToken.Kind == SyntaxKind.OpenBracketToken;
            }
            finally
            {
                this.Reset(ref resetPoint);
                this.Release(ref resetPoint);
            }
        }

        private InitializerExpressionSyntax ParseObjectOrCollectionInitializer()
        {
            var openBrace = this.EatToken(SyntaxKind.OpenBraceToken);

            var initializers = _pool.AllocateSeparated<ExpressionSyntax>();
            try
            {
                bool isObjectInitializer;
                this.ParseObjectOrCollectionInitializerMembers(ref openBrace, initializers, out isObjectInitializer);
                Debug.Assert(initializers.Count > 0 || isObjectInitializer);

                openBrace = CheckFeatureAvailability(openBrace, isObjectInitializer ? MessageID.IDS_FeatureObjectInitializer : MessageID.IDS_FeatureCollectionInitializer);

                var closeBrace = this.EatToken(SyntaxKind.CloseBraceToken);
                return _syntaxFactory.InitializerExpression(
                    isObjectInitializer ?
                        SyntaxKind.ObjectInitializerExpression :
                        SyntaxKind.CollectionInitializerExpression,
                    openBrace,
                    initializers,
                    closeBrace);
            }
            finally
            {
                _pool.Free(initializers);
            }
        }

        private void ParseObjectOrCollectionInitializerMembers(ref SyntaxToken startToken, SeparatedSyntaxListBuilder<ExpressionSyntax> list, out bool isObjectInitializer)
        {
            // Empty initializer list must be parsed as an object initializer.
            isObjectInitializer = true;

            if (this.CurrentToken.Kind != SyntaxKind.CloseBraceToken)
            {
tryAgain:
                if (this.IsInitializerMember() || this.CurrentToken.Kind == SyntaxKind.CommaToken)
                {
                    // We have at least one initializer expression.
                    // If at least one initializer expression is a named assignment, this is an object initializer.
                    // Otherwise, this is a collection initializer.
                    isObjectInitializer = false;

                    // first argument
                    list.Add(this.ParseObjectOrCollectionInitializerMember(ref isObjectInitializer));

                    // additional arguments
                    while (true)
                    {
                        if (this.CurrentToken.Kind == SyntaxKind.CloseBraceToken)
                        {
                            break;
                        }
                        else if (this.CurrentToken.Kind == SyntaxKind.CommaToken || this.IsInitializerMember())
                        {
                            list.AddSeparator(this.EatToken(SyntaxKind.CommaToken));

                            // check for exit case after legal trailing comma
                            if (this.CurrentToken.Kind == SyntaxKind.CloseBraceToken)
                            {
                                break;
                            }

                            list.Add(this.ParseObjectOrCollectionInitializerMember(ref isObjectInitializer));
                            continue;
                        }
                        else if (this.SkipBadInitializerListTokens(ref startToken, list, SyntaxKind.CommaToken) == PostSkipAction.Abort)
                        {
                            break;
                        }
                    }
                }
                else if (this.SkipBadInitializerListTokens(ref startToken, list, SyntaxKind.IdentifierToken) == PostSkipAction.Continue)
                {
                    goto tryAgain;
                }
            }

            // We may have invalid initializer elements. These will be reported during binding.
        }

        private ExpressionSyntax ParseObjectOrCollectionInitializerMember(ref bool isObjectInitializer)
        {
            if (this.IsComplexElementInitializer())
            {
                return this.ParseComplexElementInitializer();
            }
            else if (IsDictionaryInitializer())
            {
                isObjectInitializer = true;
                var initializer = this.ParseDictionaryInitializer();
                initializer = CheckFeatureAvailability(initializer, MessageID.IDS_FeatureDictionaryInitializer);
                return initializer;
            }
            else if (this.IsNamedAssignment())
            {
                isObjectInitializer = true;
                return this.ParseObjectInitializerNamedAssignment();
            }
            else
            {
                return this.ParseExpressionCore();
            }
        }

        private PostSkipAction SkipBadInitializerListTokens<T>(ref SyntaxToken startToken, SeparatedSyntaxListBuilder<T> list, SyntaxKind expected)
            where T : CSharpSyntaxNode
        {
            return this.SkipBadSeparatedListTokensWithExpectedKind(ref startToken, list,
                p => p.CurrentToken.Kind != SyntaxKind.CommaToken && !p.IsPossibleExpression(),
                p => p.CurrentToken.Kind == SyntaxKind.CloseBraceToken || p.IsTerminator(),
                expected);
        }

        private ExpressionSyntax ParseObjectInitializerNamedAssignment()
        {
            var identifier = this.ParseIdentifierName();
            var equal = this.EatToken(SyntaxKind.EqualsToken);
            ExpressionSyntax expression;
            if (this.CurrentToken.Kind == SyntaxKind.OpenBraceToken)
            {
                expression = this.ParseObjectOrCollectionInitializer();
            }
            else
            {
                expression = this.ParseExpressionCore();
            }

            return _syntaxFactory.AssignmentExpression(SyntaxKind.SimpleAssignmentExpression, identifier, equal, expression);
        }

        private ExpressionSyntax ParseDictionaryInitializer()
        {
            var arguments = this.ParseBracketedArgumentList();
            var equal = this.EatToken(SyntaxKind.EqualsToken);
            ExpressionSyntax expression;
            if (this.CurrentToken.Kind == SyntaxKind.OpenBraceToken)
            {
                expression = this.ParseObjectOrCollectionInitializer();
            }
            else
            {
                expression = this.ParseExpressionCore();
            }

            var elementAccess = _syntaxFactory.ImplicitElementAccess(arguments);
            return _syntaxFactory.AssignmentExpression(SyntaxKind.SimpleAssignmentExpression, elementAccess, equal, expression);
        }

        private InitializerExpressionSyntax ParseComplexElementInitializer()
        {
            var openBrace = this.EatToken(SyntaxKind.OpenBraceToken);
            var initializers = _pool.AllocateSeparated<ExpressionSyntax>();
            try
            {
                DiagnosticInfo closeBraceError;
                this.ParseExpressionsForComplexElementInitializer(ref openBrace, initializers, out closeBraceError);
                var closeBrace = this.EatToken(SyntaxKind.CloseBraceToken);
                if (closeBraceError != null)
                {
                    closeBrace = WithAdditionalDiagnostics(closeBrace, closeBraceError);
                }
                return _syntaxFactory.InitializerExpression(SyntaxKind.ComplexElementInitializerExpression, openBrace, initializers, closeBrace);
            }
            finally
            {
                _pool.Free(initializers);
            }
        }

        private void ParseExpressionsForComplexElementInitializer(ref SyntaxToken openBrace, SeparatedSyntaxListBuilder<ExpressionSyntax> list, out DiagnosticInfo closeBraceError)
        {
            closeBraceError = null;

            if (this.CurrentToken.Kind != SyntaxKind.CloseBraceToken)
            {
tryAgain:
                if (this.IsPossibleExpression() || this.CurrentToken.Kind == SyntaxKind.CommaToken)
                {
                    // first argument
                    list.Add(this.ParseExpressionCore());

                    // additional arguments
                    while (true)
                    {
                        if (this.CurrentToken.Kind == SyntaxKind.CloseBraceToken)
                        {
                            break;
                        }
                        else if (this.CurrentToken.Kind == SyntaxKind.CommaToken || this.IsPossibleExpression())
                        {
                            list.AddSeparator(this.EatToken(SyntaxKind.CommaToken));
                            if (this.CurrentToken.Kind == SyntaxKind.CloseBraceToken)
                            {
                                closeBraceError = MakeError(this.CurrentToken, ErrorCode.ERR_ExpressionExpected);
                                break;
                            }
                            list.Add(this.ParseExpressionCore());
                            continue;
                        }
                        else if (this.SkipBadInitializerListTokens(ref openBrace, list, SyntaxKind.CommaToken) == PostSkipAction.Abort)
                        {
                            break;
                        }
                    }
                }
                else if (this.SkipBadInitializerListTokens(ref openBrace, list, SyntaxKind.IdentifierToken) == PostSkipAction.Continue)
                {
                    goto tryAgain;
                }
            }
        }

        private ExpressionSyntax ParseElementInitializer()
        {
            if (this.CurrentToken.Kind == SyntaxKind.OpenBraceToken)
            {
                return this.ParseComplexElementInitializer();
            }
            else
            {
                return this.ParseExpressionCore();
            }
        }

        private bool IsImplicitlyTypedArray()
        {
            return this.CurrentToken.Kind == SyntaxKind.NewKeyword && this.PeekToken(1).Kind == SyntaxKind.OpenBracketToken;
        }

        private ImplicitArrayCreationExpressionSyntax ParseImplicitlyTypedArrayCreation()
        {
            var @new = this.EatToken(SyntaxKind.NewKeyword);
            @new = CheckFeatureAvailability(@new, MessageID.IDS_FeatureImplicitArray);
            var openBracket = this.EatToken(SyntaxKind.OpenBracketToken);

            var commas = _pool.Allocate();
            try
            {
                while (this.CurrentToken.Kind == SyntaxKind.CommaToken)
                {
                    commas.Add(this.EatToken());
                }

                var closeBracket = this.EatToken(SyntaxKind.CloseBracketToken);

                var initializer = this.ParseArrayInitializer();

                return _syntaxFactory.ImplicitArrayCreationExpression(@new, openBracket, commas.ToTokenList(), closeBracket, initializer);
            }
            finally
            {
                _pool.Free(commas);
            }
        }

        private InitializerExpressionSyntax ParseArrayInitializer()
        {
            var openBrace = this.EatToken(SyntaxKind.OpenBraceToken);

            // NOTE:  This loop allows " { <initexpr>, } " but not " { , } "
            var list = _pool.AllocateSeparated<ExpressionSyntax>();
            try
            {
                if (this.CurrentToken.Kind != SyntaxKind.CloseBraceToken)
                {
tryAgain:
                    if (this.IsPossibleVariableInitializer(false) || this.CurrentToken.Kind == SyntaxKind.CommaToken)
                    {
                        list.Add(this.ParseVariableInitializer(false));

                        while (true)
                        {
                            if (this.CurrentToken.Kind == SyntaxKind.CloseBraceToken)
                            {
                                break;
                            }
                            else if (this.IsPossibleVariableInitializer(false) || this.CurrentToken.Kind == SyntaxKind.CommaToken)
                            {
                                list.AddSeparator(this.EatToken(SyntaxKind.CommaToken));

                                // check for exit case after legal trailing comma
                                if (this.CurrentToken.Kind == SyntaxKind.CloseBraceToken)
                                {
                                    break;
                                }
                                else if (!this.IsPossibleVariableInitializer(false))
                                {
                                    goto tryAgain;
                                }

                                list.Add(this.ParseVariableInitializer(false));
                                continue;
                            }
                            else if (SkipBadArrayInitializerTokens(ref openBrace, list, SyntaxKind.CommaToken) == PostSkipAction.Abort)
                            {
                                break;
                            }
                        }
                    }
                    else if (SkipBadArrayInitializerTokens(ref openBrace, list, SyntaxKind.CommaToken) == PostSkipAction.Continue)
                    {
                        goto tryAgain;
                    }
                }

                var closeBrace = this.EatToken(SyntaxKind.CloseBraceToken);

                return _syntaxFactory.InitializerExpression(SyntaxKind.ArrayInitializerExpression, openBrace, list, closeBrace);
            }
            finally
            {
                _pool.Free(list);
            }
        }

        private PostSkipAction SkipBadArrayInitializerTokens(ref SyntaxToken openBrace, SeparatedSyntaxListBuilder<ExpressionSyntax> list, SyntaxKind expected)
        {
            return this.SkipBadSeparatedListTokensWithExpectedKind(ref openBrace, list,
                p => p.CurrentToken.Kind != SyntaxKind.CommaToken && !p.IsPossibleVariableInitializer(false),
                p => this.CurrentToken.Kind == SyntaxKind.CloseBraceToken || this.IsTerminator(),
                expected);
        }

        private StackAllocArrayCreationExpressionSyntax ParseStackAllocExpression()
        {
            var stackAlloc = this.EatToken(SyntaxKind.StackAllocKeyword);
            var elementType = this.ParseTypeCore(parentIsParameter: false, isOrAs: false, expectSizes: true, isArrayCreation: false);
            if (elementType.Kind != SyntaxKind.ArrayType)
            {
                elementType = this.AddError(elementType, ErrorCode.ERR_BadStackAllocExpr);
            }

            return _syntaxFactory.StackAllocArrayCreationExpression(stackAlloc, elementType);
        }

        private AnonymousMethodExpressionSyntax ParseAnonymousMethodExpression()
        {
            bool parentScopeIsInAsync = IsInAsync;
            IsInAsync = false;
            SyntaxToken asyncToken = null;
            if (this.CurrentToken.ContextualKind == SyntaxKind.AsyncKeyword)
            {
                asyncToken = this.EatContextualToken(SyntaxKind.AsyncKeyword);
                asyncToken = CheckFeatureAvailability(asyncToken, MessageID.IDS_FeatureAsync);
                IsInAsync = true;
            }

            var @delegate = this.EatToken(SyntaxKind.DelegateKeyword);
            @delegate = CheckFeatureAvailability(@delegate, MessageID.IDS_FeatureAnonDelegates);

            ParameterListSyntax parameterList = null;
            if (this.CurrentToken.Kind == SyntaxKind.OpenParenToken)
            {
                parameterList = this.ParseParenthesizedParameterList(allowThisKeyword: false, allowDefaults: false, allowAttributes: false);
            }

            // In mismatched braces cases (missing a }) it is possible for delegate declarations to be
            // parsed as delegate statement expressions.  When this situation occurs all subsequent 
            // delegate declarations will also be parsed as delegate statement expressions.  In a file with
            // a sufficient number of delegates, common in generated code, it will put considerable 
            // stack pressure on the parser.  
            //
            // To help avoid this problem we don't recursively descend into a delegate expression unless 
            // { } are actually present.  This keeps the stack pressure lower in bad code scenarios.
            if (this.CurrentToken.Kind != SyntaxKind.OpenBraceToken)
            {
                // There's a special error code for a missing token after an accessor keyword
                var openBrace = this.EatToken(SyntaxKind.OpenBraceToken);
                return _syntaxFactory.AnonymousMethodExpression(
                    asyncToken,
                    @delegate,
                    parameterList,
                    _syntaxFactory.Block(
                        openBrace,
                        default(SyntaxList<StatementSyntax>),
                        SyntaxFactory.MissingToken(SyntaxKind.CloseBraceToken)));
            }

            var body = this.ParseBlock();
            IsInAsync = parentScopeIsInAsync;
            return _syntaxFactory.AnonymousMethodExpression(asyncToken, @delegate, parameterList, body);
        }

        private ExpressionSyntax ParseLambdaExpression()
        {
            bool parentScopeIsInAsync = IsInAsync;
            SyntaxToken asyncToken = null;
            if (this.CurrentToken.ContextualKind == SyntaxKind.AsyncKeyword && PeekToken(1).Kind != SyntaxKind.EqualsGreaterThanToken)
            {
                asyncToken = this.EatContextualToken(SyntaxKind.AsyncKeyword);
                asyncToken = CheckFeatureAvailability(asyncToken, MessageID.IDS_FeatureAsync);
                IsInAsync = true;
            }

            ExpressionSyntax result;
            if (this.CurrentToken.Kind == SyntaxKind.OpenParenToken)
            {
                var paramList = this.ParseLambdaParameterList();
                var arrow = this.EatToken(SyntaxKind.EqualsGreaterThanToken);
                arrow = CheckFeatureAvailability(arrow, MessageID.IDS_FeatureLambda);
                SyntaxToken refKeyword = null;
                CSharpSyntaxNode body;
                if (this.CurrentToken.Kind == SyntaxKind.OpenBraceToken)
                {
                    body = this.ParseBlock();
                }
                else
                {
                    if (this.CurrentToken.Kind == SyntaxKind.RefKeyword)
                    {
                        refKeyword = this.EatToken();
                        refKeyword = CheckFeatureAvailability(refKeyword, MessageID.IDS_FeatureRefLocalsReturns);
                    }

                    body = this.ParseExpressionCore();
                }

                result = _syntaxFactory.ParenthesizedLambdaExpression(asyncToken, paramList, arrow, refKeyword, body);
            }
            else
            {
                var name = this.ParseIdentifierToken();
                var arrow = this.EatToken(SyntaxKind.EqualsGreaterThanToken);
                arrow = CheckFeatureAvailability(arrow, MessageID.IDS_FeatureLambda);
                SyntaxToken refKeyword = null;
                CSharpSyntaxNode body;
                if (this.CurrentToken.Kind == SyntaxKind.OpenBraceToken)
                {
                    body = this.ParseBlock();
                }
                else
                {
                    if (this.CurrentToken.Kind == SyntaxKind.RefKeyword)
                    {
                        refKeyword = this.EatToken();
                        refKeyword = CheckFeatureAvailability(refKeyword, MessageID.IDS_FeatureRefLocalsReturns);
                    }

                    body = this.ParseExpressionCore();
                }

                result = _syntaxFactory.SimpleLambdaExpression(
                    asyncToken,
                    _syntaxFactory.Parameter(default(SyntaxList<AttributeListSyntax>), default(SyntaxList<SyntaxToken>), type: null, identifier: name, @default: null),
                    arrow,
                    refKeyword,
                    body);
            }

            IsInAsync = parentScopeIsInAsync;
            return result;
        }

        private ParameterListSyntax ParseLambdaParameterList()
        {
            var openParen = this.EatToken(SyntaxKind.OpenParenToken);
            var saveTerm = _termState;
            _termState |= TerminatorState.IsEndOfParameterList;

            var nodes = _pool.AllocateSeparated<ParameterSyntax>();
            try
            {
                bool hasTypes = false;

                if (this.CurrentToken.Kind != SyntaxKind.CloseParenToken)
                {
tryAgain:
                    if (this.IsPossibleLambdaParameter() || this.CurrentToken.Kind == SyntaxKind.CommaToken)
                    {
                        // first parameter
                        var parameter = this.ParseLambdaParameter(isFirst: true, hasTypes: ref hasTypes);
                        nodes.Add(parameter);

                        // additional parameters
                        while (true)
                        {
                            if (this.CurrentToken.Kind == SyntaxKind.CloseParenToken)
                            {
                                break;
                            }
                            else if (this.CurrentToken.Kind == SyntaxKind.CommaToken || this.IsPossibleLambdaParameter())
                            {
                                nodes.AddSeparator(this.EatToken(SyntaxKind.CommaToken));
                                parameter = this.ParseLambdaParameter(false, ref hasTypes);
                                nodes.Add(parameter);
                                continue;
                            }
                            else if (this.SkipBadLambdaParameterListTokens(ref openParen, nodes, SyntaxKind.CommaToken, SyntaxKind.CloseParenToken) == PostSkipAction.Abort)
                            {
                                break;
                            }
                        }
                    }
                    else if (this.SkipBadLambdaParameterListTokens(ref openParen, nodes, SyntaxKind.IdentifierToken, SyntaxKind.CloseParenToken) == PostSkipAction.Continue)
                    {
                        goto tryAgain;
                    }
                }

                _termState = saveTerm;
                var closeParen = this.EatToken(SyntaxKind.CloseParenToken);

                return _syntaxFactory.ParameterList(openParen, nodes, closeParen);
            }
            finally
            {
                _pool.Free(nodes);
            }
        }

        private bool IsPossibleLambdaParameter()
        {
            switch (this.CurrentToken.Kind)
            {
                case SyntaxKind.ParamsKeyword:
                // params is not actually legal in a lambda, but we allow it for error
                // recovery purposes and then give an error during semantic analysis.
                case SyntaxKind.RefKeyword:
                case SyntaxKind.OutKeyword:
                case SyntaxKind.OpenParenToken:   // tuple
                    return true;

                case SyntaxKind.IdentifierToken:
                    return this.IsTrueIdentifier();

                default:
                    return IsPredefinedType(this.CurrentToken.Kind);
            }
        }

        private PostSkipAction SkipBadLambdaParameterListTokens(ref SyntaxToken openParen, SeparatedSyntaxListBuilder<ParameterSyntax> list, SyntaxKind expected, SyntaxKind closeKind)
        {
            return this.SkipBadSeparatedListTokensWithExpectedKind(ref openParen, list,
                p => p.CurrentToken.Kind != SyntaxKind.CommaToken && !p.IsPossibleLambdaParameter(),
                p => p.CurrentToken.Kind == closeKind || p.IsTerminator(),
                expected);
        }

        private ParameterSyntax ParseLambdaParameter(bool isFirst, ref bool hasTypes)
        {
            TypeSyntax paramType = null;
            SyntaxToken paramName = null;
            SyntaxToken refOrOutOrParams = null;

            // Params are actually illegal in a lambda, but we'll allow it for error recovery purposes and
            // give the "params unexpected" error at semantic analysis time.
            bool isRefOrOutOrParams = this.CurrentToken.Kind == SyntaxKind.RefKeyword || this.CurrentToken.Kind == SyntaxKind.OutKeyword || this.CurrentToken.Kind == SyntaxKind.ParamsKeyword;
            var pk = this.PeekToken(1).Kind;
            if (isRefOrOutOrParams
                || (pk != SyntaxKind.CommaToken && pk != SyntaxKind.CloseParenToken && (hasTypes || isFirst))
                || IsPredefinedType(this.CurrentToken.Kind))
            {
                if (isRefOrOutOrParams)
                {
                    refOrOutOrParams = this.EatToken();
                }

                paramType = this.ParseType(true);
            }

            paramName = this.ParseIdentifierToken();

            if (isFirst)
            {
                hasTypes = paramType != null;
            }
            else if (paramType != null && !hasTypes && !paramName.IsMissing)
            {
                paramType = this.AddError(paramType, ErrorCode.ERR_InconsistentLambdaParameterUsage);
            }
            else if (paramType == null && hasTypes && !paramName.IsMissing)
            {
                paramName = this.AddError(paramName, ErrorCode.ERR_InconsistentLambdaParameterUsage);
            }

            return _syntaxFactory.Parameter(default(SyntaxList<AttributeListSyntax>), refOrOutOrParams, paramType, paramName, null);
        }

        private bool IsCurrentTokenQueryContextualKeyword
        {
            get
            {
                return IsTokenQueryContextualKeyword(this.CurrentToken);
            }
        }

        private static bool IsTokenQueryContextualKeyword(SyntaxToken token)
        {
            if (IsTokenStartOfNewQueryClause(token))
            {
                return true;
            }

            switch (token.ContextualKind)
            {
                case SyntaxKind.OnKeyword:
                case SyntaxKind.EqualsKeyword:
                case SyntaxKind.AscendingKeyword:
                case SyntaxKind.DescendingKeyword:
                case SyntaxKind.ByKeyword:
                    return true;
            }

            return false;
        }

        private static bool IsTokenStartOfNewQueryClause(SyntaxToken token)
        {
            switch (token.ContextualKind)
            {
                case SyntaxKind.FromKeyword:
                case SyntaxKind.JoinKeyword:
                case SyntaxKind.IntoKeyword:
                case SyntaxKind.WhereKeyword:
                case SyntaxKind.OrderByKeyword:
                case SyntaxKind.GroupKeyword:
                case SyntaxKind.SelectKeyword:
                case SyntaxKind.LetKeyword:
                    return true;
                default:
                    return false;
            }
        }

        private bool IsQueryExpression(bool mayBeVariableDeclaration, bool mayBeMemberDeclaration)
        {
            if (this.CurrentToken.ContextualKind == SyntaxKind.FromKeyword)
            {
                return this.IsQueryExpressionAfterFrom(mayBeVariableDeclaration, mayBeMemberDeclaration);
            }

            return false;
        }

        // from_clause ::= from <type>? <identifier> in expression
        private bool IsQueryExpressionAfterFrom(bool mayBeVariableDeclaration, bool mayBeMemberDeclaration)
        {
            // from x ...
            var pk1 = this.PeekToken(1).Kind;
            if (IsPredefinedType(pk1))
            {
                return true;
            }

            if (pk1 == SyntaxKind.IdentifierToken)
            {
                var pk2 = this.PeekToken(2).Kind;
                if (pk2 == SyntaxKind.InKeyword)
                {
                    return true;
                }

                if (mayBeVariableDeclaration)
                {
                    if (pk2 == SyntaxKind.SemicolonToken ||    // from x;
                        pk2 == SyntaxKind.CommaToken ||        // from x, y;
                        pk2 == SyntaxKind.EqualsToken)         // from x = null;
                    {
                        return false;
                    }
                }

                if (mayBeMemberDeclaration)
                {
                    // from idf { ...   property decl
                    // from idf(...     method decl
                    if (pk2 == SyntaxKind.OpenParenToken ||
                        pk2 == SyntaxKind.OpenBraceToken)
                    {
                        return false;
                    }

                    // otherwise we need to scan a type
                }
                else
                {
                    return true;
                }
            }

            // from T x ...
            var resetPoint = this.GetResetPoint();
            try
            {
                this.EatToken();

                ScanTypeFlags isType = this.ScanType();
                if (isType != ScanTypeFlags.NotType && (this.CurrentToken.Kind == SyntaxKind.IdentifierToken || this.CurrentToken.Kind == SyntaxKind.InKeyword))
                {
                    return true;
                }
            }
            finally
            {
                this.Reset(ref resetPoint);
                this.Release(ref resetPoint);
            }

            return false;
        }

        private QueryExpressionSyntax ParseQueryExpression(Precedence precedence)
        {
            this.EnterQuery();
            var fc = this.ParseFromClause();
            fc = CheckFeatureAvailability(fc, MessageID.IDS_FeatureQueryExpression);
            if (precedence > Precedence.Assignment && IsStrict)
            {
                fc = this.AddError(fc, ErrorCode.ERR_InvalidExprTerm, SyntaxFacts.GetText(SyntaxKind.FromKeyword));
            }

            var body = this.ParseQueryBody();
            this.LeaveQuery();
            return _syntaxFactory.QueryExpression(fc, body);
        }

        private QueryBodySyntax ParseQueryBody()
        {
            var clauses = _pool.Allocate<QueryClauseSyntax>();
            try
            {
                SelectOrGroupClauseSyntax selectOrGroupBy = null;
                QueryContinuationSyntax continuation = null;

                // from, join, let, where and orderby
                while (true)
                {
                    switch (this.CurrentToken.ContextualKind)
                    {
                        case SyntaxKind.FromKeyword:
                            var fc = this.ParseFromClause();
                            clauses.Add(fc);
                            continue;
                        case SyntaxKind.JoinKeyword:
                            clauses.Add(this.ParseJoinClause());
                            continue;
                        case SyntaxKind.LetKeyword:
                            clauses.Add(this.ParseLetClause());
                            continue;
                        case SyntaxKind.WhereKeyword:
                            clauses.Add(this.ParseWhereClause());
                            continue;
                        case SyntaxKind.OrderByKeyword:
                            clauses.Add(this.ParseOrderByClause());
                            continue;
                    }

                    break;
                }

                // select or group clause
                switch (this.CurrentToken.ContextualKind)
                {
                    case SyntaxKind.SelectKeyword:
                        selectOrGroupBy = this.ParseSelectClause();
                        break;
                    case SyntaxKind.GroupKeyword:
                        selectOrGroupBy = this.ParseGroupClause();
                        break;
                    default:
                        selectOrGroupBy = this.AddError(_syntaxFactory.SelectClause(SyntaxFactory.MissingToken(SyntaxKind.SelectKeyword), this.CreateMissingIdentifierName()), ErrorCode.ERR_ExpectedSelectOrGroup);
                        break;
                }

                // optional query continuation clause
                if (this.CurrentToken.ContextualKind == SyntaxKind.IntoKeyword)
                {
                    continuation = this.ParseQueryContinuation();
                }

                return _syntaxFactory.QueryBody(clauses, selectOrGroupBy, continuation);
            }
            finally
            {
                _pool.Free(clauses);
            }
        }

        private FromClauseSyntax ParseFromClause()
        {
            Debug.Assert(this.CurrentToken.ContextualKind == SyntaxKind.FromKeyword);
            var @from = this.EatContextualToken(SyntaxKind.FromKeyword);
            @from = CheckFeatureAvailability(@from, MessageID.IDS_FeatureQueryExpression);

            TypeSyntax type = null;
            if (this.PeekToken(1).Kind != SyntaxKind.InKeyword)
            {
                type = this.ParseType(false);
            }

            SyntaxToken name;
            if (this.PeekToken(1).ContextualKind == SyntaxKind.InKeyword &&
                (this.CurrentToken.Kind != SyntaxKind.IdentifierToken || SyntaxFacts.IsQueryContextualKeyword(this.CurrentToken.ContextualKind)))
            {
                //if this token is a something other than an identifier (someone accidentally used a contextual
                //keyword or a literal, for example), but we can see that the "in" is in the right place, then
                //just replace whatever is here with a missing identifier
                name = this.EatToken();
                name = WithAdditionalDiagnostics(name, this.GetExpectedTokenError(SyntaxKind.IdentifierToken, name.ContextualKind, name.GetLeadingTriviaWidth(), name.Width));
                name = this.ConvertToMissingWithTrailingTrivia(name, SyntaxKind.IdentifierToken);
            }
            else
            {
                name = this.ParseIdentifierToken();
            }
            var @in = this.EatToken(SyntaxKind.InKeyword);
            var expression = this.ParseExpressionCore();
            return _syntaxFactory.FromClause(@from, type, name, @in, expression);
        }

        private JoinClauseSyntax ParseJoinClause()
        {
            Debug.Assert(this.CurrentToken.ContextualKind == SyntaxKind.JoinKeyword);
            var @join = this.EatContextualToken(SyntaxKind.JoinKeyword);
            TypeSyntax type = null;
            if (this.PeekToken(1).Kind != SyntaxKind.InKeyword)
            {
                type = this.ParseType(false);
            }

            var name = this.ParseIdentifierToken();
            var @in = this.EatToken(SyntaxKind.InKeyword);
            var inExpression = this.ParseExpressionCore();
            var @on = this.EatContextualToken(SyntaxKind.OnKeyword, ErrorCode.ERR_ExpectedContextualKeywordOn);
            var leftExpression = this.ParseExpressionCore();
            var @equals = this.EatContextualToken(SyntaxKind.EqualsKeyword, ErrorCode.ERR_ExpectedContextualKeywordEquals);
            var rightExpression = this.ParseExpressionCore();
            JoinIntoClauseSyntax joinInto = null;
            if (this.CurrentToken.ContextualKind == SyntaxKind.IntoKeyword)
            {
                var @into = ConvertToKeyword(this.EatToken());
                var intoId = this.ParseIdentifierToken();
                joinInto = _syntaxFactory.JoinIntoClause(@into, intoId);
            }

            return _syntaxFactory.JoinClause(@join, type, name, @in, inExpression, @on, leftExpression, @equals, rightExpression, joinInto);
        }

        private LetClauseSyntax ParseLetClause()
        {
            Debug.Assert(this.CurrentToken.ContextualKind == SyntaxKind.LetKeyword);
            var @let = this.EatContextualToken(SyntaxKind.LetKeyword);
            var name = this.ParseIdentifierToken();
            var equal = this.EatToken(SyntaxKind.EqualsToken);
            var expression = this.ParseExpressionCore();
            return _syntaxFactory.LetClause(@let, name, equal, expression);
        }

        private WhereClauseSyntax ParseWhereClause()
        {
            Debug.Assert(this.CurrentToken.ContextualKind == SyntaxKind.WhereKeyword);
            var @where = this.EatContextualToken(SyntaxKind.WhereKeyword);
            var condition = this.ParseExpressionCore();
            return _syntaxFactory.WhereClause(@where, condition);
        }

        private OrderByClauseSyntax ParseOrderByClause()
        {
            Debug.Assert(this.CurrentToken.ContextualKind == SyntaxKind.OrderByKeyword);
            var @orderby = this.EatContextualToken(SyntaxKind.OrderByKeyword);

            var list = _pool.AllocateSeparated<OrderingSyntax>();
            try
            {
                // first argument
                list.Add(this.ParseOrdering());

                // additional arguments
                while (this.CurrentToken.Kind == SyntaxKind.CommaToken)
                {
                    if (this.CurrentToken.Kind == SyntaxKind.CloseParenToken || this.CurrentToken.Kind == SyntaxKind.SemicolonToken)
                    {
                        break;
                    }
                    else if (this.CurrentToken.Kind == SyntaxKind.CommaToken)
                    {
                        list.AddSeparator(this.EatToken(SyntaxKind.CommaToken));
                        list.Add(this.ParseOrdering());
                        continue;
                    }
                    else if (this.SkipBadOrderingListTokens(list, SyntaxKind.CommaToken) == PostSkipAction.Abort)
                    {
                        break;
                    }
                }

                return _syntaxFactory.OrderByClause(@orderby, list);
            }
            finally
            {
                _pool.Free(list);
            }
        }

        private PostSkipAction SkipBadOrderingListTokens(SeparatedSyntaxListBuilder<OrderingSyntax> list, SyntaxKind expected)
        {
            CSharpSyntaxNode tmp = null;
            Debug.Assert(list.Count > 0);
            return this.SkipBadSeparatedListTokensWithExpectedKind(ref tmp, list,
                p => p.CurrentToken.Kind != SyntaxKind.CommaToken,
                p => p.CurrentToken.Kind == SyntaxKind.CloseParenToken
                    || p.CurrentToken.Kind == SyntaxKind.SemicolonToken
                    || p.IsCurrentTokenQueryContextualKeyword
                    || p.IsTerminator(),
                expected);
        }

        private OrderingSyntax ParseOrdering()
        {
            var expression = this.ParseExpressionCore();
            SyntaxToken direction = null;
            SyntaxKind kind = SyntaxKind.AscendingOrdering;

            if (this.CurrentToken.ContextualKind == SyntaxKind.AscendingKeyword ||
                this.CurrentToken.ContextualKind == SyntaxKind.DescendingKeyword)
            {
                direction = ConvertToKeyword(this.EatToken());
                if (direction.Kind == SyntaxKind.DescendingKeyword)
                {
                    kind = SyntaxKind.DescendingOrdering;
                }
            }

            return _syntaxFactory.Ordering(kind, expression, direction);
        }

        private SelectClauseSyntax ParseSelectClause()
        {
            Debug.Assert(this.CurrentToken.ContextualKind == SyntaxKind.SelectKeyword);
            var @select = this.EatContextualToken(SyntaxKind.SelectKeyword);
            var expression = this.ParseExpressionCore();
            return _syntaxFactory.SelectClause(@select, expression);
        }

        private GroupClauseSyntax ParseGroupClause()
        {
            Debug.Assert(this.CurrentToken.ContextualKind == SyntaxKind.GroupKeyword);
            var @group = this.EatContextualToken(SyntaxKind.GroupKeyword);
            var groupExpression = this.ParseExpressionCore();
            var @by = this.EatContextualToken(SyntaxKind.ByKeyword, ErrorCode.ERR_ExpectedContextualKeywordBy);
            var byExpression = this.ParseExpressionCore();
            return _syntaxFactory.GroupClause(@group, groupExpression, @by, byExpression);
        }

        private QueryContinuationSyntax ParseQueryContinuation()
        {
            Debug.Assert(this.CurrentToken.ContextualKind == SyntaxKind.IntoKeyword);
            var @into = this.EatContextualToken(SyntaxKind.IntoKeyword);
            var name = this.ParseIdentifierToken();
            var body = this.ParseQueryBody();
            return _syntaxFactory.QueryContinuation(@into, name, body);
        }

        private bool IsStrict => this.Options.Features.ContainsKey("strict");

        [Obsolete("Use IsIncrementalAndFactoryContextMatches")]
        private new bool IsIncremental
        {
            get { throw new Exception("Use IsIncrementalAndFactoryContextMatches"); }
        }

        private bool IsIncrementalAndFactoryContextMatches
        {
            get
            {
                if (!base.IsIncremental)
                {
                    return false;
                }

                CSharp.CSharpSyntaxNode current = this.CurrentNode;
                return current != null && MatchesFactoryContext(current.Green, _syntaxFactoryContext);
            }
        }

        internal static bool MatchesFactoryContext(GreenNode green, SyntaxFactoryContext context)
        {
            return context.IsInAsync == green.ParsedInAsync &&
                context.IsInQuery == green.ParsedInQuery;
        }

        private bool IsInAsync
        {
            get
            {
                return _syntaxFactoryContext.IsInAsync;
            }
            set
            {
                _syntaxFactoryContext.IsInAsync = value;
            }
        }

        private bool IsInQuery
        {
            get { return _syntaxFactoryContext.IsInQuery; }
        }

        private void EnterQuery()
        {
            _syntaxFactoryContext.QueryDepth++;
        }

        private void LeaveQuery()
        {
            Debug.Assert(_syntaxFactoryContext.QueryDepth > 0);
            _syntaxFactoryContext.QueryDepth--;
        }

        private new ResetPoint GetResetPoint()
        {
            return new ResetPoint(
                base.GetResetPoint(),
                _termState,
                _isInTry,
                _syntaxFactoryContext.IsInAsync,
                _syntaxFactoryContext.QueryDepth);
        }

        private void Reset(ref ResetPoint state)
        {
            _termState = state.TerminatorState;
            _isInTry = state.IsInTry;
            _syntaxFactoryContext.IsInAsync = state.IsInAsync;
            _syntaxFactoryContext.QueryDepth = state.QueryDepth;
            base.Reset(ref state.BaseResetPoint);
        }

        private void Release(ref ResetPoint state)
        {
            base.Release(ref state.BaseResetPoint);
        }

        private new struct ResetPoint
        {
            internal SyntaxParser.ResetPoint BaseResetPoint;
            internal readonly TerminatorState TerminatorState;
            internal readonly bool IsInTry;
            internal readonly bool IsInAsync;
            internal readonly int QueryDepth;

            internal ResetPoint(
                SyntaxParser.ResetPoint resetPoint,
                TerminatorState terminatorState,
                bool isInTry,
                bool isInAsync,
                int queryDepth)
            {
                this.BaseResetPoint = resetPoint;
                this.TerminatorState = terminatorState;
                this.IsInTry = isInTry;
                this.IsInAsync = isInAsync;
                this.QueryDepth = queryDepth;
            }
        }

        internal TNode ConsumeUnexpectedTokens<TNode>(TNode node) where TNode : CSharpSyntaxNode
        {
            if (this.CurrentToken.Kind == SyntaxKind.EndOfFileToken) return node;
            SyntaxListBuilder<SyntaxToken> b = _pool.Allocate<SyntaxToken>();
            while (this.CurrentToken.Kind != SyntaxKind.EndOfFileToken)
            {
                b.Add(this.EatToken());
            }

            var trailingTrash = b.ToList();
            _pool.Free(b);

            node = this.AddError(node, ErrorCode.ERR_UnexpectedToken, trailingTrash[0].ToString());
            node = this.AddTrailingSkippedSyntax(node, trailingTrash.Node);
            return node;
        }
    }
}<|MERGE_RESOLUTION|>--- conflicted
+++ resolved
@@ -8355,9 +8355,6 @@
             }
         }
 
-<<<<<<< HEAD
-        private WhenClauseSyntax ParseWhenClause()
-=======
         /// <summary>
         /// Returns null and resets the pointer if this does not look like a deconstruction-declaration after all.
         /// </summary>
@@ -8638,8 +8635,7 @@
             return false;
         }
 
-        private WhenClauseSyntax ParseWhenClauseOpt()
->>>>>>> 0b2b3c22
+        private WhenClauseSyntax ParseWhenClause()
         {
             if (this.CurrentToken.ContextualKind != SyntaxKind.WhenKeyword)
             {
