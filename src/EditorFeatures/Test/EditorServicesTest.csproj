﻿<?xml version="1.0" encoding="utf-8"?>
<Project ToolsVersion="4.0" DefaultTargets="Build" xmlns="http://schemas.microsoft.com/developer/msbuild/2003">
  <Import Project="..\..\..\build\Targets\Settings.props" />
  <PropertyGroup>
    <Nonshipping>true</Nonshipping>
    <Platform Condition="'$(Platform)' == ''">AnyCPU</Platform>
    <PlatformTarget>AnyCPU</PlatformTarget>
    <ProjectGuid>{8CEE3609-A5A9-4A9B-86D7-33118F5D6B33}</ProjectGuid>
    <OutputType>Library</OutputType>
    <RootNamespace>Microsoft.CodeAnalysis.Editor.UnitTests</RootNamespace>
    <AssemblyName>Roslyn.Services.Editor.UnitTests</AssemblyName>
    <TargetFrameworkVersion>v4.6</TargetFrameworkVersion>
    <TargetFrameworkProfile />
    <CopyNuGetImplementations>true</CopyNuGetImplementations>
    <RoslynProjectType>UnitTest</RoslynProjectType>
  </PropertyGroup>
  <ItemGroup Label="Project References">
    <ProjectReference Include="..\..\Compilers\Core\Portable\CodeAnalysis.csproj">
      <Project>{1EE8CAD3-55F9-4D91-96B2-084641DA9A6C}</Project>
      <Name>CodeAnalysis</Name>
    </ProjectReference>
    <ProjectReference Include="..\..\Compilers\CSharp\Portable\CSharpCodeAnalysis.csproj">
      <Project>{B501A547-C911-4A05-AC6E-274A50DFF30E}</Project>
      <Name>CSharpCodeAnalysis</Name>
    </ProjectReference>
    <ProjectReference Include="..\..\Compilers\Test\Resources\Core\CompilerTestResources.csproj">
      <Project>{7FE6B002-89D8-4298-9B1B-0B5C247DD1FD}</Project>
      <Name>CompilerTestResources</Name>
    </ProjectReference>
    <ProjectReference Include="..\..\Interactive\EditorFeatures\Core\InteractiveEditorFeatures.csproj">
      <Project>{92412d1a-0f23-45b5-b196-58839c524917}</Project>
      <Name>InteractiveEditorFeatures</Name>
    </ProjectReference>
    <ProjectReference Include="..\..\Interactive\EditorFeatures\CSharp\CSharpInteractiveEditorFeatures.csproj">
      <Project>{fe2cbea6-d121-4faa-aa8b-fc9900bf8c83}</Project>
      <Name>CSharpInteractiveEditorFeatures</Name>
    </ProjectReference>
    <ProjectReference Include="..\..\Interactive\EditorFeatures\VisualBasic\BasicInteractiveEditorFeatures.vbproj">
      <Project>{849e516a-595f-474b-adb4-e099f921cedf}</Project>
      <Name>BasicInteractiveEditorFeatures</Name>
    </ProjectReference>
    <ProjectReference Include="..\..\Test\Utilities\Portable.FX45\TestUtilities.FX45.csproj">
      <Project>{F7712928-1175-47B3-8819-EE086753DEE2}</Project>
      <Name>TestUtilities.FX45</Name>
    </ProjectReference>
    <ProjectReference Include="..\..\Compilers\VisualBasic\Portable\BasicCodeAnalysis.vbproj">
      <Project>{2523D0E6-DF32-4A3E-8AE0-A19BFFAE2EF6}</Project>
      <Name>BasicCodeAnalysis</Name>
    </ProjectReference>
    <ProjectReference Include="..\..\Test\Utilities\Desktop\TestUtilities.Desktop.csproj">
      <Project>{76C6F005-C89D-4348-BB4A-391898DBEB52}</Project>
      <Name>TestUtilities.Desktop</Name>
    </ProjectReference>
    <ProjectReference Include="..\..\Workspaces\CoreTestUtilities\WorkspacesTestUtilities.csproj">
      <Project>{3f2fdc1c-dc6f-44cb-b4a1-a9026f25d66e}</Project>
      <Name>WorkspacesTestUtilities</Name>
    </ProjectReference>
    <ProjectReference Include="..\..\Workspaces\Core\Desktop\Workspaces.Desktop.csproj">
      <Project>{2e87fa96-50bb-4607-8676-46521599f998}</Project>
      <Name>Workspaces.Desktop</Name>
      <Aliases>global</Aliases>
    </ProjectReference>
    <ProjectReference Include="..\..\Features\VisualBasic\Portable\BasicFeatures.vbproj">
      <Project>{A1BCD0CE-6C2F-4F8C-9A48-D9D93928E26D}</Project>
      <Name>BasicFeatures</Name>
    </ProjectReference>
    <ProjectReference Include="..\..\Workspaces\Core\Portable\Workspaces.csproj">
      <Project>{5F8D2414-064A-4B3A-9B42-8E2A04246BE5}</Project>
      <Name>Workspaces</Name>
      <Aliases>global,WORKSPACES</Aliases>
    </ProjectReference>
    <ProjectReference Include="..\..\Features\CSharp\Portable\CSharpFeatures.csproj">
      <Project>{3973B09A-4FBF-44A5-8359-3D22CEB71F71}</Project>
      <Name>CSharpFeatures</Name>
    </ProjectReference>
    <ProjectReference Include="..\..\Workspaces\CSharp\Portable\CSharpWorkspace.csproj">
      <Project>{21B239D0-D144-430F-A394-C066D58EE267}</Project>
      <Name>CSharpWorkspace</Name>
    </ProjectReference>
    <ProjectReference Include="..\..\Features\Core\Portable\Features.csproj">
      <Project>{EDC68A0E-C68D-4A74-91B7-BF38EC909888}</Project>
      <Name>Features</Name>
    </ProjectReference>
    <ProjectReference Include="..\..\Interactive\Features\InteractiveFeatures.csproj">
      <Project>{8E2A252E-A140-45A6-A81A-2652996EA589}</Project>
      <Name>InteractiveFeatures</Name>
    </ProjectReference>
    <ProjectReference Include="..\..\EditorFeatures\Text\TextEditorFeatures.csproj">
      <Project>{18F5FBB8-7570-4412-8CC7-0A86FF13B7BA}</Project>
      <Name>TextEditorFeatures</Name>
    </ProjectReference>
    <ProjectReference Include="..\..\Workspaces\VisualBasic\Portable\BasicWorkspace.vbproj">
      <Project>{57CA988D-F010-4BF2-9A2E-07D6DCD2FF2C}</Project>
      <Name>BasicWorkspace</Name>
    </ProjectReference>
    <ProjectReference Include="..\..\EditorFeatures\CSharp\CSharpEditorFeatures.csproj">
      <Project>{B0CE9307-FFDB-4838-A5EC-CE1F7CDC4AC2}</Project>
      <Name>CSharpEditorFeatures</Name>
    </ProjectReference>
    <ProjectReference Include="..\..\EditorFeatures\VisualBasic\BasicEditorFeatures.vbproj">
      <Project>{49BFAE50-1BCE-48AE-BC89-78B7D90A3ECD}</Project>
      <Name>BasicEditorFeatures</Name>
    </ProjectReference>
    <ProjectReference Include="..\..\EditorFeatures\Core\EditorFeatures.csproj">
      <Project>{3CDEEAB7-2256-418A-BEB2-620B5CB16302}</Project>
      <Name>EditorFeatures</Name>
    </ProjectReference>
    <ProjectReference Include="..\..\Scripting\Core\Scripting.csproj">
      <Project>{12A68549-4E8C-42D6-8703-A09335F97997}</Project>
      <Name>Scripting</Name>
    </ProjectReference>
    <ProjectReference Include="..\TestUtilities\ServicesTestUtilities.csproj">
      <Project>{76C6F005-C89D-4348-BB4A-39189DDBEB52}</Project>
      <Name>ServicesTestUtilities</Name>
    </ProjectReference>
    <ProjectReference Include="..\..\Scripting\VisualBasic\BasicScripting.vbproj">
      <Project>{3e7dea65-317b-4f43-a25d-62f18d96cfd7}</Project>
      <Name>BasicScripting</Name>
    </ProjectReference>
    <ProjectReference Include="..\..\Scripting\CSharp\CSharpScripting.csproj">
      <Project>{066f0dbd-c46c-4c20-afec-99829a172625}</Project>
      <Name>CSharpScripting</Name>
    </ProjectReference>
    <ProjectReference Include="..\..\Interactive\Host\InteractiveHost.csproj">
      <Project>{eba4dfa1-6ded-418f-a485-a3b608978906}</Project>
      <Name>InteractiveHost</Name>
    </ProjectReference>
    <ProjectReference Include="..\..\Test\PdbUtilities\PdbUtilities.csproj">
      <Project>{afde6bea-5038-4a4a-a88e-dbd2e4088eed}</Project>
      <Name>PdbUtilities</Name>
    </ProjectReference>
    <ProjectReference Include="..\..\Workspaces\Remote\Core\RemoteWorkspaces.csproj">
      <Project>{f822f72a-cc87-4e31-b57d-853f65cbebf3}</Project>
      <Name>RemoteWorkspaces</Name>
    </ProjectReference>
    <ProjectReference Include="..\..\Workspaces\Remote\ServiceHub\ServiceHub.csproj">
      <Project>{80fddd00-9393-47f7-8baf-7e87ce011068}</Project>
      <Name>ServiceHub</Name>
    </ProjectReference>
    <ProjectReference Include="..\..\Dependencies\VisualStudioEditor\VisualStudioEditor.csproj">
      <Project>{ef986d9b-8cfc-4ecb-9729-e260a1f84aff}</Project>
      <Name>VisualStudioEditor</Name>
    </ProjectReference>
  </ItemGroup>
  <PropertyGroup Condition=" '$(Configuration)|$(Platform)' == 'Debug|AnyCPU' ">
  </PropertyGroup>
  <PropertyGroup Condition=" '$(Configuration)|$(Platform)' == 'Release|AnyCPU' ">
  </PropertyGroup>
  <ItemGroup>
    <InternalsVisibleToTest Include="Roslyn.Services.Editor.CSharp.UnitTests" />
    <InternalsVisibleToTest Include="Roslyn.Services.Editor2.UnitTests" />
    <InternalsVisibleToTest Include="Roslyn.Services.Editor.VisualBasic.UnitTests" />
    <InternalsVisibleToTest Include="Roslyn.VisualStudio.Services.UnitTests" />
    <InternalsVisibleToTest Include="Roslyn.VisualStudio.CSharp.UnitTests" />
  </ItemGroup>
  <ItemGroup>
    <Reference Include="Microsoft.CSharp" />
    <Reference Include="PresentationCore" />
    <Reference Include="PresentationFramework" />
    <Reference Include="System" />
    <Reference Include="System.ComponentModel.Composition" />
    <Reference Include="System.Drawing" />
    <Reference Include="System.Xaml" />
    <Reference Include="System.Xml" />
    <Reference Include="System.Xml.Linq" />
    <Reference Include="WindowsBase" />
  </ItemGroup>
  <ItemGroup>
    <Compile Include="Attributes\AttributeTests.cs" />
    <Compile Include="CodeActions\CodeActionSmartTagProducerTests.cs" />
    <Compile Include="CodeAnalysisResources.cs" />
    <Compile Include="CodeFixes\CodeFixServiceTests.cs" />
    <Compile Include="CodeFixes\ErrorCases\CodeFixExceptionInFixableDiagnosticIds.cs" />
    <Compile Include="CodeFixes\ErrorCases\CodeFixExceptionInFixableDiagnosticIds2.cs" />
    <Compile Include="CodeFixes\ErrorCases\CodeFixExceptionInGetFixAllProvider.cs" />
    <Compile Include="CodeFixes\ErrorCases\CodeFixExceptionInRegisterMethod.cs" />
    <Compile Include="CodeFixes\ErrorCases\CodeFixExceptionInRegisterMethodAsync.cs" />
    <Compile Include="CodeGeneration\AbstractCodeGenerationTests.cs" />
    <Compile Include="CodeGeneration\CodeGenerationTests.cs" />
    <Compile Include="CodeGeneration\CodeGenerationTests.CSharp.cs" />
    <Compile Include="CodeGeneration\CodeGenerationTests.Shared.cs" />
    <Compile Include="CodeGeneration\CodeGenerationTests.VisualBasic.cs" />
    <Compile Include="CodeGeneration\ExpressionGenerationTests.cs" />
    <Compile Include="CodeGeneration\ExpressionPrecedenceGenerationTests.cs" />
    <Compile Include="CodeGeneration\NameGenerationTests.cs" />
    <Compile Include="CodeGeneration\StatementGenerationTests.cs" />
    <Compile Include="CodeRefactorings\CodeRefactoringServiceTest.cs" />
    <Compile Include="CodeRefactorings\ErrorCases\CodeRefactoringExceptionInComputeRefactorings.cs" />
    <Compile Include="CodeRefactorings\ErrorCases\CodeRefactoringExceptionInComputeRefactoringsAsync.cs" />
    <Compile Include="Collections\Immutable\Maps\BidirectionalMapTests.cs" />
    <Compile Include="Collections\Immutable\Maps\MapTests.cs" />
    <Compile Include="Collections\IntervalTreeTests.cs" />
    <Compile Include="Commands\CommandArgsTests.cs" />
    <Compile Include="Commands\TypeCharCommandArgsTests.cs" />
    <Compile Include="CommentSelection\CommentUncommentSelectionCommandHandlerTests.cs" />
    <Compile Include="Diagnostics\DiagnosticAnalyzerServiceTests.cs" />
    <Compile Include="Diagnostics\DiagnosticDataSerializerTests.cs" />
    <Compile Include="Diagnostics\DiagnosticDataTests.cs" />
    <Compile Include="Diagnostics\DiagnosticServiceTests.cs" />
    <Compile Include="Diagnostics\DiagnosticsSquiggleTaggerProviderTests.cs" />
    <Compile Include="Diagnostics\SuppressMessageAttributeTests.cs" />
    <Compile Include="CodeFixes\ExtensionOrderingTests.cs" />
    <Compile Include="Extensions\SourceTextContainerExtensionsTests.cs" />
    <Compile Include="Preview\TestOnly_CompilerDiagnosticAnalyzerProviderService.cs" />
    <Compile Include="Structure\BlockStructureServiceTests.cs" />
    <Compile Include="DocCommentFormatting\DocCommentFormattingTests.cs" />
    <Compile Include="EditAndContinue\RudeEditDiagnosticTests.cs" />
    <Compile Include="EditorAdapter\SpanExtensionsTest.cs" />
    <Compile Include="EditorAdapter\TextSnapshotImplementationTest.cs" />
    <Compile Include="EditorAdapter\TextSpanExtensionsTest.cs" />
    <Compile Include="Extensions\CollectionExtensionsTest.cs" />
    <Compile Include="Extensions\EnumerableExtensionTests.cs" />
    <Compile Include="Extensions\IProjectionBufferFactoryServiceExtensionsTests.cs" />
    <Compile Include="Extensions\ISemanticSnapshotExtensionTests.cs" />
    <Compile Include="Extensions\ISymbolExtensionsTests.cs" />
    <Compile Include="Extensions\ITextExtensionsTests.cs" />
    <Compile Include="Extensions\ITextLineExtensionsTests.cs" />
    <Compile Include="Extensions\ITextSnapshotExtensionsTests.cs" />
    <Compile Include="Extensions\ITextSnapshotLineExtensionsTests.cs" />
    <Compile Include="Extensions\SetExtensionTests.cs" />
    <Compile Include="FindReferences\FindReferencesCommandHandlerTests.cs" />
    <Compile Include="FindReferences\MockDefinitionsAndReferencesPresenter.cs" />
    <Compile Include="LineSeparators\AdornmentManagerTests.cs" />
    <Compile Include="LinkedFiles\LinkedFileDiffMergingEditorTests.cs" />
    <Compile Include="MetadataAsSource\AbstractMetadataAsSourceTests.cs" />
    <Compile Include="MetadataAsSource\AbstractMetadataAsSourceTests.TestContext.cs" />
    <Compile Include="MetadataAsSource\DocCommentFormatterTests.cs" />
    <Compile Include="MetadataAsSource\MetadataAsSourceTests.cs" />
    <Compile Include="MetadataAsSource\MetadataAsSourceTests.CSharp.cs" />
    <Compile Include="MetadataAsSource\MetadataAsSourceTests.VisualBasic.cs" />
    <Compile Include="Structure\BlockSpanTests.cs" />
    <Compile Include="Structure\StructureTaggerTests.cs" />
    <Compile Include="Preview\PreviewWorkspaceTests.cs" />
    <Compile Include="RenameTracking\RenameTrackingTaggerProviderTests.cs" />
    <Compile Include="RenameTracking\RenameTrackingTestState.cs" />
    <Compile Include="RenameTracking\RenameTrackingWaiter.cs" />
    <Compile Include="SolutionCrawler\WorkCoordinatorTests.cs" />
    <Compile Include="Tagging\AsynchronousTaggerTests.cs" />
    <Compile Include="Tagging\TagSpanIntervalTreeTests.cs" />
    <Compile Include="TextEditor\TextBufferAssociatedViewServiceTests.cs" />
    <Compile Include="TextEditor\TryGetDocumentTests.cs" />
    <Compile Include="Threading\AsynchronousWorkerTests.cs" />
    <Compile Include="Threading\ForegroundNotificationServiceTests.cs" />
    <Compile Include="Utilities\EditorServicesUtil.cs" />
    <Compile Include="Utilities\AsynchronousOperationListenerTests.cs" />
    <Compile Include="Utilities\AsyncLazyTests.cs" />
    <Compile Include="Utilities\BloomFilterTests.cs" />
    <Compile Include="Utilities\PatternMatcherTests.cs" />
    <Compile Include="Utilities\SymbolEquivalenceComparerTests.cs" />
    <Compile Include="Workspaces\ProjectCacheHostServiceFactoryTests.cs" />
    <Compile Include="Workspaces\TextFactoryTests.cs" />
<<<<<<< HEAD
    <Compile Include="Workspaces\VisualBasicTestWorkspaceFixture.cs" />
    <Compile Include="Workspaces\WorkspaceTests.cs" />
=======
>>>>>>> ebd673bc
  </ItemGroup>
  <ItemGroup>
    <None Include="app.config" />
    <None Include="project.json" />
    <None Include="PerfTests\ResetRoslynOptions.xml">
      <CopyToOutputDirectory>PreserveNewest</CopyToOutputDirectory>
      <SubType>Designer</SubType>
    </None>
  </ItemGroup>
  <ItemGroup>
    <Service Include="{82A7F48D-3B50-4B1E-B82E-3ADA8210C358}" />
  </ItemGroup>
  <ItemGroup />
  <Import Project="..\..\..\build\Targets\Imports.targets" />
</Project><|MERGE_RESOLUTION|>--- conflicted
+++ resolved
@@ -249,11 +249,7 @@
     <Compile Include="Utilities\SymbolEquivalenceComparerTests.cs" />
     <Compile Include="Workspaces\ProjectCacheHostServiceFactoryTests.cs" />
     <Compile Include="Workspaces\TextFactoryTests.cs" />
-<<<<<<< HEAD
-    <Compile Include="Workspaces\VisualBasicTestWorkspaceFixture.cs" />
     <Compile Include="Workspaces\WorkspaceTests.cs" />
-=======
->>>>>>> ebd673bc
   </ItemGroup>
   <ItemGroup>
     <None Include="app.config" />
