--- conflicted
+++ resolved
@@ -53,10 +53,6 @@
         public static string Option_Implement_Interface_or_Abstract_Class
             => ServicesVSResources.Implement_Interface_or_Abstract_Class;
 
-<<<<<<< HEAD
-        public static string Option_Keep_properties_events_and_methods_grouped_when_implementing_types
-            => ServicesVSResources.Keep_properties_events_and_methods_grouped_when_implementing_types;
-=======
         public static string Option_When_inserting_properties_events_and_methods_place_them
             => ServicesVSResources.When_inserting_properties_events_and_methods_place_them;
 
@@ -65,7 +61,6 @@
 
         public static string Option_at_the_end
             => ServicesVSResources.at_the_end;
->>>>>>> 2763f99b
 
         public static string Option_GenerateXmlDocCommentsForTripleSlash
         {
