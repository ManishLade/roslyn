--- conflicted
+++ resolved
@@ -24,13 +24,8 @@
     <ContentType(ContentTypeNames.VisualBasicContentType)>
     <Name("VB Snippets")>
     <Order(After:=PredefinedCommandHandlerNames.Completion)>
-<<<<<<< HEAD
-    <Order(After:=PredefinedCommandHandlerNames.IntelliSense)>
-    <Order(After:=PredefinedCompletionNames.CompletionCommandHandler)>
-=======
     <Order(After:=PredefinedCompletionNames.CompletionCommandHandler)>
     <Order(After:=PredefinedCommandHandlerNames.SignatureHelpAfterCompletion)>
->>>>>>> 5a025805
     Friend NotInheritable Class SnippetCommandHandler
         Inherits AbstractSnippetCommandHandler
 
