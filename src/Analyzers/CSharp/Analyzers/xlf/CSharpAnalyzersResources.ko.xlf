--- conflicted
+++ resolved
@@ -32,14 +32,11 @@
         <target state="new">use 'var' instead of explicit type</target>
         <note />
       </trans-unit>
-<<<<<<< HEAD
-=======
       <trans-unit id="Using_directive_is_unnecessary">
         <source>Using directive is unnecessary.</source>
         <target state="new">Using directive is unnecessary.</target>
         <note />
       </trans-unit>
->>>>>>> 5cb31084
     </body>
   </file>
 </xliff>